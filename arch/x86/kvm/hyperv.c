--- conflicted
+++ resolved
@@ -112,11 +112,7 @@
 	if (!!auto_eoi_old == !!auto_eoi_new)
 		return;
 
-<<<<<<< HEAD
-	mutex_lock(&vcpu->kvm->arch.apicv_update_lock);
-=======
 	down_write(&vcpu->kvm->arch.apicv_update_lock);
->>>>>>> df0cc57e
 
 	if (auto_eoi_new)
 		hv->synic_auto_eoi_used++;
@@ -127,11 +123,7 @@
 				   !hv->synic_auto_eoi_used,
 				   APICV_INHIBIT_REASON_HYPERV);
 
-<<<<<<< HEAD
-	mutex_unlock(&vcpu->kvm->arch.apicv_update_lock);
-=======
 	up_write(&vcpu->kvm->arch.apicv_update_lock);
->>>>>>> df0cc57e
 }
 
 static int synic_set_sint(struct kvm_vcpu_hv_synic *synic, int sint,
@@ -1847,10 +1839,6 @@
 	 * vcpu->arch.cr3 may not be up-to-date for running vCPUs so we can't
 	 * analyze it here, flush TLB regardless of the specified address space.
 	 */
-<<<<<<< HEAD
-	kvm_make_vcpus_request_mask(kvm, KVM_REQ_TLB_FLUSH_GUEST,
-				    NULL, vcpu_mask, &hv_vcpu->tlb_flush);
-=======
 	if (all_cpus) {
 		kvm_make_all_cpus_request(kvm, KVM_REQ_TLB_FLUSH_GUEST);
 	} else {
@@ -1860,7 +1848,6 @@
 		kvm_make_vcpus_request_mask(kvm, KVM_REQ_TLB_FLUSH_GUEST,
 					    vcpu_mask);
 	}
->>>>>>> df0cc57e
 
 ret_success:
 	/* We always do full TLB flush, set 'Reps completed' = 'Rep Count' */
@@ -1941,12 +1928,7 @@
 		if (!sparse_banks_len)
 			goto ret_success;
 
-<<<<<<< HEAD
-		if (!all_cpus &&
-		    kvm_read_guest(kvm,
-=======
 		if (kvm_read_guest(kvm,
->>>>>>> df0cc57e
 				   hc->ingpa + offsetof(struct hv_send_ipi_ex,
 							vp_set.bank_contents),
 				   sparse_banks,
@@ -2192,11 +2174,7 @@
 	}
 
 #ifdef CONFIG_X86_64
-<<<<<<< HEAD
-	if (is_64_bit_mode(vcpu)) {
-=======
 	if (is_64_bit_hypercall(vcpu)) {
->>>>>>> df0cc57e
 		hc.param = kvm_rcx_read(vcpu);
 		hc.ingpa = kvm_rdx_read(vcpu);
 		hc.outgpa = kvm_r8_read(vcpu);
