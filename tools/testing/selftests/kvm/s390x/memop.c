--- conflicted
+++ resolved
@@ -196,10 +196,7 @@
 #define SIDA_OFFSET(o) ._sida_offset = 1, .sida_offset = (o)
 #define AR(a) ._ar = 1, .ar = (a)
 #define KEY(a) .f_key = 1, .key = (a)
-<<<<<<< HEAD
-=======
 #define INJECT .f_inject = 1
->>>>>>> 88084a3d
 
 #define CHECK_N_DO(f, ...) ({ f(__VA_ARGS__, CHECK_ONLY); f(__VA_ARGS__); })
 
@@ -417,7 +414,6 @@
 static void test_copy_key_fetch_prot(void)
 {
 	struct test_default t = test_default_init(guest_copy_key_fetch_prot);
-<<<<<<< HEAD
 
 	HOST_SYNC(t.vcpu, STAGE_INITED);
 	HOST_SYNC(t.vcpu, STAGE_SKEYS_SET);
@@ -429,19 +425,6 @@
 	kvm_vm_free(t.kvm_vm);
 }
 
-=======
-
-	HOST_SYNC(t.vcpu, STAGE_INITED);
-	HOST_SYNC(t.vcpu, STAGE_SKEYS_SET);
-
-	/* vm/vcpu, matching key, fetch protection in effect */
-	DEFAULT_READ(t.vcpu, t.vcpu, LOGICAL, t.size, GADDR_V(mem2), KEY(9));
-	DEFAULT_READ(t.vcpu, t.vm, ABSOLUTE, t.size, GADDR_V(mem2), KEY(9));
-
-	kvm_vm_free(t.kvm_vm);
-}
-
->>>>>>> 88084a3d
 #define ERR_PROT_MOP(...)							\
 ({										\
 	int rv;									\
@@ -450,11 +433,6 @@
 	TEST_ASSERT(rv == 4, "Should result in protection exception");		\
 })
 
-<<<<<<< HEAD
-static void test_errors_key(void)
-{
-	struct test_default t = test_default_init(guest_copy_key_fetch_prot);
-=======
 static void guest_error_key(void)
 {
 	GUEST_SYNC(STAGE_INITED);
@@ -467,7 +445,6 @@
 static void test_errors_key(void)
 {
 	struct test_default t = test_default_init(guest_error_key);
->>>>>>> 88084a3d
 
 	HOST_SYNC(t.vcpu, STAGE_INITED);
 	HOST_SYNC(t.vcpu, STAGE_SKEYS_SET);
@@ -481,8 +458,6 @@
 	kvm_vm_free(t.kvm_vm);
 }
 
-<<<<<<< HEAD
-=======
 static void test_termination(void)
 {
 	struct test_default t = test_default_init(guest_error_key);
@@ -514,7 +489,6 @@
 	kvm_vm_free(t.kvm_vm);
 }
 
->>>>>>> 88084a3d
 static void test_errors_key_storage_prot_override(void)
 {
 	struct test_default t = test_default_init(guest_copy_key_fetch_prot);
@@ -737,10 +711,7 @@
 		test_copy_key_fetch_prot();
 		test_copy_key_fetch_prot_override();
 		test_errors_key();
-<<<<<<< HEAD
-=======
 		test_termination();
->>>>>>> 88084a3d
 		test_errors_key_storage_prot_override();
 		test_errors_key_fetch_prot_override_not_enabled();
 		test_errors_key_fetch_prot_override_enabled();
