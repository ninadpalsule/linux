--- conflicted
+++ resolved
@@ -183,23 +183,12 @@
 	struct file		**files;
 };
 
-<<<<<<< HEAD
-enum {
-	FFD_F_ATOMIC,
-};
-
-=======
->>>>>>> 77a36a3a
 struct fixed_file_data {
 	struct fixed_file_table		*table;
 	struct io_ring_ctx		*ctx;
 
 	struct percpu_ref		refs;
 	struct llist_head		put_llist;
-<<<<<<< HEAD
-	unsigned long			state;
-=======
->>>>>>> 77a36a3a
 	struct work_struct		ref_work;
 	struct completion		done;
 };
@@ -909,7 +898,6 @@
 
 	/* order cqe stores with ring update */
 	smp_store_release(&rings->cq.tail, ctx->cached_cq_tail);
-<<<<<<< HEAD
 
 	if (wq_has_sleeper(&ctx->cq_wait)) {
 		wake_up_interruptible(&ctx->cq_wait);
@@ -917,15 +905,6 @@
 	}
 }
 
-=======
-
-	if (wq_has_sleeper(&ctx->cq_wait)) {
-		wake_up_interruptible(&ctx->cq_wait);
-		kill_fasync(&ctx->cq_fasync, SIGIO, POLL_IN);
-	}
-}
-
->>>>>>> 77a36a3a
 static inline void io_req_work_grab_env(struct io_kiocb *req,
 					const struct io_op_def *def)
 {
@@ -2092,11 +2071,7 @@
 		ssize_t ret;
 		ret = import_single_range(rw, buf, sqe_len, *iovec, iter);
 		*iovec = NULL;
-<<<<<<< HEAD
-		return ret;
-=======
 		return ret < 0 ? ret : sqe_len;
->>>>>>> 77a36a3a
 	}
 
 	if (req->io) {
@@ -2582,7 +2557,6 @@
 {
 	const char __user *fname;
 	int ret;
-<<<<<<< HEAD
 
 	if (sqe->ioprio || sqe->buf_index)
 		return -EINVAL;
@@ -2607,32 +2581,6 @@
 	return 0;
 }
 
-=======
-
-	if (sqe->ioprio || sqe->buf_index)
-		return -EINVAL;
-	if (sqe->flags & IOSQE_FIXED_FILE)
-		return -EBADF;
-	if (req->flags & REQ_F_NEED_CLEANUP)
-		return 0;
-
-	req->open.dfd = READ_ONCE(sqe->fd);
-	req->open.how.mode = READ_ONCE(sqe->len);
-	fname = u64_to_user_ptr(READ_ONCE(sqe->addr));
-	req->open.how.flags = READ_ONCE(sqe->open_flags);
-
-	req->open.filename = getname(fname);
-	if (IS_ERR(req->open.filename)) {
-		ret = PTR_ERR(req->open.filename);
-		req->open.filename = NULL;
-		return ret;
-	}
-
-	req->flags |= REQ_F_NEED_CLEANUP;
-	return 0;
-}
-
->>>>>>> 77a36a3a
 static int io_openat2_prep(struct io_kiocb *req, const struct io_uring_sqe *sqe)
 {
 	struct open_how __user *how;
@@ -3054,14 +3002,11 @@
 	sr->msg = u64_to_user_ptr(READ_ONCE(sqe->addr));
 	sr->len = READ_ONCE(sqe->len);
 
-<<<<<<< HEAD
-=======
 #ifdef CONFIG_COMPAT
 	if (req->ctx->compat)
 		sr->msg_flags |= MSG_CMSG_COMPAT;
 #endif
 
->>>>>>> 77a36a3a
 	if (!io || req->opcode == IORING_OP_SEND)
 		return 0;
 	/* iovec is already imported */
@@ -3074,8 +3019,6 @@
 	if (!ret)
 		req->flags |= REQ_F_NEED_CLEANUP;
 	return ret;
-<<<<<<< HEAD
-=======
 #else
 	return -EOPNOTSUPP;
 #endif
@@ -3148,7 +3091,6 @@
 		req_set_fail_links(req);
 	io_put_req_find_next(req, nxt);
 	return 0;
->>>>>>> 77a36a3a
 #else
 	return -EOPNOTSUPP;
 #endif
@@ -3166,23 +3108,6 @@
 
 	sock = sock_from_file(req->file, &ret);
 	if (sock) {
-<<<<<<< HEAD
-		struct io_async_ctx io;
-		unsigned flags;
-
-		if (req->io) {
-			kmsg = &req->io->msg;
-			kmsg->msg.msg_name = &req->io->msg.addr;
-			/* if iov is set, it's allocated already */
-			if (!kmsg->iov)
-				kmsg->iov = kmsg->fast_iov;
-			kmsg->msg.msg_iter.iov = kmsg->iov;
-		} else {
-			struct io_sr_msg *sr = &req->sr_msg;
-
-			kmsg = &io.msg;
-			kmsg->msg.msg_name = &io.msg.addr;
-=======
 		struct io_sr_msg *sr = &req->sr_msg;
 		struct msghdr msg;
 		struct iovec iov;
@@ -3192,7 +3117,6 @@
 						&msg.msg_iter);
 		if (ret)
 			return ret;
->>>>>>> 77a36a3a
 
 		msg.msg_name = NULL;
 		msg.msg_control = NULL;
@@ -3205,32 +3129,14 @@
 		else if (force_nonblock)
 			flags |= MSG_DONTWAIT;
 
-<<<<<<< HEAD
-		ret = __sys_sendmsg_sock(sock, &kmsg->msg, flags);
-		if (force_nonblock && ret == -EAGAIN) {
-			if (req->io)
-				return -EAGAIN;
-			if (io_alloc_async_ctx(req)) {
-				if (kmsg->iov != kmsg->fast_iov)
-					kfree(kmsg->iov);
-				return -ENOMEM;
-			}
-			req->flags |= REQ_F_NEED_CLEANUP;
-			memcpy(&req->io->msg, &io.msg, sizeof(io.msg));
-=======
 		msg.msg_flags = flags;
 		ret = sock_sendmsg(sock, &msg);
 		if (force_nonblock && ret == -EAGAIN)
->>>>>>> 77a36a3a
 			return -EAGAIN;
 		if (ret == -ERESTARTSYS)
 			ret = -EINTR;
 	}
 
-<<<<<<< HEAD
-	if (kmsg && kmsg->iov != kmsg->fast_iov)
-		kfree(kmsg->iov);
-	req->flags &= ~REQ_F_NEED_CLEANUP;
 	io_cqring_add_event(req, ret);
 	if (ret < 0)
 		req_set_fail_links(req);
@@ -3241,59 +3147,6 @@
 #endif
 }
 
-static int io_send(struct io_kiocb *req, struct io_kiocb **nxt,
-		   bool force_nonblock)
-{
-#if defined(CONFIG_NET)
-	struct socket *sock;
-	int ret;
-
-	if (unlikely(req->ctx->flags & IORING_SETUP_IOPOLL))
-		return -EINVAL;
-
-	sock = sock_from_file(req->file, &ret);
-	if (sock) {
-		struct io_sr_msg *sr = &req->sr_msg;
-		struct msghdr msg;
-		struct iovec iov;
-		unsigned flags;
-
-		ret = import_single_range(WRITE, sr->buf, sr->len, &iov,
-						&msg.msg_iter);
-		if (ret)
-			return ret;
-
-		msg.msg_name = NULL;
-		msg.msg_control = NULL;
-		msg.msg_controllen = 0;
-		msg.msg_namelen = 0;
-
-		flags = req->sr_msg.msg_flags;
-		if (flags & MSG_DONTWAIT)
-			req->flags |= REQ_F_NOWAIT;
-		else if (force_nonblock)
-			flags |= MSG_DONTWAIT;
-
-		msg.msg_flags = flags;
-		ret = sock_sendmsg(sock, &msg);
-		if (force_nonblock && ret == -EAGAIN)
-			return -EAGAIN;
-		if (ret == -ERESTARTSYS)
-			ret = -EINTR;
-	}
-
-=======
->>>>>>> 77a36a3a
-	io_cqring_add_event(req, ret);
-	if (ret < 0)
-		req_set_fail_links(req);
-	io_put_req_find_next(req, nxt);
-	return 0;
-#else
-	return -EOPNOTSUPP;
-#endif
-}
-
 static int io_recvmsg_prep(struct io_kiocb *req,
 			   const struct io_uring_sqe *sqe)
 {
@@ -3306,14 +3159,11 @@
 	sr->msg = u64_to_user_ptr(READ_ONCE(sqe->addr));
 	sr->len = READ_ONCE(sqe->len);
 
-<<<<<<< HEAD
-=======
 #ifdef CONFIG_COMPAT
 	if (req->ctx->compat)
 		sr->msg_flags |= MSG_CMSG_COMPAT;
 #endif
 
->>>>>>> 77a36a3a
 	if (!io || req->opcode == IORING_OP_RECV)
 		return 0;
 	/* iovec is already imported */
@@ -4975,7 +4825,6 @@
 static bool io_submit_sqe(struct io_kiocb *req, const struct io_uring_sqe *sqe,
 			  struct io_submit_state *state, struct io_kiocb **link)
 {
-	const struct cred *old_creds = NULL;
 	struct io_ring_ctx *ctx = req->ctx;
 	unsigned int sqe_flags;
 	int ret, id;
@@ -4990,23 +4839,12 @@
 
 	id = READ_ONCE(sqe->personality);
 	if (id) {
-<<<<<<< HEAD
-		const struct cred *personality_creds;
-
-		personality_creds = idr_find(&ctx->personality_idr, id);
-		if (unlikely(!personality_creds)) {
-			ret = -EINVAL;
-			goto err_req;
-		}
-		old_creds = override_creds(personality_creds);
-=======
 		req->work.creds = idr_find(&ctx->personality_idr, id);
 		if (unlikely(!req->work.creds)) {
 			ret = -EINVAL;
 			goto err_req;
 		}
 		get_cred(req->work.creds);
->>>>>>> 77a36a3a
 	}
 
 	/* same numerical values with corresponding REQ_F_*, safe to copy */
@@ -5018,8 +4856,6 @@
 err_req:
 		io_cqring_add_event(req, ret);
 		io_double_put_req(req);
-		if (old_creds)
-			revert_creds(old_creds);
 		return false;
 	}
 
@@ -5080,8 +4916,6 @@
 		}
 	}
 
-	if (old_creds)
-		revert_creds(old_creds);
 	return true;
 }
 
@@ -5278,38 +5112,10 @@
 		if (!list_empty(&ctx->poll_list)) {
 			unsigned nr_events = 0;
 
-<<<<<<< HEAD
-			if (ctx->flags & IORING_SETUP_IOPOLL) {
-				/*
-				 * inflight is the count of the maximum possible
-				 * entries we submitted, but it can be smaller
-				 * if we dropped some of them. If we don't have
-				 * poll entries available, then we know that we
-				 * have nothing left to poll for. Reset the
-				 * inflight count to zero in that case.
-				 */
-				mutex_lock(&ctx->uring_lock);
-				if (!list_empty(&ctx->poll_list))
-					io_iopoll_getevents(ctx, &nr_events, 0);
-				else
-					inflight = 0;
-				mutex_unlock(&ctx->uring_lock);
-			} else {
-				/*
-				 * Normal IO, just pretend everything completed.
-				 * We don't have to poll completions for that.
-				 */
-				nr_events = inflight;
-			}
-
-			inflight -= nr_events;
-			if (!inflight)
-=======
 			mutex_lock(&ctx->uring_lock);
 			if (!list_empty(&ctx->poll_list))
 				io_iopoll_getevents(ctx, &nr_events, 0);
 			else
->>>>>>> 77a36a3a
 				timeout = jiffies + ctx->sq_thread_idle;
 			mutex_unlock(&ctx->uring_lock);
 		}
@@ -5340,11 +5146,7 @@
 			 * more IO, we should wait for the application to
 			 * reap events and wake us up.
 			 */
-<<<<<<< HEAD
-			if (inflight ||
-=======
 			if (!list_empty(&ctx->poll_list) ||
->>>>>>> 77a36a3a
 			    (!time_after(jiffies, timeout) && ret != -EBUSY &&
 			    !percpu_ref_is_dying(&ctx->refs))) {
 				cond_resched();
@@ -5528,8 +5330,6 @@
 	complete(&data->done);
 }
 
-<<<<<<< HEAD
-=======
 static void io_file_ref_exit_and_free(struct work_struct *work)
 {
 	struct fixed_file_data *data;
@@ -5547,7 +5347,6 @@
 	kfree(data);
 }
 
->>>>>>> 77a36a3a
 static int io_sqe_files_unregister(struct io_ring_ctx *ctx)
 {
 	struct fixed_file_data *data = ctx->file_data;
@@ -5560,22 +5359,14 @@
 	flush_work(&data->ref_work);
 	wait_for_completion(&data->done);
 	io_ring_file_ref_flush(data);
-<<<<<<< HEAD
-	percpu_ref_exit(&data->refs);
-=======
->>>>>>> 77a36a3a
 
 	__io_sqe_files_unregister(ctx);
 	nr_tables = DIV_ROUND_UP(ctx->nr_user_files, IORING_MAX_FILES_TABLE);
 	for (i = 0; i < nr_tables; i++)
 		kfree(data->table[i].files);
 	kfree(data->table);
-<<<<<<< HEAD
-	kfree(data);
-=======
 	INIT_WORK(&data->ref_work, io_file_ref_exit_and_free);
 	queue_work(system_wq, &data->ref_work);
->>>>>>> 77a36a3a
 	ctx->file_data = NULL;
 	ctx->nr_user_files = 0;
 	return 0;
@@ -5827,10 +5618,6 @@
 
 	data = container_of(work, struct fixed_file_data, ref_work);
 	io_ring_file_ref_flush(data);
-<<<<<<< HEAD
-	percpu_ref_get(&data->refs);
-=======
->>>>>>> 77a36a3a
 	percpu_ref_switch_to_percpu(&data->refs);
 }
 
@@ -6006,10 +5793,6 @@
 {
 	struct fixed_file_data *data;
 
-<<<<<<< HEAD
-	data = container_of(ref, struct fixed_file_data, refs);
-	clear_bit(FFD_F_ATOMIC, &data->state);
-=======
 	/*
 	 * Juggle reference to ensure we hit zero, if needed, so we can
 	 * switch back to percpu mode
@@ -6017,7 +5800,6 @@
 	data = container_of(ref, struct fixed_file_data, refs);
 	percpu_ref_put(&data->refs);
 	percpu_ref_get(&data->refs);
->>>>>>> 77a36a3a
 }
 
 static bool io_queue_file_removal(struct fixed_file_data *data,
@@ -6040,15 +5822,7 @@
 	llist_add(&pfile->llist, &data->put_llist);
 
 	if (pfile == &pfile_stack) {
-<<<<<<< HEAD
-		if (!test_and_set_bit(FFD_F_ATOMIC, &data->state)) {
-			percpu_ref_put(&data->refs);
-			percpu_ref_switch_to_atomic(&data->refs,
-							io_atomic_switch);
-		}
-=======
 		percpu_ref_switch_to_atomic(&data->refs, io_atomic_switch);
->>>>>>> 77a36a3a
 		wait_for_completion(&done);
 		flush_work(&data->ref_work);
 		return false;
@@ -6120,14 +5894,6 @@
 		nr_args--;
 		done++;
 		up->offset++;
-<<<<<<< HEAD
-	}
-
-	if (ref_switch && !test_and_set_bit(FFD_F_ATOMIC, &data->state)) {
-		percpu_ref_put(&data->refs);
-		percpu_ref_switch_to_atomic(&data->refs, io_atomic_switch);
-=======
->>>>>>> 77a36a3a
 	}
 
 	if (ref_switch)
@@ -6903,10 +6669,7 @@
 	return submitted ? submitted : ret;
 }
 
-<<<<<<< HEAD
-=======
 #ifdef CONFIG_PROC_FS
->>>>>>> 77a36a3a
 static int io_uring_show_cred(int id, void *p, void *data)
 {
 	const struct cred *cred = p;
@@ -6980,10 +6743,7 @@
 		percpu_ref_put(&ctx->refs);
 	}
 }
-<<<<<<< HEAD
-=======
 #endif
->>>>>>> 77a36a3a
 
 static const struct file_operations io_uring_fops = {
 	.release	= io_uring_release,
@@ -6995,13 +6755,9 @@
 #endif
 	.poll		= io_uring_poll,
 	.fasync		= io_uring_fasync,
-<<<<<<< HEAD
-	.show_fdinfo	= io_uring_show_fdinfo,
-=======
 #ifdef CONFIG_PROC_FS
 	.show_fdinfo	= io_uring_show_fdinfo,
 #endif
->>>>>>> 77a36a3a
 };
 
 static int io_allocate_scq_urings(struct io_ring_ctx *ctx,
