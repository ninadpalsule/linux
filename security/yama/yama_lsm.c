--- conflicted
+++ resolved
@@ -393,20 +393,6 @@
 };
 static void __init yama_init_sysctl(void)
 {
-<<<<<<< HEAD
-#ifndef CONFIG_SECURITY_YAMA_STACKED
-	/*
-	 * If yama is being stacked this is already taken care of.
-	 */
-	if (!security_module_enable("yama"))
-		return 0;
-	yama_add_hooks();
-#endif
-	pr_info("Yama: becoming mindful.\n");
-
-#ifdef CONFIG_SYSCTL
-=======
->>>>>>> 07f081fb
 	if (!register_sysctl_paths(yama_sysctl_path, yama_sysctl_table))
 		panic("Yama: sysctl registration failed.\n");
 }
