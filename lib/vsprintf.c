// SPDX-License-Identifier: GPL-2.0-only
/*
 *  linux/lib/vsprintf.c
 *
 *  Copyright (C) 1991, 1992  Linus Torvalds
 */

/* vsprintf.c -- Lars Wirzenius & Linus Torvalds. */
/*
 * Wirzenius wrote this portably, Torvalds fucked it up :-)
 */

/*
 * Fri Jul 13 2001 Crutcher Dunnavant <crutcher+kernel@datastacks.com>
 * - changed to provide snprintf and vsnprintf functions
 * So Feb  1 16:51:32 CET 2004 Juergen Quade <quade@hsnr.de>
 * - scnprintf and vscnprintf
 */

#include <linux/stdarg.h>
#include <linux/build_bug.h>
#include <linux/clk.h>
#include <linux/clk-provider.h>
#include <linux/errname.h>
#include <linux/module.h>	/* for KSYM_SYMBOL_LEN */
#include <linux/types.h>
#include <linux/string.h>
#include <linux/ctype.h>
#include <linux/kernel.h>
#include <linux/kallsyms.h>
#include <linux/math64.h>
#include <linux/uaccess.h>
#include <linux/ioport.h>
#include <linux/dcache.h>
#include <linux/cred.h>
#include <linux/rtc.h>
#include <linux/time.h>
#include <linux/uuid.h>
#include <linux/of.h>
#include <net/addrconf.h>
#include <linux/siphash.h>
#include <linux/compiler.h>
#include <linux/property.h>
#ifdef CONFIG_BLOCK
#include <linux/blkdev.h>
#endif

#include "../mm/internal.h"	/* For the trace_print_flags arrays */

#include <asm/page.h>		/* for PAGE_SIZE */
#include <asm/byteorder.h>	/* cpu_to_le16 */
#include <asm/unaligned.h>

#include <linux/string_helpers.h>
#include "kstrtox.h"

/* Disable pointer hashing if requested */
bool no_hash_pointers __ro_after_init;
EXPORT_SYMBOL_GPL(no_hash_pointers);

static noinline unsigned long long simple_strntoull(const char *startp, size_t max_chars, char **endp, unsigned int base)
{
	const char *cp;
	unsigned long long result = 0ULL;
	size_t prefix_chars;
	unsigned int rv;

	cp = _parse_integer_fixup_radix(startp, &base);
	prefix_chars = cp - startp;
	if (prefix_chars < max_chars) {
		rv = _parse_integer_limit(cp, base, &result, max_chars - prefix_chars);
		/* FIXME */
		cp += (rv & ~KSTRTOX_OVERFLOW);
	} else {
		/* Field too short for prefix + digit, skip over without converting */
		cp = startp + max_chars;
	}

	if (endp)
		*endp = (char *)cp;

	return result;
}

/**
 * simple_strtoull - convert a string to an unsigned long long
 * @cp: The start of the string
 * @endp: A pointer to the end of the parsed string will be placed here
 * @base: The number base to use
 *
 * This function has caveats. Please use kstrtoull instead.
 */
noinline
unsigned long long simple_strtoull(const char *cp, char **endp, unsigned int base)
{
	return simple_strntoull(cp, INT_MAX, endp, base);
}
EXPORT_SYMBOL(simple_strtoull);

/**
 * simple_strtoul - convert a string to an unsigned long
 * @cp: The start of the string
 * @endp: A pointer to the end of the parsed string will be placed here
 * @base: The number base to use
 *
 * This function has caveats. Please use kstrtoul instead.
 */
unsigned long simple_strtoul(const char *cp, char **endp, unsigned int base)
{
	return simple_strtoull(cp, endp, base);
}
EXPORT_SYMBOL(simple_strtoul);

/**
 * simple_strtol - convert a string to a signed long
 * @cp: The start of the string
 * @endp: A pointer to the end of the parsed string will be placed here
 * @base: The number base to use
 *
 * This function has caveats. Please use kstrtol instead.
 */
long simple_strtol(const char *cp, char **endp, unsigned int base)
{
	if (*cp == '-')
		return -simple_strtoul(cp + 1, endp, base);

	return simple_strtoul(cp, endp, base);
}
EXPORT_SYMBOL(simple_strtol);

static long long simple_strntoll(const char *cp, size_t max_chars, char **endp,
				 unsigned int base)
{
	/*
	 * simple_strntoull() safely handles receiving max_chars==0 in the
	 * case cp[0] == '-' && max_chars == 1.
	 * If max_chars == 0 we can drop through and pass it to simple_strntoull()
	 * and the content of *cp is irrelevant.
	 */
	if (*cp == '-' && max_chars > 0)
		return -simple_strntoull(cp + 1, max_chars - 1, endp, base);

	return simple_strntoull(cp, max_chars, endp, base);
}

/**
 * simple_strtoll - convert a string to a signed long long
 * @cp: The start of the string
 * @endp: A pointer to the end of the parsed string will be placed here
 * @base: The number base to use
 *
 * This function has caveats. Please use kstrtoll instead.
 */
long long simple_strtoll(const char *cp, char **endp, unsigned int base)
{
	return simple_strntoll(cp, INT_MAX, endp, base);
}
EXPORT_SYMBOL(simple_strtoll);

static noinline_for_stack
int skip_atoi(const char **s)
{
	int i = 0;

	do {
		i = i*10 + *((*s)++) - '0';
	} while (isdigit(**s));

	return i;
}

/*
 * Decimal conversion is by far the most typical, and is used for
 * /proc and /sys data. This directly impacts e.g. top performance
 * with many processes running. We optimize it for speed by emitting
 * two characters at a time, using a 200 byte lookup table. This
 * roughly halves the number of multiplications compared to computing
 * the digits one at a time. Implementation strongly inspired by the
 * previous version, which in turn used ideas described at
 * <http://www.cs.uiowa.edu/~jones/bcd/divide.html> (with permission
 * from the author, Douglas W. Jones).
 *
 * It turns out there is precisely one 26 bit fixed-point
 * approximation a of 64/100 for which x/100 == (x * (u64)a) >> 32
 * holds for all x in [0, 10^8-1], namely a = 0x28f5c29. The actual
 * range happens to be somewhat larger (x <= 1073741898), but that's
 * irrelevant for our purpose.
 *
 * For dividing a number in the range [10^4, 10^6-1] by 100, we still
 * need a 32x32->64 bit multiply, so we simply use the same constant.
 *
 * For dividing a number in the range [100, 10^4-1] by 100, there are
 * several options. The simplest is (x * 0x147b) >> 19, which is valid
 * for all x <= 43698.
 */

static const u16 decpair[100] = {
#define _(x) (__force u16) cpu_to_le16(((x % 10) | ((x / 10) << 8)) + 0x3030)
	_( 0), _( 1), _( 2), _( 3), _( 4), _( 5), _( 6), _( 7), _( 8), _( 9),
	_(10), _(11), _(12), _(13), _(14), _(15), _(16), _(17), _(18), _(19),
	_(20), _(21), _(22), _(23), _(24), _(25), _(26), _(27), _(28), _(29),
	_(30), _(31), _(32), _(33), _(34), _(35), _(36), _(37), _(38), _(39),
	_(40), _(41), _(42), _(43), _(44), _(45), _(46), _(47), _(48), _(49),
	_(50), _(51), _(52), _(53), _(54), _(55), _(56), _(57), _(58), _(59),
	_(60), _(61), _(62), _(63), _(64), _(65), _(66), _(67), _(68), _(69),
	_(70), _(71), _(72), _(73), _(74), _(75), _(76), _(77), _(78), _(79),
	_(80), _(81), _(82), _(83), _(84), _(85), _(86), _(87), _(88), _(89),
	_(90), _(91), _(92), _(93), _(94), _(95), _(96), _(97), _(98), _(99),
#undef _
};

/*
 * This will print a single '0' even if r == 0, since we would
 * immediately jump to out_r where two 0s would be written but only
 * one of them accounted for in buf. This is needed by ip4_string
 * below. All other callers pass a non-zero value of r.
*/
static noinline_for_stack
char *put_dec_trunc8(char *buf, unsigned r)
{
	unsigned q;

	/* 1 <= r < 10^8 */
	if (r < 100)
		goto out_r;

	/* 100 <= r < 10^8 */
	q = (r * (u64)0x28f5c29) >> 32;
	*((u16 *)buf) = decpair[r - 100*q];
	buf += 2;

	/* 1 <= q < 10^6 */
	if (q < 100)
		goto out_q;

	/*  100 <= q < 10^6 */
	r = (q * (u64)0x28f5c29) >> 32;
	*((u16 *)buf) = decpair[q - 100*r];
	buf += 2;

	/* 1 <= r < 10^4 */
	if (r < 100)
		goto out_r;

	/* 100 <= r < 10^4 */
	q = (r * 0x147b) >> 19;
	*((u16 *)buf) = decpair[r - 100*q];
	buf += 2;
out_q:
	/* 1 <= q < 100 */
	r = q;
out_r:
	/* 1 <= r < 100 */
	*((u16 *)buf) = decpair[r];
	buf += r < 10 ? 1 : 2;
	return buf;
}

#if BITS_PER_LONG == 64 && BITS_PER_LONG_LONG == 64
static noinline_for_stack
char *put_dec_full8(char *buf, unsigned r)
{
	unsigned q;

	/* 0 <= r < 10^8 */
	q = (r * (u64)0x28f5c29) >> 32;
	*((u16 *)buf) = decpair[r - 100*q];
	buf += 2;

	/* 0 <= q < 10^6 */
	r = (q * (u64)0x28f5c29) >> 32;
	*((u16 *)buf) = decpair[q - 100*r];
	buf += 2;

	/* 0 <= r < 10^4 */
	q = (r * 0x147b) >> 19;
	*((u16 *)buf) = decpair[r - 100*q];
	buf += 2;

	/* 0 <= q < 100 */
	*((u16 *)buf) = decpair[q];
	buf += 2;
	return buf;
}

static noinline_for_stack
char *put_dec(char *buf, unsigned long long n)
{
	if (n >= 100*1000*1000)
		buf = put_dec_full8(buf, do_div(n, 100*1000*1000));
	/* 1 <= n <= 1.6e11 */
	if (n >= 100*1000*1000)
		buf = put_dec_full8(buf, do_div(n, 100*1000*1000));
	/* 1 <= n < 1e8 */
	return put_dec_trunc8(buf, n);
}

#elif BITS_PER_LONG == 32 && BITS_PER_LONG_LONG == 64

static void
put_dec_full4(char *buf, unsigned r)
{
	unsigned q;

	/* 0 <= r < 10^4 */
	q = (r * 0x147b) >> 19;
	*((u16 *)buf) = decpair[r - 100*q];
	buf += 2;
	/* 0 <= q < 100 */
	*((u16 *)buf) = decpair[q];
}

/*
 * Call put_dec_full4 on x % 10000, return x / 10000.
 * The approximation x/10000 == (x * 0x346DC5D7) >> 43
 * holds for all x < 1,128,869,999.  The largest value this
 * helper will ever be asked to convert is 1,125,520,955.
 * (second call in the put_dec code, assuming n is all-ones).
 */
static noinline_for_stack
unsigned put_dec_helper4(char *buf, unsigned x)
{
        uint32_t q = (x * (uint64_t)0x346DC5D7) >> 43;

        put_dec_full4(buf, x - q * 10000);
        return q;
}

/* Based on code by Douglas W. Jones found at
 * <http://www.cs.uiowa.edu/~jones/bcd/decimal.html#sixtyfour>
 * (with permission from the author).
 * Performs no 64-bit division and hence should be fast on 32-bit machines.
 */
static
char *put_dec(char *buf, unsigned long long n)
{
	uint32_t d3, d2, d1, q, h;

	if (n < 100*1000*1000)
		return put_dec_trunc8(buf, n);

	d1  = ((uint32_t)n >> 16); /* implicit "& 0xffff" */
	h   = (n >> 32);
	d2  = (h      ) & 0xffff;
	d3  = (h >> 16); /* implicit "& 0xffff" */

	/* n = 2^48 d3 + 2^32 d2 + 2^16 d1 + d0
	     = 281_4749_7671_0656 d3 + 42_9496_7296 d2 + 6_5536 d1 + d0 */
	q   = 656 * d3 + 7296 * d2 + 5536 * d1 + ((uint32_t)n & 0xffff);
	q = put_dec_helper4(buf, q);

	q += 7671 * d3 + 9496 * d2 + 6 * d1;
	q = put_dec_helper4(buf+4, q);

	q += 4749 * d3 + 42 * d2;
	q = put_dec_helper4(buf+8, q);

	q += 281 * d3;
	buf += 12;
	if (q)
		buf = put_dec_trunc8(buf, q);
	else while (buf[-1] == '0')
		--buf;

	return buf;
}

#endif

/*
 * Convert passed number to decimal string.
 * Returns the length of string.  On buffer overflow, returns 0.
 *
 * If speed is not important, use snprintf(). It's easy to read the code.
 */
int num_to_str(char *buf, int size, unsigned long long num, unsigned int width)
{
	/* put_dec requires 2-byte alignment of the buffer. */
	char tmp[sizeof(num) * 3] __aligned(2);
	int idx, len;

	/* put_dec() may work incorrectly for num = 0 (generate "", not "0") */
	if (num <= 9) {
		tmp[0] = '0' + num;
		len = 1;
	} else {
		len = put_dec(tmp, num) - tmp;
	}

	if (len > size || width > size)
		return 0;

	if (width > len) {
		width = width - len;
		for (idx = 0; idx < width; idx++)
			buf[idx] = ' ';
	} else {
		width = 0;
	}

	for (idx = 0; idx < len; ++idx)
		buf[idx + width] = tmp[len - idx - 1];

	return len + width;
}

#define SIGN	1		/* unsigned/signed, must be 1 */
#define LEFT	2		/* left justified */
#define PLUS	4		/* show plus */
#define SPACE	8		/* space if plus */
#define ZEROPAD	16		/* pad with zero, must be 16 == '0' - ' ' */
#define SMALL	32		/* use lowercase in hex (must be 32 == 0x20) */
#define SPECIAL	64		/* prefix hex with "0x", octal with "0" */

static_assert(SIGN == 1);
static_assert(ZEROPAD == ('0' - ' '));
static_assert(SMALL == ('a' ^ 'A'));

enum format_type {
	FORMAT_TYPE_NONE, /* Just a string part */
	FORMAT_TYPE_WIDTH,
	FORMAT_TYPE_PRECISION,
	FORMAT_TYPE_CHAR,
	FORMAT_TYPE_STR,
	FORMAT_TYPE_PTR,
	FORMAT_TYPE_PERCENT_CHAR,
	FORMAT_TYPE_INVALID,
	FORMAT_TYPE_LONG_LONG,
	FORMAT_TYPE_ULONG,
	FORMAT_TYPE_LONG,
	FORMAT_TYPE_UBYTE,
	FORMAT_TYPE_BYTE,
	FORMAT_TYPE_USHORT,
	FORMAT_TYPE_SHORT,
	FORMAT_TYPE_UINT,
	FORMAT_TYPE_INT,
	FORMAT_TYPE_SIZE_T,
	FORMAT_TYPE_PTRDIFF
};

struct printf_spec {
	unsigned int	type:8;		/* format_type enum */
	signed int	field_width:24;	/* width of output field */
	unsigned int	flags:8;	/* flags to number() */
	unsigned int	base:8;		/* number base, 8, 10 or 16 only */
	signed int	precision:16;	/* # of digits/chars */
} __packed;
static_assert(sizeof(struct printf_spec) == 8);

#define FIELD_WIDTH_MAX ((1 << 23) - 1)
#define PRECISION_MAX ((1 << 15) - 1)

static noinline_for_stack
char *number(char *buf, char *end, unsigned long long num,
	     struct printf_spec spec)
{
	/* put_dec requires 2-byte alignment of the buffer. */
	char tmp[3 * sizeof(num)] __aligned(2);
	char sign;
	char locase;
	int need_pfx = ((spec.flags & SPECIAL) && spec.base != 10);
	int i;
	bool is_zero = num == 0LL;
	int field_width = spec.field_width;
	int precision = spec.precision;

	/* locase = 0 or 0x20. ORing digits or letters with 'locase'
	 * produces same digits or (maybe lowercased) letters */
	locase = (spec.flags & SMALL);
	if (spec.flags & LEFT)
		spec.flags &= ~ZEROPAD;
	sign = 0;
	if (spec.flags & SIGN) {
		if ((signed long long)num < 0) {
			sign = '-';
			num = -(signed long long)num;
			field_width--;
		} else if (spec.flags & PLUS) {
			sign = '+';
			field_width--;
		} else if (spec.flags & SPACE) {
			sign = ' ';
			field_width--;
		}
	}
	if (need_pfx) {
		if (spec.base == 16)
			field_width -= 2;
		else if (!is_zero)
			field_width--;
	}

	/* generate full string in tmp[], in reverse order */
	i = 0;
	if (num < spec.base)
		tmp[i++] = hex_asc_upper[num] | locase;
	else if (spec.base != 10) { /* 8 or 16 */
		int mask = spec.base - 1;
		int shift = 3;

		if (spec.base == 16)
			shift = 4;
		do {
			tmp[i++] = (hex_asc_upper[((unsigned char)num) & mask] | locase);
			num >>= shift;
		} while (num);
	} else { /* base 10 */
		i = put_dec(tmp, num) - tmp;
	}

	/* printing 100 using %2d gives "100", not "00" */
	if (i > precision)
		precision = i;
	/* leading space padding */
	field_width -= precision;
	if (!(spec.flags & (ZEROPAD | LEFT))) {
		while (--field_width >= 0) {
			if (buf < end)
				*buf = ' ';
			++buf;
		}
	}
	/* sign */
	if (sign) {
		if (buf < end)
			*buf = sign;
		++buf;
	}
	/* "0x" / "0" prefix */
	if (need_pfx) {
		if (spec.base == 16 || !is_zero) {
			if (buf < end)
				*buf = '0';
			++buf;
		}
		if (spec.base == 16) {
			if (buf < end)
				*buf = ('X' | locase);
			++buf;
		}
	}
	/* zero or space padding */
	if (!(spec.flags & LEFT)) {
		char c = ' ' + (spec.flags & ZEROPAD);

		while (--field_width >= 0) {
			if (buf < end)
				*buf = c;
			++buf;
		}
	}
	/* hmm even more zero padding? */
	while (i <= --precision) {
		if (buf < end)
			*buf = '0';
		++buf;
	}
	/* actual digits of result */
	while (--i >= 0) {
		if (buf < end)
			*buf = tmp[i];
		++buf;
	}
	/* trailing space padding */
	while (--field_width >= 0) {
		if (buf < end)
			*buf = ' ';
		++buf;
	}

	return buf;
}

static noinline_for_stack
char *special_hex_number(char *buf, char *end, unsigned long long num, int size)
{
	struct printf_spec spec;

	spec.type = FORMAT_TYPE_PTR;
	spec.field_width = 2 + 2 * size;	/* 0x + hex */
	spec.flags = SPECIAL | SMALL | ZEROPAD;
	spec.base = 16;
	spec.precision = -1;

	return number(buf, end, num, spec);
}

static void move_right(char *buf, char *end, unsigned len, unsigned spaces)
{
	size_t size;
	if (buf >= end)	/* nowhere to put anything */
		return;
	size = end - buf;
	if (size <= spaces) {
		memset(buf, ' ', size);
		return;
	}
	if (len) {
		if (len > size - spaces)
			len = size - spaces;
		memmove(buf + spaces, buf, len);
	}
	memset(buf, ' ', spaces);
}

/*
 * Handle field width padding for a string.
 * @buf: current buffer position
 * @n: length of string
 * @end: end of output buffer
 * @spec: for field width and flags
 * Returns: new buffer position after padding.
 */
static noinline_for_stack
char *widen_string(char *buf, int n, char *end, struct printf_spec spec)
{
	unsigned spaces;

	if (likely(n >= spec.field_width))
		return buf;
	/* we want to pad the sucker */
	spaces = spec.field_width - n;
	if (!(spec.flags & LEFT)) {
		move_right(buf - n, end, n, spaces);
		return buf + spaces;
	}
	while (spaces--) {
		if (buf < end)
			*buf = ' ';
		++buf;
	}
	return buf;
}

/* Handle string from a well known address. */
static char *string_nocheck(char *buf, char *end, const char *s,
			    struct printf_spec spec)
{
	int len = 0;
	int lim = spec.precision;

	while (lim--) {
		char c = *s++;
		if (!c)
			break;
		if (buf < end)
			*buf = c;
		++buf;
		++len;
	}
	return widen_string(buf, len, end, spec);
}

static char *err_ptr(char *buf, char *end, void *ptr,
		     struct printf_spec spec)
{
	int err = PTR_ERR(ptr);
	const char *sym = errname(err);

	if (sym)
		return string_nocheck(buf, end, sym, spec);

	/*
	 * Somebody passed ERR_PTR(-1234) or some other non-existing
	 * Efoo - or perhaps CONFIG_SYMBOLIC_ERRNAME=n. Fall back to
	 * printing it as its decimal representation.
	 */
	spec.flags |= SIGN;
	spec.base = 10;
	return number(buf, end, err, spec);
}

/* Be careful: error messages must fit into the given buffer. */
static char *error_string(char *buf, char *end, const char *s,
			  struct printf_spec spec)
{
	/*
	 * Hard limit to avoid a completely insane messages. It actually
	 * works pretty well because most error messages are in
	 * the many pointer format modifiers.
	 */
	if (spec.precision == -1)
		spec.precision = 2 * sizeof(void *);

	return string_nocheck(buf, end, s, spec);
}

/*
 * Do not call any complex external code here. Nested printk()/vsprintf()
 * might cause infinite loops. Failures might break printk() and would
 * be hard to debug.
 */
static const char *check_pointer_msg(const void *ptr)
{
	if (!ptr)
		return "(null)";

	if ((unsigned long)ptr < PAGE_SIZE || IS_ERR_VALUE(ptr))
		return "(efault)";

	return NULL;
}

static int check_pointer(char **buf, char *end, const void *ptr,
			 struct printf_spec spec)
{
	const char *err_msg;

	err_msg = check_pointer_msg(ptr);
	if (err_msg) {
		*buf = error_string(*buf, end, err_msg, spec);
		return -EFAULT;
	}

	return 0;
}

static noinline_for_stack
char *string(char *buf, char *end, const char *s,
	     struct printf_spec spec)
{
	if (check_pointer(&buf, end, s, spec))
		return buf;

	return string_nocheck(buf, end, s, spec);
}

static char *pointer_string(char *buf, char *end,
			    const void *ptr,
			    struct printf_spec spec)
{
	spec.base = 16;
	spec.flags |= SMALL;
	if (spec.field_width == -1) {
		spec.field_width = 2 * sizeof(ptr);
		spec.flags |= ZEROPAD;
	}

	return number(buf, end, (unsigned long int)ptr, spec);
}

/* Make pointers available for printing early in the boot sequence. */
static int debug_boot_weak_hash __ro_after_init;

static int __init debug_boot_weak_hash_enable(char *str)
{
	debug_boot_weak_hash = 1;
	pr_info("debug_boot_weak_hash enabled\n");
	return 0;
}
early_param("debug_boot_weak_hash", debug_boot_weak_hash_enable);

static DEFINE_STATIC_KEY_FALSE(filled_random_ptr_key);

static void enable_ptr_key_workfn(struct work_struct *work)
{
	static_branch_enable(&filled_random_ptr_key);
}

<<<<<<< HEAD
static DECLARE_WORK(enable_ptr_key_work, enable_ptr_key_workfn);

static int fill_random_ptr_key(struct notifier_block *nb,
			       unsigned long action, void *data)
{
	/* This may be in an interrupt handler. */
	queue_work(system_unbound_wq, &enable_ptr_key_work);
	return 0;
}

static struct notifier_block random_ready = {
	.notifier_call = fill_random_ptr_key
};
=======
/* Maps a pointer to a 32 bit unique identifier. */
static inline int __ptr_to_hashval(const void *ptr, unsigned long *hashval_out)
{
	static siphash_key_t ptr_key __read_mostly;
	unsigned long hashval;

	if (!static_branch_likely(&filled_random_ptr_key)) {
		static bool filled = false;
		static DEFINE_SPINLOCK(filling);
		static DECLARE_WORK(enable_ptr_key_work, enable_ptr_key_workfn);
		unsigned long flags;
>>>>>>> 88084a3d

		if (!system_unbound_wq || !rng_is_initialized() ||
		    !spin_trylock_irqsave(&filling, flags))
			return -EAGAIN;

<<<<<<< HEAD
	ret = register_random_ready_notifier(&random_ready);
	if (!ret) {
		return 0;
	} else if (ret == -EALREADY) {
		/* This is in preemptible context */
		enable_ptr_key_workfn(&enable_ptr_key_work);
		return 0;
=======
		if (!filled) {
			get_random_bytes(&ptr_key, sizeof(ptr_key));
			queue_work(system_unbound_wq, &enable_ptr_key_work);
			filled = true;
		}
		spin_unlock_irqrestore(&filling, flags);
>>>>>>> 88084a3d
	}


#ifdef CONFIG_64BIT
	hashval = (unsigned long)siphash_1u64((u64)ptr, &ptr_key);
	/*
	 * Mask off the first 32 bits, this makes explicit that we have
	 * modified the address (and 32 bits is plenty for a unique ID).
	 */
	hashval = hashval & 0xffffffff;
#else
	hashval = (unsigned long)siphash_1u32((u32)ptr, &ptr_key);
#endif
	*hashval_out = hashval;
	return 0;
}

int ptr_to_hashval(const void *ptr, unsigned long *hashval_out)
{
	return __ptr_to_hashval(ptr, hashval_out);
}

static char *ptr_to_id(char *buf, char *end, const void *ptr,
		       struct printf_spec spec)
{
	const char *str = sizeof(ptr) == 8 ? "(____ptrval____)" : "(ptrval)";
	unsigned long hashval;
	int ret;

	/*
	 * Print the real pointer value for NULL and error pointers,
	 * as they are not actual addresses.
	 */
	if (IS_ERR_OR_NULL(ptr))
		return pointer_string(buf, end, ptr, spec);

	/* When debugging early boot use non-cryptographically secure hash. */
	if (unlikely(debug_boot_weak_hash)) {
		hashval = hash_long((unsigned long)ptr, 32);
		return pointer_string(buf, end, (const void *)hashval, spec);
	}

	ret = __ptr_to_hashval(ptr, &hashval);
	if (ret) {
		spec.field_width = 2 * sizeof(ptr);
		/* string length must be less than default_width */
		return error_string(buf, end, str, spec);
	}

	return pointer_string(buf, end, (const void *)hashval, spec);
}

static char *default_pointer(char *buf, char *end, const void *ptr,
			     struct printf_spec spec)
{
	/*
	 * default is to _not_ leak addresses, so hash before printing,
	 * unless no_hash_pointers is specified on the command line.
	 */
	if (unlikely(no_hash_pointers))
		return pointer_string(buf, end, ptr, spec);

	return ptr_to_id(buf, end, ptr, spec);
}

int kptr_restrict __read_mostly;

static noinline_for_stack
char *restricted_pointer(char *buf, char *end, const void *ptr,
			 struct printf_spec spec)
{
	switch (kptr_restrict) {
	case 0:
		/* Handle as %p, hash and do _not_ leak addresses. */
		return default_pointer(buf, end, ptr, spec);
	case 1: {
		const struct cred *cred;

		/*
		 * kptr_restrict==1 cannot be used in IRQ context
		 * because its test for CAP_SYSLOG would be meaningless.
		 */
		if (in_irq() || in_serving_softirq() || in_nmi()) {
			if (spec.field_width == -1)
				spec.field_width = 2 * sizeof(ptr);
			return error_string(buf, end, "pK-error", spec);
		}

		/*
		 * Only print the real pointer value if the current
		 * process has CAP_SYSLOG and is running with the
		 * same credentials it started with. This is because
		 * access to files is checked at open() time, but %pK
		 * checks permission at read() time. We don't want to
		 * leak pointer values if a binary opens a file using
		 * %pK and then elevates privileges before reading it.
		 */
		cred = current_cred();
		if (!has_capability_noaudit(current, CAP_SYSLOG) ||
		    !uid_eq(cred->euid, cred->uid) ||
		    !gid_eq(cred->egid, cred->gid))
			ptr = NULL;
		break;
	}
	case 2:
	default:
		/* Always print 0's for %pK */
		ptr = NULL;
		break;
	}

	return pointer_string(buf, end, ptr, spec);
}

static noinline_for_stack
char *dentry_name(char *buf, char *end, const struct dentry *d, struct printf_spec spec,
		  const char *fmt)
{
	const char *array[4], *s;
	const struct dentry *p;
	int depth;
	int i, n;

	switch (fmt[1]) {
		case '2': case '3': case '4':
			depth = fmt[1] - '0';
			break;
		default:
			depth = 1;
	}

	rcu_read_lock();
	for (i = 0; i < depth; i++, d = p) {
		if (check_pointer(&buf, end, d, spec)) {
			rcu_read_unlock();
			return buf;
		}

		p = READ_ONCE(d->d_parent);
		array[i] = READ_ONCE(d->d_name.name);
		if (p == d) {
			if (i)
				array[i] = "";
			i++;
			break;
		}
	}
	s = array[--i];
	for (n = 0; n != spec.precision; n++, buf++) {
		char c = *s++;
		if (!c) {
			if (!i)
				break;
			c = '/';
			s = array[--i];
		}
		if (buf < end)
			*buf = c;
	}
	rcu_read_unlock();
	return widen_string(buf, n, end, spec);
}

static noinline_for_stack
char *file_dentry_name(char *buf, char *end, const struct file *f,
			struct printf_spec spec, const char *fmt)
{
	if (check_pointer(&buf, end, f, spec))
		return buf;

	return dentry_name(buf, end, f->f_path.dentry, spec, fmt);
}
#ifdef CONFIG_BLOCK
static noinline_for_stack
char *bdev_name(char *buf, char *end, struct block_device *bdev,
		struct printf_spec spec, const char *fmt)
{
	struct gendisk *hd;

	if (check_pointer(&buf, end, bdev, spec))
		return buf;

	hd = bdev->bd_disk;
	buf = string(buf, end, hd->disk_name, spec);
	if (bdev->bd_partno) {
		if (isdigit(hd->disk_name[strlen(hd->disk_name)-1])) {
			if (buf < end)
				*buf = 'p';
			buf++;
		}
		buf = number(buf, end, bdev->bd_partno, spec);
	}
	return buf;
}
#endif

static noinline_for_stack
char *symbol_string(char *buf, char *end, void *ptr,
		    struct printf_spec spec, const char *fmt)
{
	unsigned long value;
#ifdef CONFIG_KALLSYMS
	char sym[KSYM_SYMBOL_LEN];
#endif

	if (fmt[1] == 'R')
		ptr = __builtin_extract_return_addr(ptr);
	value = (unsigned long)ptr;

#ifdef CONFIG_KALLSYMS
	if (*fmt == 'B' && fmt[1] == 'b')
		sprint_backtrace_build_id(sym, value);
	else if (*fmt == 'B')
		sprint_backtrace(sym, value);
	else if (*fmt == 'S' && (fmt[1] == 'b' || (fmt[1] == 'R' && fmt[2] == 'b')))
		sprint_symbol_build_id(sym, value);
	else if (*fmt != 's')
		sprint_symbol(sym, value);
	else
		sprint_symbol_no_offset(sym, value);

	return string_nocheck(buf, end, sym, spec);
#else
	return special_hex_number(buf, end, value, sizeof(void *));
#endif
}

static const struct printf_spec default_str_spec = {
	.field_width = -1,
	.precision = -1,
};

static const struct printf_spec default_flag_spec = {
	.base = 16,
	.precision = -1,
	.flags = SPECIAL | SMALL,
};

static const struct printf_spec default_dec_spec = {
	.base = 10,
	.precision = -1,
};

static const struct printf_spec default_dec02_spec = {
	.base = 10,
	.field_width = 2,
	.precision = -1,
	.flags = ZEROPAD,
};

static const struct printf_spec default_dec04_spec = {
	.base = 10,
	.field_width = 4,
	.precision = -1,
	.flags = ZEROPAD,
};

static noinline_for_stack
char *resource_string(char *buf, char *end, struct resource *res,
		      struct printf_spec spec, const char *fmt)
{
#ifndef IO_RSRC_PRINTK_SIZE
#define IO_RSRC_PRINTK_SIZE	6
#endif

#ifndef MEM_RSRC_PRINTK_SIZE
#define MEM_RSRC_PRINTK_SIZE	10
#endif
	static const struct printf_spec io_spec = {
		.base = 16,
		.field_width = IO_RSRC_PRINTK_SIZE,
		.precision = -1,
		.flags = SPECIAL | SMALL | ZEROPAD,
	};
	static const struct printf_spec mem_spec = {
		.base = 16,
		.field_width = MEM_RSRC_PRINTK_SIZE,
		.precision = -1,
		.flags = SPECIAL | SMALL | ZEROPAD,
	};
	static const struct printf_spec bus_spec = {
		.base = 16,
		.field_width = 2,
		.precision = -1,
		.flags = SMALL | ZEROPAD,
	};
	static const struct printf_spec str_spec = {
		.field_width = -1,
		.precision = 10,
		.flags = LEFT,
	};

	/* 32-bit res (sizeof==4): 10 chars in dec, 10 in hex ("0x" + 8)
	 * 64-bit res (sizeof==8): 20 chars in dec, 18 in hex ("0x" + 16) */
#define RSRC_BUF_SIZE		((2 * sizeof(resource_size_t)) + 4)
#define FLAG_BUF_SIZE		(2 * sizeof(res->flags))
#define DECODED_BUF_SIZE	sizeof("[mem - 64bit pref window disabled]")
#define RAW_BUF_SIZE		sizeof("[mem - flags 0x]")
	char sym[max(2*RSRC_BUF_SIZE + DECODED_BUF_SIZE,
		     2*RSRC_BUF_SIZE + FLAG_BUF_SIZE + RAW_BUF_SIZE)];

	char *p = sym, *pend = sym + sizeof(sym);
	int decode = (fmt[0] == 'R') ? 1 : 0;
	const struct printf_spec *specp;

	if (check_pointer(&buf, end, res, spec))
		return buf;

	*p++ = '[';
	if (res->flags & IORESOURCE_IO) {
		p = string_nocheck(p, pend, "io  ", str_spec);
		specp = &io_spec;
	} else if (res->flags & IORESOURCE_MEM) {
		p = string_nocheck(p, pend, "mem ", str_spec);
		specp = &mem_spec;
	} else if (res->flags & IORESOURCE_IRQ) {
		p = string_nocheck(p, pend, "irq ", str_spec);
		specp = &default_dec_spec;
	} else if (res->flags & IORESOURCE_DMA) {
		p = string_nocheck(p, pend, "dma ", str_spec);
		specp = &default_dec_spec;
	} else if (res->flags & IORESOURCE_BUS) {
		p = string_nocheck(p, pend, "bus ", str_spec);
		specp = &bus_spec;
	} else {
		p = string_nocheck(p, pend, "??? ", str_spec);
		specp = &mem_spec;
		decode = 0;
	}
	if (decode && res->flags & IORESOURCE_UNSET) {
		p = string_nocheck(p, pend, "size ", str_spec);
		p = number(p, pend, resource_size(res), *specp);
	} else {
		p = number(p, pend, res->start, *specp);
		if (res->start != res->end) {
			*p++ = '-';
			p = number(p, pend, res->end, *specp);
		}
	}
	if (decode) {
		if (res->flags & IORESOURCE_MEM_64)
			p = string_nocheck(p, pend, " 64bit", str_spec);
		if (res->flags & IORESOURCE_PREFETCH)
			p = string_nocheck(p, pend, " pref", str_spec);
		if (res->flags & IORESOURCE_WINDOW)
			p = string_nocheck(p, pend, " window", str_spec);
		if (res->flags & IORESOURCE_DISABLED)
			p = string_nocheck(p, pend, " disabled", str_spec);
	} else {
		p = string_nocheck(p, pend, " flags ", str_spec);
		p = number(p, pend, res->flags, default_flag_spec);
	}
	*p++ = ']';
	*p = '\0';

	return string_nocheck(buf, end, sym, spec);
}

static noinline_for_stack
char *hex_string(char *buf, char *end, u8 *addr, struct printf_spec spec,
		 const char *fmt)
{
	int i, len = 1;		/* if we pass '%ph[CDN]', field width remains
				   negative value, fallback to the default */
	char separator;

	if (spec.field_width == 0)
		/* nothing to print */
		return buf;

	if (check_pointer(&buf, end, addr, spec))
		return buf;

	switch (fmt[1]) {
	case 'C':
		separator = ':';
		break;
	case 'D':
		separator = '-';
		break;
	case 'N':
		separator = 0;
		break;
	default:
		separator = ' ';
		break;
	}

	if (spec.field_width > 0)
		len = min_t(int, spec.field_width, 64);

	for (i = 0; i < len; ++i) {
		if (buf < end)
			*buf = hex_asc_hi(addr[i]);
		++buf;
		if (buf < end)
			*buf = hex_asc_lo(addr[i]);
		++buf;

		if (separator && i != len - 1) {
			if (buf < end)
				*buf = separator;
			++buf;
		}
	}

	return buf;
}

static noinline_for_stack
char *bitmap_string(char *buf, char *end, unsigned long *bitmap,
		    struct printf_spec spec, const char *fmt)
{
	const int CHUNKSZ = 32;
	int nr_bits = max_t(int, spec.field_width, 0);
	int i, chunksz;
	bool first = true;

	if (check_pointer(&buf, end, bitmap, spec))
		return buf;

	/* reused to print numbers */
	spec = (struct printf_spec){ .flags = SMALL | ZEROPAD, .base = 16 };

	chunksz = nr_bits & (CHUNKSZ - 1);
	if (chunksz == 0)
		chunksz = CHUNKSZ;

	i = ALIGN(nr_bits, CHUNKSZ) - CHUNKSZ;
	for (; i >= 0; i -= CHUNKSZ) {
		u32 chunkmask, val;
		int word, bit;

		chunkmask = ((1ULL << chunksz) - 1);
		word = i / BITS_PER_LONG;
		bit = i % BITS_PER_LONG;
		val = (bitmap[word] >> bit) & chunkmask;

		if (!first) {
			if (buf < end)
				*buf = ',';
			buf++;
		}
		first = false;

		spec.field_width = DIV_ROUND_UP(chunksz, 4);
		buf = number(buf, end, val, spec);

		chunksz = CHUNKSZ;
	}
	return buf;
}

static noinline_for_stack
char *bitmap_list_string(char *buf, char *end, unsigned long *bitmap,
			 struct printf_spec spec, const char *fmt)
{
	int nr_bits = max_t(int, spec.field_width, 0);
	bool first = true;
	int rbot, rtop;

	if (check_pointer(&buf, end, bitmap, spec))
		return buf;

	for_each_set_bitrange(rbot, rtop, bitmap, nr_bits) {
		if (!first) {
			if (buf < end)
				*buf = ',';
			buf++;
		}
		first = false;

		buf = number(buf, end, rbot, default_dec_spec);
		if (rtop == rbot + 1)
			continue;

		if (buf < end)
			*buf = '-';
		buf = number(++buf, end, rtop - 1, default_dec_spec);
	}
	return buf;
}

static noinline_for_stack
char *mac_address_string(char *buf, char *end, u8 *addr,
			 struct printf_spec spec, const char *fmt)
{
	char mac_addr[sizeof("xx:xx:xx:xx:xx:xx")];
	char *p = mac_addr;
	int i;
	char separator;
	bool reversed = false;

	if (check_pointer(&buf, end, addr, spec))
		return buf;

	switch (fmt[1]) {
	case 'F':
		separator = '-';
		break;

	case 'R':
		reversed = true;
		fallthrough;

	default:
		separator = ':';
		break;
	}

	for (i = 0; i < 6; i++) {
		if (reversed)
			p = hex_byte_pack(p, addr[5 - i]);
		else
			p = hex_byte_pack(p, addr[i]);

		if (fmt[0] == 'M' && i != 5)
			*p++ = separator;
	}
	*p = '\0';

	return string_nocheck(buf, end, mac_addr, spec);
}

static noinline_for_stack
char *ip4_string(char *p, const u8 *addr, const char *fmt)
{
	int i;
	bool leading_zeros = (fmt[0] == 'i');
	int index;
	int step;

	switch (fmt[2]) {
	case 'h':
#ifdef __BIG_ENDIAN
		index = 0;
		step = 1;
#else
		index = 3;
		step = -1;
#endif
		break;
	case 'l':
		index = 3;
		step = -1;
		break;
	case 'n':
	case 'b':
	default:
		index = 0;
		step = 1;
		break;
	}
	for (i = 0; i < 4; i++) {
		char temp[4] __aligned(2);	/* hold each IP quad in reverse order */
		int digits = put_dec_trunc8(temp, addr[index]) - temp;
		if (leading_zeros) {
			if (digits < 3)
				*p++ = '0';
			if (digits < 2)
				*p++ = '0';
		}
		/* reverse the digits in the quad */
		while (digits--)
			*p++ = temp[digits];
		if (i < 3)
			*p++ = '.';
		index += step;
	}
	*p = '\0';

	return p;
}

static noinline_for_stack
char *ip6_compressed_string(char *p, const char *addr)
{
	int i, j, range;
	unsigned char zerolength[8];
	int longest = 1;
	int colonpos = -1;
	u16 word;
	u8 hi, lo;
	bool needcolon = false;
	bool useIPv4;
	struct in6_addr in6;

	memcpy(&in6, addr, sizeof(struct in6_addr));

	useIPv4 = ipv6_addr_v4mapped(&in6) || ipv6_addr_is_isatap(&in6);

	memset(zerolength, 0, sizeof(zerolength));

	if (useIPv4)
		range = 6;
	else
		range = 8;

	/* find position of longest 0 run */
	for (i = 0; i < range; i++) {
		for (j = i; j < range; j++) {
			if (in6.s6_addr16[j] != 0)
				break;
			zerolength[i]++;
		}
	}
	for (i = 0; i < range; i++) {
		if (zerolength[i] > longest) {
			longest = zerolength[i];
			colonpos = i;
		}
	}
	if (longest == 1)		/* don't compress a single 0 */
		colonpos = -1;

	/* emit address */
	for (i = 0; i < range; i++) {
		if (i == colonpos) {
			if (needcolon || i == 0)
				*p++ = ':';
			*p++ = ':';
			needcolon = false;
			i += longest - 1;
			continue;
		}
		if (needcolon) {
			*p++ = ':';
			needcolon = false;
		}
		/* hex u16 without leading 0s */
		word = ntohs(in6.s6_addr16[i]);
		hi = word >> 8;
		lo = word & 0xff;
		if (hi) {
			if (hi > 0x0f)
				p = hex_byte_pack(p, hi);
			else
				*p++ = hex_asc_lo(hi);
			p = hex_byte_pack(p, lo);
		}
		else if (lo > 0x0f)
			p = hex_byte_pack(p, lo);
		else
			*p++ = hex_asc_lo(lo);
		needcolon = true;
	}

	if (useIPv4) {
		if (needcolon)
			*p++ = ':';
		p = ip4_string(p, &in6.s6_addr[12], "I4");
	}
	*p = '\0';

	return p;
}

static noinline_for_stack
char *ip6_string(char *p, const char *addr, const char *fmt)
{
	int i;

	for (i = 0; i < 8; i++) {
		p = hex_byte_pack(p, *addr++);
		p = hex_byte_pack(p, *addr++);
		if (fmt[0] == 'I' && i != 7)
			*p++ = ':';
	}
	*p = '\0';

	return p;
}

static noinline_for_stack
char *ip6_addr_string(char *buf, char *end, const u8 *addr,
		      struct printf_spec spec, const char *fmt)
{
	char ip6_addr[sizeof("xxxx:xxxx:xxxx:xxxx:xxxx:xxxx:255.255.255.255")];

	if (fmt[0] == 'I' && fmt[2] == 'c')
		ip6_compressed_string(ip6_addr, addr);
	else
		ip6_string(ip6_addr, addr, fmt);

	return string_nocheck(buf, end, ip6_addr, spec);
}

static noinline_for_stack
char *ip4_addr_string(char *buf, char *end, const u8 *addr,
		      struct printf_spec spec, const char *fmt)
{
	char ip4_addr[sizeof("255.255.255.255")];

	ip4_string(ip4_addr, addr, fmt);

	return string_nocheck(buf, end, ip4_addr, spec);
}

static noinline_for_stack
char *ip6_addr_string_sa(char *buf, char *end, const struct sockaddr_in6 *sa,
			 struct printf_spec spec, const char *fmt)
{
	bool have_p = false, have_s = false, have_f = false, have_c = false;
	char ip6_addr[sizeof("[xxxx:xxxx:xxxx:xxxx:xxxx:xxxx:255.255.255.255]") +
		      sizeof(":12345") + sizeof("/123456789") +
		      sizeof("%1234567890")];
	char *p = ip6_addr, *pend = ip6_addr + sizeof(ip6_addr);
	const u8 *addr = (const u8 *) &sa->sin6_addr;
	char fmt6[2] = { fmt[0], '6' };
	u8 off = 0;

	fmt++;
	while (isalpha(*++fmt)) {
		switch (*fmt) {
		case 'p':
			have_p = true;
			break;
		case 'f':
			have_f = true;
			break;
		case 's':
			have_s = true;
			break;
		case 'c':
			have_c = true;
			break;
		}
	}

	if (have_p || have_s || have_f) {
		*p = '[';
		off = 1;
	}

	if (fmt6[0] == 'I' && have_c)
		p = ip6_compressed_string(ip6_addr + off, addr);
	else
		p = ip6_string(ip6_addr + off, addr, fmt6);

	if (have_p || have_s || have_f)
		*p++ = ']';

	if (have_p) {
		*p++ = ':';
		p = number(p, pend, ntohs(sa->sin6_port), spec);
	}
	if (have_f) {
		*p++ = '/';
		p = number(p, pend, ntohl(sa->sin6_flowinfo &
					  IPV6_FLOWINFO_MASK), spec);
	}
	if (have_s) {
		*p++ = '%';
		p = number(p, pend, sa->sin6_scope_id, spec);
	}
	*p = '\0';

	return string_nocheck(buf, end, ip6_addr, spec);
}

static noinline_for_stack
char *ip4_addr_string_sa(char *buf, char *end, const struct sockaddr_in *sa,
			 struct printf_spec spec, const char *fmt)
{
	bool have_p = false;
	char *p, ip4_addr[sizeof("255.255.255.255") + sizeof(":12345")];
	char *pend = ip4_addr + sizeof(ip4_addr);
	const u8 *addr = (const u8 *) &sa->sin_addr.s_addr;
	char fmt4[3] = { fmt[0], '4', 0 };

	fmt++;
	while (isalpha(*++fmt)) {
		switch (*fmt) {
		case 'p':
			have_p = true;
			break;
		case 'h':
		case 'l':
		case 'n':
		case 'b':
			fmt4[2] = *fmt;
			break;
		}
	}

	p = ip4_string(ip4_addr, addr, fmt4);
	if (have_p) {
		*p++ = ':';
		p = number(p, pend, ntohs(sa->sin_port), spec);
	}
	*p = '\0';

	return string_nocheck(buf, end, ip4_addr, spec);
}

static noinline_for_stack
char *ip_addr_string(char *buf, char *end, const void *ptr,
		     struct printf_spec spec, const char *fmt)
{
	char *err_fmt_msg;

	if (check_pointer(&buf, end, ptr, spec))
		return buf;

	switch (fmt[1]) {
	case '6':
		return ip6_addr_string(buf, end, ptr, spec, fmt);
	case '4':
		return ip4_addr_string(buf, end, ptr, spec, fmt);
	case 'S': {
		const union {
			struct sockaddr		raw;
			struct sockaddr_in	v4;
			struct sockaddr_in6	v6;
		} *sa = ptr;

		switch (sa->raw.sa_family) {
		case AF_INET:
			return ip4_addr_string_sa(buf, end, &sa->v4, spec, fmt);
		case AF_INET6:
			return ip6_addr_string_sa(buf, end, &sa->v6, spec, fmt);
		default:
			return error_string(buf, end, "(einval)", spec);
		}}
	}

	err_fmt_msg = fmt[0] == 'i' ? "(%pi?)" : "(%pI?)";
	return error_string(buf, end, err_fmt_msg, spec);
}

static noinline_for_stack
char *escaped_string(char *buf, char *end, u8 *addr, struct printf_spec spec,
		     const char *fmt)
{
	bool found = true;
	int count = 1;
	unsigned int flags = 0;
	int len;

	if (spec.field_width == 0)
		return buf;				/* nothing to print */

	if (check_pointer(&buf, end, addr, spec))
		return buf;

	do {
		switch (fmt[count++]) {
		case 'a':
			flags |= ESCAPE_ANY;
			break;
		case 'c':
			flags |= ESCAPE_SPECIAL;
			break;
		case 'h':
			flags |= ESCAPE_HEX;
			break;
		case 'n':
			flags |= ESCAPE_NULL;
			break;
		case 'o':
			flags |= ESCAPE_OCTAL;
			break;
		case 'p':
			flags |= ESCAPE_NP;
			break;
		case 's':
			flags |= ESCAPE_SPACE;
			break;
		default:
			found = false;
			break;
		}
	} while (found);

	if (!flags)
		flags = ESCAPE_ANY_NP;

	len = spec.field_width < 0 ? 1 : spec.field_width;

	/*
	 * string_escape_mem() writes as many characters as it can to
	 * the given buffer, and returns the total size of the output
	 * had the buffer been big enough.
	 */
	buf += string_escape_mem(addr, len, buf, buf < end ? end - buf : 0, flags, NULL);

	return buf;
}

static char *va_format(char *buf, char *end, struct va_format *va_fmt,
		       struct printf_spec spec, const char *fmt)
{
	va_list va;

	if (check_pointer(&buf, end, va_fmt, spec))
		return buf;

	va_copy(va, *va_fmt->va);
	buf += vsnprintf(buf, end > buf ? end - buf : 0, va_fmt->fmt, va);
	va_end(va);

	return buf;
}

static noinline_for_stack
char *uuid_string(char *buf, char *end, const u8 *addr,
		  struct printf_spec spec, const char *fmt)
{
	char uuid[UUID_STRING_LEN + 1];
	char *p = uuid;
	int i;
	const u8 *index = uuid_index;
	bool uc = false;

	if (check_pointer(&buf, end, addr, spec))
		return buf;

	switch (*(++fmt)) {
	case 'L':
		uc = true;
		fallthrough;
	case 'l':
		index = guid_index;
		break;
	case 'B':
		uc = true;
		break;
	}

	for (i = 0; i < 16; i++) {
		if (uc)
			p = hex_byte_pack_upper(p, addr[index[i]]);
		else
			p = hex_byte_pack(p, addr[index[i]]);
		switch (i) {
		case 3:
		case 5:
		case 7:
		case 9:
			*p++ = '-';
			break;
		}
	}

	*p = 0;

	return string_nocheck(buf, end, uuid, spec);
}

static noinline_for_stack
char *netdev_bits(char *buf, char *end, const void *addr,
		  struct printf_spec spec,  const char *fmt)
{
	unsigned long long num;
	int size;

	if (check_pointer(&buf, end, addr, spec))
		return buf;

	switch (fmt[1]) {
	case 'F':
		num = *(const netdev_features_t *)addr;
		size = sizeof(netdev_features_t);
		break;
	default:
		return error_string(buf, end, "(%pN?)", spec);
	}

	return special_hex_number(buf, end, num, size);
}

static noinline_for_stack
char *fourcc_string(char *buf, char *end, const u32 *fourcc,
		    struct printf_spec spec, const char *fmt)
{
	char output[sizeof("0123 little-endian (0x01234567)")];
	char *p = output;
	unsigned int i;
	u32 orig, val;

	if (fmt[1] != 'c' || fmt[2] != 'c')
		return error_string(buf, end, "(%p4?)", spec);

	if (check_pointer(&buf, end, fourcc, spec))
		return buf;

	orig = get_unaligned(fourcc);
	val = orig & ~BIT(31);

	for (i = 0; i < sizeof(u32); i++) {
		unsigned char c = val >> (i * 8);

		/* Print non-control ASCII characters as-is, dot otherwise */
		*p++ = isascii(c) && isprint(c) ? c : '.';
	}

	*p++ = ' ';
	strcpy(p, orig & BIT(31) ? "big-endian" : "little-endian");
	p += strlen(p);

	*p++ = ' ';
	*p++ = '(';
	p = special_hex_number(p, output + sizeof(output) - 2, orig, sizeof(u32));
	*p++ = ')';
	*p = '\0';

	return string(buf, end, output, spec);
}

static noinline_for_stack
char *address_val(char *buf, char *end, const void *addr,
		  struct printf_spec spec, const char *fmt)
{
	unsigned long long num;
	int size;

	if (check_pointer(&buf, end, addr, spec))
		return buf;

	switch (fmt[1]) {
	case 'd':
		num = *(const dma_addr_t *)addr;
		size = sizeof(dma_addr_t);
		break;
	case 'p':
	default:
		num = *(const phys_addr_t *)addr;
		size = sizeof(phys_addr_t);
		break;
	}

	return special_hex_number(buf, end, num, size);
}

static noinline_for_stack
char *date_str(char *buf, char *end, const struct rtc_time *tm, bool r)
{
	int year = tm->tm_year + (r ? 0 : 1900);
	int mon = tm->tm_mon + (r ? 0 : 1);

	buf = number(buf, end, year, default_dec04_spec);
	if (buf < end)
		*buf = '-';
	buf++;

	buf = number(buf, end, mon, default_dec02_spec);
	if (buf < end)
		*buf = '-';
	buf++;

	return number(buf, end, tm->tm_mday, default_dec02_spec);
}

static noinline_for_stack
char *time_str(char *buf, char *end, const struct rtc_time *tm, bool r)
{
	buf = number(buf, end, tm->tm_hour, default_dec02_spec);
	if (buf < end)
		*buf = ':';
	buf++;

	buf = number(buf, end, tm->tm_min, default_dec02_spec);
	if (buf < end)
		*buf = ':';
	buf++;

	return number(buf, end, tm->tm_sec, default_dec02_spec);
}

static noinline_for_stack
char *rtc_str(char *buf, char *end, const struct rtc_time *tm,
	      struct printf_spec spec, const char *fmt)
{
	bool have_t = true, have_d = true;
	bool raw = false, iso8601_separator = true;
	bool found = true;
	int count = 2;

	if (check_pointer(&buf, end, tm, spec))
		return buf;

	switch (fmt[count]) {
	case 'd':
		have_t = false;
		count++;
		break;
	case 't':
		have_d = false;
		count++;
		break;
	}

	do {
		switch (fmt[count++]) {
		case 'r':
			raw = true;
			break;
		case 's':
			iso8601_separator = false;
			break;
		default:
			found = false;
			break;
		}
	} while (found);

	if (have_d)
		buf = date_str(buf, end, tm, raw);
	if (have_d && have_t) {
		if (buf < end)
			*buf = iso8601_separator ? 'T' : ' ';
		buf++;
	}
	if (have_t)
		buf = time_str(buf, end, tm, raw);

	return buf;
}

static noinline_for_stack
char *time64_str(char *buf, char *end, const time64_t time,
		 struct printf_spec spec, const char *fmt)
{
	struct rtc_time rtc_time;
	struct tm tm;

	time64_to_tm(time, 0, &tm);

	rtc_time.tm_sec = tm.tm_sec;
	rtc_time.tm_min = tm.tm_min;
	rtc_time.tm_hour = tm.tm_hour;
	rtc_time.tm_mday = tm.tm_mday;
	rtc_time.tm_mon = tm.tm_mon;
	rtc_time.tm_year = tm.tm_year;
	rtc_time.tm_wday = tm.tm_wday;
	rtc_time.tm_yday = tm.tm_yday;

	rtc_time.tm_isdst = 0;

	return rtc_str(buf, end, &rtc_time, spec, fmt);
}

static noinline_for_stack
char *time_and_date(char *buf, char *end, void *ptr, struct printf_spec spec,
		    const char *fmt)
{
	switch (fmt[1]) {
	case 'R':
		return rtc_str(buf, end, (const struct rtc_time *)ptr, spec, fmt);
	case 'T':
		return time64_str(buf, end, *(const time64_t *)ptr, spec, fmt);
	default:
		return error_string(buf, end, "(%pt?)", spec);
	}
}

static noinline_for_stack
char *clock(char *buf, char *end, struct clk *clk, struct printf_spec spec,
	    const char *fmt)
{
	if (!IS_ENABLED(CONFIG_HAVE_CLK))
		return error_string(buf, end, "(%pC?)", spec);

	if (check_pointer(&buf, end, clk, spec))
		return buf;

	switch (fmt[1]) {
	case 'n':
	default:
#ifdef CONFIG_COMMON_CLK
		return string(buf, end, __clk_get_name(clk), spec);
#else
		return ptr_to_id(buf, end, clk, spec);
#endif
	}
}

static
char *format_flags(char *buf, char *end, unsigned long flags,
					const struct trace_print_flags *names)
{
	unsigned long mask;

	for ( ; flags && names->name; names++) {
		mask = names->mask;
		if ((flags & mask) != mask)
			continue;

		buf = string(buf, end, names->name, default_str_spec);

		flags &= ~mask;
		if (flags) {
			if (buf < end)
				*buf = '|';
			buf++;
		}
	}

	if (flags)
		buf = number(buf, end, flags, default_flag_spec);

	return buf;
}

struct page_flags_fields {
	int width;
	int shift;
	int mask;
	const struct printf_spec *spec;
	const char *name;
};

static const struct page_flags_fields pff[] = {
	{SECTIONS_WIDTH, SECTIONS_PGSHIFT, SECTIONS_MASK,
	 &default_dec_spec, "section"},
	{NODES_WIDTH, NODES_PGSHIFT, NODES_MASK,
	 &default_dec_spec, "node"},
	{ZONES_WIDTH, ZONES_PGSHIFT, ZONES_MASK,
	 &default_dec_spec, "zone"},
	{LAST_CPUPID_WIDTH, LAST_CPUPID_PGSHIFT, LAST_CPUPID_MASK,
	 &default_flag_spec, "lastcpupid"},
	{KASAN_TAG_WIDTH, KASAN_TAG_PGSHIFT, KASAN_TAG_MASK,
	 &default_flag_spec, "kasantag"},
};

static
char *format_page_flags(char *buf, char *end, unsigned long flags)
{
	unsigned long main_flags = flags & PAGEFLAGS_MASK;
	bool append = false;
	int i;

	buf = number(buf, end, flags, default_flag_spec);
	if (buf < end)
		*buf = '(';
	buf++;

	/* Page flags from the main area. */
	if (main_flags) {
		buf = format_flags(buf, end, main_flags, pageflag_names);
		append = true;
	}

	/* Page flags from the fields area */
	for (i = 0; i < ARRAY_SIZE(pff); i++) {
		/* Skip undefined fields. */
		if (!pff[i].width)
			continue;

		/* Format: Flag Name + '=' (equals sign) + Number + '|' (separator) */
		if (append) {
			if (buf < end)
				*buf = '|';
			buf++;
		}

		buf = string(buf, end, pff[i].name, default_str_spec);
		if (buf < end)
			*buf = '=';
		buf++;
		buf = number(buf, end, (flags >> pff[i].shift) & pff[i].mask,
			     *pff[i].spec);

		append = true;
	}
	if (buf < end)
		*buf = ')';
	buf++;

	return buf;
}

static noinline_for_stack
char *flags_string(char *buf, char *end, void *flags_ptr,
		   struct printf_spec spec, const char *fmt)
{
	unsigned long flags;
	const struct trace_print_flags *names;

	if (check_pointer(&buf, end, flags_ptr, spec))
		return buf;

	switch (fmt[1]) {
	case 'p':
		return format_page_flags(buf, end, *(unsigned long *)flags_ptr);
	case 'v':
		flags = *(unsigned long *)flags_ptr;
		names = vmaflag_names;
		break;
	case 'g':
		flags = (__force unsigned long)(*(gfp_t *)flags_ptr);
		names = gfpflag_names;
		break;
	default:
		return error_string(buf, end, "(%pG?)", spec);
	}

	return format_flags(buf, end, flags, names);
}

static noinline_for_stack
char *fwnode_full_name_string(struct fwnode_handle *fwnode, char *buf,
			      char *end)
{
	int depth;

	/* Loop starting from the root node to the current node. */
	for (depth = fwnode_count_parents(fwnode); depth >= 0; depth--) {
		struct fwnode_handle *__fwnode =
			fwnode_get_nth_parent(fwnode, depth);

		buf = string(buf, end, fwnode_get_name_prefix(__fwnode),
			     default_str_spec);
		buf = string(buf, end, fwnode_get_name(__fwnode),
			     default_str_spec);

		fwnode_handle_put(__fwnode);
	}

	return buf;
}

static noinline_for_stack
char *device_node_string(char *buf, char *end, struct device_node *dn,
			 struct printf_spec spec, const char *fmt)
{
	char tbuf[sizeof("xxxx") + 1];
	const char *p;
	int ret;
	char *buf_start = buf;
	struct property *prop;
	bool has_mult, pass;

	struct printf_spec str_spec = spec;
	str_spec.field_width = -1;

	if (fmt[0] != 'F')
		return error_string(buf, end, "(%pO?)", spec);

	if (!IS_ENABLED(CONFIG_OF))
		return error_string(buf, end, "(%pOF?)", spec);

	if (check_pointer(&buf, end, dn, spec))
		return buf;

	/* simple case without anything any more format specifiers */
	fmt++;
	if (fmt[0] == '\0' || strcspn(fmt,"fnpPFcC") > 0)
		fmt = "f";

	for (pass = false; strspn(fmt,"fnpPFcC"); fmt++, pass = true) {
		int precision;
		if (pass) {
			if (buf < end)
				*buf = ':';
			buf++;
		}

		switch (*fmt) {
		case 'f':	/* full_name */
			buf = fwnode_full_name_string(of_fwnode_handle(dn), buf,
						      end);
			break;
		case 'n':	/* name */
			p = fwnode_get_name(of_fwnode_handle(dn));
			precision = str_spec.precision;
			str_spec.precision = strchrnul(p, '@') - p;
			buf = string(buf, end, p, str_spec);
			str_spec.precision = precision;
			break;
		case 'p':	/* phandle */
			buf = number(buf, end, (unsigned int)dn->phandle, default_dec_spec);
			break;
		case 'P':	/* path-spec */
			p = fwnode_get_name(of_fwnode_handle(dn));
			if (!p[1])
				p = "/";
			buf = string(buf, end, p, str_spec);
			break;
		case 'F':	/* flags */
			tbuf[0] = of_node_check_flag(dn, OF_DYNAMIC) ? 'D' : '-';
			tbuf[1] = of_node_check_flag(dn, OF_DETACHED) ? 'd' : '-';
			tbuf[2] = of_node_check_flag(dn, OF_POPULATED) ? 'P' : '-';
			tbuf[3] = of_node_check_flag(dn, OF_POPULATED_BUS) ? 'B' : '-';
			tbuf[4] = 0;
			buf = string_nocheck(buf, end, tbuf, str_spec);
			break;
		case 'c':	/* major compatible string */
			ret = of_property_read_string(dn, "compatible", &p);
			if (!ret)
				buf = string(buf, end, p, str_spec);
			break;
		case 'C':	/* full compatible string */
			has_mult = false;
			of_property_for_each_string(dn, "compatible", prop, p) {
				if (has_mult)
					buf = string_nocheck(buf, end, ",", str_spec);
				buf = string_nocheck(buf, end, "\"", str_spec);
				buf = string(buf, end, p, str_spec);
				buf = string_nocheck(buf, end, "\"", str_spec);

				has_mult = true;
			}
			break;
		default:
			break;
		}
	}

	return widen_string(buf, buf - buf_start, end, spec);
}

static noinline_for_stack
char *fwnode_string(char *buf, char *end, struct fwnode_handle *fwnode,
		    struct printf_spec spec, const char *fmt)
{
	struct printf_spec str_spec = spec;
	char *buf_start = buf;

	str_spec.field_width = -1;

	if (*fmt != 'w')
		return error_string(buf, end, "(%pf?)", spec);

	if (check_pointer(&buf, end, fwnode, spec))
		return buf;

	fmt++;

	switch (*fmt) {
	case 'P':	/* name */
		buf = string(buf, end, fwnode_get_name(fwnode), str_spec);
		break;
	case 'f':	/* full_name */
	default:
		buf = fwnode_full_name_string(fwnode, buf, end);
		break;
	}

	return widen_string(buf, buf - buf_start, end, spec);
}

int __init no_hash_pointers_enable(char *str)
{
	if (no_hash_pointers)
		return 0;

	no_hash_pointers = true;

	pr_warn("**********************************************************\n");
	pr_warn("**   NOTICE NOTICE NOTICE NOTICE NOTICE NOTICE NOTICE   **\n");
	pr_warn("**                                                      **\n");
	pr_warn("** This system shows unhashed kernel memory addresses   **\n");
	pr_warn("** via the console, logs, and other interfaces. This    **\n");
	pr_warn("** might reduce the security of your system.            **\n");
	pr_warn("**                                                      **\n");
	pr_warn("** If you see this message and you are not debugging    **\n");
	pr_warn("** the kernel, report this immediately to your system   **\n");
	pr_warn("** administrator!                                       **\n");
	pr_warn("**                                                      **\n");
	pr_warn("**   NOTICE NOTICE NOTICE NOTICE NOTICE NOTICE NOTICE   **\n");
	pr_warn("**********************************************************\n");

	return 0;
}
early_param("no_hash_pointers", no_hash_pointers_enable);

/*
 * Show a '%p' thing.  A kernel extension is that the '%p' is followed
 * by an extra set of alphanumeric characters that are extended format
 * specifiers.
 *
 * Please update scripts/checkpatch.pl when adding/removing conversion
 * characters.  (Search for "check for vsprintf extension").
 *
 * Right now we handle:
 *
 * - 'S' For symbolic direct pointers (or function descriptors) with offset
 * - 's' For symbolic direct pointers (or function descriptors) without offset
 * - '[Ss]R' as above with __builtin_extract_return_addr() translation
 * - 'S[R]b' as above with module build ID (for use in backtraces)
 * - '[Ff]' %pf and %pF were obsoleted and later removed in favor of
 *	    %ps and %pS. Be careful when re-using these specifiers.
 * - 'B' For backtraced symbolic direct pointers with offset
 * - 'Bb' as above with module build ID (for use in backtraces)
 * - 'R' For decoded struct resource, e.g., [mem 0x0-0x1f 64bit pref]
 * - 'r' For raw struct resource, e.g., [mem 0x0-0x1f flags 0x201]
 * - 'b[l]' For a bitmap, the number of bits is determined by the field
 *       width which must be explicitly specified either as part of the
 *       format string '%32b[l]' or through '%*b[l]', [l] selects
 *       range-list format instead of hex format
 * - 'M' For a 6-byte MAC address, it prints the address in the
 *       usual colon-separated hex notation
 * - 'm' For a 6-byte MAC address, it prints the hex address without colons
 * - 'MF' For a 6-byte MAC FDDI address, it prints the address
 *       with a dash-separated hex notation
 * - '[mM]R' For a 6-byte MAC address, Reverse order (Bluetooth)
 * - 'I' [46] for IPv4/IPv6 addresses printed in the usual way
 *       IPv4 uses dot-separated decimal without leading 0's (1.2.3.4)
 *       IPv6 uses colon separated network-order 16 bit hex with leading 0's
 *       [S][pfs]
 *       Generic IPv4/IPv6 address (struct sockaddr *) that falls back to
 *       [4] or [6] and is able to print port [p], flowinfo [f], scope [s]
 * - 'i' [46] for 'raw' IPv4/IPv6 addresses
 *       IPv6 omits the colons (01020304...0f)
 *       IPv4 uses dot-separated decimal with leading 0's (010.123.045.006)
 *       [S][pfs]
 *       Generic IPv4/IPv6 address (struct sockaddr *) that falls back to
 *       [4] or [6] and is able to print port [p], flowinfo [f], scope [s]
 * - '[Ii][4S][hnbl]' IPv4 addresses in host, network, big or little endian order
 * - 'I[6S]c' for IPv6 addresses printed as specified by
 *       https://tools.ietf.org/html/rfc5952
 * - 'E[achnops]' For an escaped buffer, where rules are defined by combination
 *                of the following flags (see string_escape_mem() for the
 *                details):
 *                  a - ESCAPE_ANY
 *                  c - ESCAPE_SPECIAL
 *                  h - ESCAPE_HEX
 *                  n - ESCAPE_NULL
 *                  o - ESCAPE_OCTAL
 *                  p - ESCAPE_NP
 *                  s - ESCAPE_SPACE
 *                By default ESCAPE_ANY_NP is used.
 * - 'U' For a 16 byte UUID/GUID, it prints the UUID/GUID in the form
 *       "xxxxxxxx-xxxx-xxxx-xxxx-xxxxxxxxxxxx"
 *       Options for %pU are:
 *         b big endian lower case hex (default)
 *         B big endian UPPER case hex
 *         l little endian lower case hex
 *         L little endian UPPER case hex
 *           big endian output byte order is:
 *             [0][1][2][3]-[4][5]-[6][7]-[8][9]-[10][11][12][13][14][15]
 *           little endian output byte order is:
 *             [3][2][1][0]-[5][4]-[7][6]-[8][9]-[10][11][12][13][14][15]
 * - 'V' For a struct va_format which contains a format string * and va_list *,
 *       call vsnprintf(->format, *->va_list).
 *       Implements a "recursive vsnprintf".
 *       Do not use this feature without some mechanism to verify the
 *       correctness of the format string and va_list arguments.
 * - 'K' For a kernel pointer that should be hidden from unprivileged users.
 *       Use only for procfs, sysfs and similar files, not printk(); please
 *       read the documentation (path below) first.
 * - 'NF' For a netdev_features_t
 * - '4cc' V4L2 or DRM FourCC code, with endianness and raw numerical value.
 * - 'h[CDN]' For a variable-length buffer, it prints it as a hex string with
 *            a certain separator (' ' by default):
 *              C colon
 *              D dash
 *              N no separator
 *            The maximum supported length is 64 bytes of the input. Consider
 *            to use print_hex_dump() for the larger input.
 * - 'a[pd]' For address types [p] phys_addr_t, [d] dma_addr_t and derivatives
 *           (default assumed to be phys_addr_t, passed by reference)
 * - 'd[234]' For a dentry name (optionally 2-4 last components)
 * - 'D[234]' Same as 'd' but for a struct file
 * - 'g' For block_device name (gendisk + partition number)
 * - 't[RT][dt][r][s]' For time and date as represented by:
 *      R    struct rtc_time
 *      T    time64_t
 * - 'C' For a clock, it prints the name (Common Clock Framework) or address
 *       (legacy clock framework) of the clock
 * - 'Cn' For a clock, it prints the name (Common Clock Framework) or address
 *        (legacy clock framework) of the clock
 * - 'G' For flags to be printed as a collection of symbolic strings that would
 *       construct the specific value. Supported flags given by option:
 *       p page flags (see struct page) given as pointer to unsigned long
 *       g gfp flags (GFP_* and __GFP_*) given as pointer to gfp_t
 *       v vma flags (VM_*) given as pointer to unsigned long
 * - 'OF[fnpPcCF]'  For a device tree object
 *                  Without any optional arguments prints the full_name
 *                  f device node full_name
 *                  n device node name
 *                  p device node phandle
 *                  P device node path spec (name + @unit)
 *                  F device node flags
 *                  c major compatible string
 *                  C full compatible string
 * - 'fw[fP]'	For a firmware node (struct fwnode_handle) pointer
 *		Without an option prints the full name of the node
 *		f full name
 *		P node name, including a possible unit address
 * - 'x' For printing the address unmodified. Equivalent to "%lx".
 *       Please read the documentation (path below) before using!
 * - '[ku]s' For a BPF/tracing related format specifier, e.g. used out of
 *           bpf_trace_printk() where [ku] prefix specifies either kernel (k)
 *           or user (u) memory to probe, and:
 *              s a string, equivalent to "%s" on direct vsnprintf() use
 *
 * ** When making changes please also update:
 *	Documentation/core-api/printk-formats.rst
 *
 * Note: The default behaviour (unadorned %p) is to hash the address,
 * rendering it useful as a unique identifier.
 */
static noinline_for_stack
char *pointer(const char *fmt, char *buf, char *end, void *ptr,
	      struct printf_spec spec)
{
	switch (*fmt) {
	case 'S':
	case 's':
		ptr = dereference_symbol_descriptor(ptr);
		fallthrough;
	case 'B':
		return symbol_string(buf, end, ptr, spec, fmt);
	case 'R':
	case 'r':
		return resource_string(buf, end, ptr, spec, fmt);
	case 'h':
		return hex_string(buf, end, ptr, spec, fmt);
	case 'b':
		switch (fmt[1]) {
		case 'l':
			return bitmap_list_string(buf, end, ptr, spec, fmt);
		default:
			return bitmap_string(buf, end, ptr, spec, fmt);
		}
	case 'M':			/* Colon separated: 00:01:02:03:04:05 */
	case 'm':			/* Contiguous: 000102030405 */
					/* [mM]F (FDDI) */
					/* [mM]R (Reverse order; Bluetooth) */
		return mac_address_string(buf, end, ptr, spec, fmt);
	case 'I':			/* Formatted IP supported
					 * 4:	1.2.3.4
					 * 6:	0001:0203:...:0708
					 * 6c:	1::708 or 1::1.2.3.4
					 */
	case 'i':			/* Contiguous:
					 * 4:	001.002.003.004
					 * 6:   000102...0f
					 */
		return ip_addr_string(buf, end, ptr, spec, fmt);
	case 'E':
		return escaped_string(buf, end, ptr, spec, fmt);
	case 'U':
		return uuid_string(buf, end, ptr, spec, fmt);
	case 'V':
		return va_format(buf, end, ptr, spec, fmt);
	case 'K':
		return restricted_pointer(buf, end, ptr, spec);
	case 'N':
		return netdev_bits(buf, end, ptr, spec, fmt);
	case '4':
		return fourcc_string(buf, end, ptr, spec, fmt);
	case 'a':
		return address_val(buf, end, ptr, spec, fmt);
	case 'd':
		return dentry_name(buf, end, ptr, spec, fmt);
	case 't':
		return time_and_date(buf, end, ptr, spec, fmt);
	case 'C':
		return clock(buf, end, ptr, spec, fmt);
	case 'D':
		return file_dentry_name(buf, end, ptr, spec, fmt);
#ifdef CONFIG_BLOCK
	case 'g':
		return bdev_name(buf, end, ptr, spec, fmt);
#endif

	case 'G':
		return flags_string(buf, end, ptr, spec, fmt);
	case 'O':
		return device_node_string(buf, end, ptr, spec, fmt + 1);
	case 'f':
		return fwnode_string(buf, end, ptr, spec, fmt + 1);
	case 'x':
		return pointer_string(buf, end, ptr, spec);
	case 'e':
		/* %pe with a non-ERR_PTR gets treated as plain %p */
		if (!IS_ERR(ptr))
			return default_pointer(buf, end, ptr, spec);
		return err_ptr(buf, end, ptr, spec);
	case 'u':
	case 'k':
		switch (fmt[1]) {
		case 's':
			return string(buf, end, ptr, spec);
		default:
			return error_string(buf, end, "(einval)", spec);
		}
	default:
		return default_pointer(buf, end, ptr, spec);
	}
}

/*
 * Helper function to decode printf style format.
 * Each call decode a token from the format and return the
 * number of characters read (or likely the delta where it wants
 * to go on the next call).
 * The decoded token is returned through the parameters
 *
 * 'h', 'l', or 'L' for integer fields
 * 'z' support added 23/7/1999 S.H.
 * 'z' changed to 'Z' --davidm 1/25/99
 * 'Z' changed to 'z' --adobriyan 2017-01-25
 * 't' added for ptrdiff_t
 *
 * @fmt: the format string
 * @type of the token returned
 * @flags: various flags such as +, -, # tokens..
 * @field_width: overwritten width
 * @base: base of the number (octal, hex, ...)
 * @precision: precision of a number
 * @qualifier: qualifier of a number (long, size_t, ...)
 */
static noinline_for_stack
int format_decode(const char *fmt, struct printf_spec *spec)
{
	const char *start = fmt;
	char qualifier;

	/* we finished early by reading the field width */
	if (spec->type == FORMAT_TYPE_WIDTH) {
		if (spec->field_width < 0) {
			spec->field_width = -spec->field_width;
			spec->flags |= LEFT;
		}
		spec->type = FORMAT_TYPE_NONE;
		goto precision;
	}

	/* we finished early by reading the precision */
	if (spec->type == FORMAT_TYPE_PRECISION) {
		if (spec->precision < 0)
			spec->precision = 0;

		spec->type = FORMAT_TYPE_NONE;
		goto qualifier;
	}

	/* By default */
	spec->type = FORMAT_TYPE_NONE;

	for (; *fmt ; ++fmt) {
		if (*fmt == '%')
			break;
	}

	/* Return the current non-format string */
	if (fmt != start || !*fmt)
		return fmt - start;

	/* Process flags */
	spec->flags = 0;

	while (1) { /* this also skips first '%' */
		bool found = true;

		++fmt;

		switch (*fmt) {
		case '-': spec->flags |= LEFT;    break;
		case '+': spec->flags |= PLUS;    break;
		case ' ': spec->flags |= SPACE;   break;
		case '#': spec->flags |= SPECIAL; break;
		case '0': spec->flags |= ZEROPAD; break;
		default:  found = false;
		}

		if (!found)
			break;
	}

	/* get field width */
	spec->field_width = -1;

	if (isdigit(*fmt))
		spec->field_width = skip_atoi(&fmt);
	else if (*fmt == '*') {
		/* it's the next argument */
		spec->type = FORMAT_TYPE_WIDTH;
		return ++fmt - start;
	}

precision:
	/* get the precision */
	spec->precision = -1;
	if (*fmt == '.') {
		++fmt;
		if (isdigit(*fmt)) {
			spec->precision = skip_atoi(&fmt);
			if (spec->precision < 0)
				spec->precision = 0;
		} else if (*fmt == '*') {
			/* it's the next argument */
			spec->type = FORMAT_TYPE_PRECISION;
			return ++fmt - start;
		}
	}

qualifier:
	/* get the conversion qualifier */
	qualifier = 0;
	if (*fmt == 'h' || _tolower(*fmt) == 'l' ||
	    *fmt == 'z' || *fmt == 't') {
		qualifier = *fmt++;
		if (unlikely(qualifier == *fmt)) {
			if (qualifier == 'l') {
				qualifier = 'L';
				++fmt;
			} else if (qualifier == 'h') {
				qualifier = 'H';
				++fmt;
			}
		}
	}

	/* default base */
	spec->base = 10;
	switch (*fmt) {
	case 'c':
		spec->type = FORMAT_TYPE_CHAR;
		return ++fmt - start;

	case 's':
		spec->type = FORMAT_TYPE_STR;
		return ++fmt - start;

	case 'p':
		spec->type = FORMAT_TYPE_PTR;
		return ++fmt - start;

	case '%':
		spec->type = FORMAT_TYPE_PERCENT_CHAR;
		return ++fmt - start;

	/* integer number formats - set up the flags and "break" */
	case 'o':
		spec->base = 8;
		break;

	case 'x':
		spec->flags |= SMALL;
		fallthrough;

	case 'X':
		spec->base = 16;
		break;

	case 'd':
	case 'i':
		spec->flags |= SIGN;
		break;
	case 'u':
		break;

	case 'n':
		/*
		 * Since %n poses a greater security risk than
		 * utility, treat it as any other invalid or
		 * unsupported format specifier.
		 */
		fallthrough;

	default:
		WARN_ONCE(1, "Please remove unsupported %%%c in format string\n", *fmt);
		spec->type = FORMAT_TYPE_INVALID;
		return fmt - start;
	}

	if (qualifier == 'L')
		spec->type = FORMAT_TYPE_LONG_LONG;
	else if (qualifier == 'l') {
		BUILD_BUG_ON(FORMAT_TYPE_ULONG + SIGN != FORMAT_TYPE_LONG);
		spec->type = FORMAT_TYPE_ULONG + (spec->flags & SIGN);
	} else if (qualifier == 'z') {
		spec->type = FORMAT_TYPE_SIZE_T;
	} else if (qualifier == 't') {
		spec->type = FORMAT_TYPE_PTRDIFF;
	} else if (qualifier == 'H') {
		BUILD_BUG_ON(FORMAT_TYPE_UBYTE + SIGN != FORMAT_TYPE_BYTE);
		spec->type = FORMAT_TYPE_UBYTE + (spec->flags & SIGN);
	} else if (qualifier == 'h') {
		BUILD_BUG_ON(FORMAT_TYPE_USHORT + SIGN != FORMAT_TYPE_SHORT);
		spec->type = FORMAT_TYPE_USHORT + (spec->flags & SIGN);
	} else {
		BUILD_BUG_ON(FORMAT_TYPE_UINT + SIGN != FORMAT_TYPE_INT);
		spec->type = FORMAT_TYPE_UINT + (spec->flags & SIGN);
	}

	return ++fmt - start;
}

static void
set_field_width(struct printf_spec *spec, int width)
{
	spec->field_width = width;
	if (WARN_ONCE(spec->field_width != width, "field width %d too large", width)) {
		spec->field_width = clamp(width, -FIELD_WIDTH_MAX, FIELD_WIDTH_MAX);
	}
}

static void
set_precision(struct printf_spec *spec, int prec)
{
	spec->precision = prec;
	if (WARN_ONCE(spec->precision != prec, "precision %d too large", prec)) {
		spec->precision = clamp(prec, 0, PRECISION_MAX);
	}
}

/**
 * vsnprintf - Format a string and place it in a buffer
 * @buf: The buffer to place the result into
 * @size: The size of the buffer, including the trailing null space
 * @fmt: The format string to use
 * @args: Arguments for the format string
 *
 * This function generally follows C99 vsnprintf, but has some
 * extensions and a few limitations:
 *
 *  - ``%n`` is unsupported
 *  - ``%p*`` is handled by pointer()
 *
 * See pointer() or Documentation/core-api/printk-formats.rst for more
 * extensive description.
 *
 * **Please update the documentation in both places when making changes**
 *
 * The return value is the number of characters which would
 * be generated for the given input, excluding the trailing
 * '\0', as per ISO C99. If you want to have the exact
 * number of characters written into @buf as return value
 * (not including the trailing '\0'), use vscnprintf(). If the
 * return is greater than or equal to @size, the resulting
 * string is truncated.
 *
 * If you're not already dealing with a va_list consider using snprintf().
 */
int vsnprintf(char *buf, size_t size, const char *fmt, va_list args)
{
	unsigned long long num;
	char *str, *end;
	struct printf_spec spec = {0};

	/* Reject out-of-range values early.  Large positive sizes are
	   used for unknown buffer sizes. */
	if (WARN_ON_ONCE(size > INT_MAX))
		return 0;

	str = buf;
	end = buf + size;

	/* Make sure end is always >= buf */
	if (end < buf) {
		end = ((void *)-1);
		size = end - buf;
	}

	while (*fmt) {
		const char *old_fmt = fmt;
		int read = format_decode(fmt, &spec);

		fmt += read;

		switch (spec.type) {
		case FORMAT_TYPE_NONE: {
			int copy = read;
			if (str < end) {
				if (copy > end - str)
					copy = end - str;
				memcpy(str, old_fmt, copy);
			}
			str += read;
			break;
		}

		case FORMAT_TYPE_WIDTH:
			set_field_width(&spec, va_arg(args, int));
			break;

		case FORMAT_TYPE_PRECISION:
			set_precision(&spec, va_arg(args, int));
			break;

		case FORMAT_TYPE_CHAR: {
			char c;

			if (!(spec.flags & LEFT)) {
				while (--spec.field_width > 0) {
					if (str < end)
						*str = ' ';
					++str;

				}
			}
			c = (unsigned char) va_arg(args, int);
			if (str < end)
				*str = c;
			++str;
			while (--spec.field_width > 0) {
				if (str < end)
					*str = ' ';
				++str;
			}
			break;
		}

		case FORMAT_TYPE_STR:
			str = string(str, end, va_arg(args, char *), spec);
			break;

		case FORMAT_TYPE_PTR:
			str = pointer(fmt, str, end, va_arg(args, void *),
				      spec);
			while (isalnum(*fmt))
				fmt++;
			break;

		case FORMAT_TYPE_PERCENT_CHAR:
			if (str < end)
				*str = '%';
			++str;
			break;

		case FORMAT_TYPE_INVALID:
			/*
			 * Presumably the arguments passed gcc's type
			 * checking, but there is no safe or sane way
			 * for us to continue parsing the format and
			 * fetching from the va_list; the remaining
			 * specifiers and arguments would be out of
			 * sync.
			 */
			goto out;

		default:
			switch (spec.type) {
			case FORMAT_TYPE_LONG_LONG:
				num = va_arg(args, long long);
				break;
			case FORMAT_TYPE_ULONG:
				num = va_arg(args, unsigned long);
				break;
			case FORMAT_TYPE_LONG:
				num = va_arg(args, long);
				break;
			case FORMAT_TYPE_SIZE_T:
				if (spec.flags & SIGN)
					num = va_arg(args, ssize_t);
				else
					num = va_arg(args, size_t);
				break;
			case FORMAT_TYPE_PTRDIFF:
				num = va_arg(args, ptrdiff_t);
				break;
			case FORMAT_TYPE_UBYTE:
				num = (unsigned char) va_arg(args, int);
				break;
			case FORMAT_TYPE_BYTE:
				num = (signed char) va_arg(args, int);
				break;
			case FORMAT_TYPE_USHORT:
				num = (unsigned short) va_arg(args, int);
				break;
			case FORMAT_TYPE_SHORT:
				num = (short) va_arg(args, int);
				break;
			case FORMAT_TYPE_INT:
				num = (int) va_arg(args, int);
				break;
			default:
				num = va_arg(args, unsigned int);
			}

			str = number(str, end, num, spec);
		}
	}

out:
	if (size > 0) {
		if (str < end)
			*str = '\0';
		else
			end[-1] = '\0';
	}

	/* the trailing null byte doesn't count towards the total */
	return str-buf;

}
EXPORT_SYMBOL(vsnprintf);

/**
 * vscnprintf - Format a string and place it in a buffer
 * @buf: The buffer to place the result into
 * @size: The size of the buffer, including the trailing null space
 * @fmt: The format string to use
 * @args: Arguments for the format string
 *
 * The return value is the number of characters which have been written into
 * the @buf not including the trailing '\0'. If @size is == 0 the function
 * returns 0.
 *
 * If you're not already dealing with a va_list consider using scnprintf().
 *
 * See the vsnprintf() documentation for format string extensions over C99.
 */
int vscnprintf(char *buf, size_t size, const char *fmt, va_list args)
{
	int i;

	if (unlikely(!size))
		return 0;

	i = vsnprintf(buf, size, fmt, args);

	if (likely(i < size))
		return i;

	return size - 1;
}
EXPORT_SYMBOL(vscnprintf);

/**
 * snprintf - Format a string and place it in a buffer
 * @buf: The buffer to place the result into
 * @size: The size of the buffer, including the trailing null space
 * @fmt: The format string to use
 * @...: Arguments for the format string
 *
 * The return value is the number of characters which would be
 * generated for the given input, excluding the trailing null,
 * as per ISO C99.  If the return is greater than or equal to
 * @size, the resulting string is truncated.
 *
 * See the vsnprintf() documentation for format string extensions over C99.
 */
int snprintf(char *buf, size_t size, const char *fmt, ...)
{
	va_list args;
	int i;

	va_start(args, fmt);
	i = vsnprintf(buf, size, fmt, args);
	va_end(args);

	return i;
}
EXPORT_SYMBOL(snprintf);

/**
 * scnprintf - Format a string and place it in a buffer
 * @buf: The buffer to place the result into
 * @size: The size of the buffer, including the trailing null space
 * @fmt: The format string to use
 * @...: Arguments for the format string
 *
 * The return value is the number of characters written into @buf not including
 * the trailing '\0'. If @size is == 0 the function returns 0.
 */

int scnprintf(char *buf, size_t size, const char *fmt, ...)
{
	va_list args;
	int i;

	va_start(args, fmt);
	i = vscnprintf(buf, size, fmt, args);
	va_end(args);

	return i;
}
EXPORT_SYMBOL(scnprintf);

/**
 * vsprintf - Format a string and place it in a buffer
 * @buf: The buffer to place the result into
 * @fmt: The format string to use
 * @args: Arguments for the format string
 *
 * The function returns the number of characters written
 * into @buf. Use vsnprintf() or vscnprintf() in order to avoid
 * buffer overflows.
 *
 * If you're not already dealing with a va_list consider using sprintf().
 *
 * See the vsnprintf() documentation for format string extensions over C99.
 */
int vsprintf(char *buf, const char *fmt, va_list args)
{
	return vsnprintf(buf, INT_MAX, fmt, args);
}
EXPORT_SYMBOL(vsprintf);

/**
 * sprintf - Format a string and place it in a buffer
 * @buf: The buffer to place the result into
 * @fmt: The format string to use
 * @...: Arguments for the format string
 *
 * The function returns the number of characters written
 * into @buf. Use snprintf() or scnprintf() in order to avoid
 * buffer overflows.
 *
 * See the vsnprintf() documentation for format string extensions over C99.
 */
int sprintf(char *buf, const char *fmt, ...)
{
	va_list args;
	int i;

	va_start(args, fmt);
	i = vsnprintf(buf, INT_MAX, fmt, args);
	va_end(args);

	return i;
}
EXPORT_SYMBOL(sprintf);

#ifdef CONFIG_BINARY_PRINTF
/*
 * bprintf service:
 * vbin_printf() - VA arguments to binary data
 * bstr_printf() - Binary data to text string
 */

/**
 * vbin_printf - Parse a format string and place args' binary value in a buffer
 * @bin_buf: The buffer to place args' binary value
 * @size: The size of the buffer(by words(32bits), not characters)
 * @fmt: The format string to use
 * @args: Arguments for the format string
 *
 * The format follows C99 vsnprintf, except %n is ignored, and its argument
 * is skipped.
 *
 * The return value is the number of words(32bits) which would be generated for
 * the given input.
 *
 * NOTE:
 * If the return value is greater than @size, the resulting bin_buf is NOT
 * valid for bstr_printf().
 */
int vbin_printf(u32 *bin_buf, size_t size, const char *fmt, va_list args)
{
	struct printf_spec spec = {0};
	char *str, *end;
	int width;

	str = (char *)bin_buf;
	end = (char *)(bin_buf + size);

#define save_arg(type)							\
({									\
	unsigned long long value;					\
	if (sizeof(type) == 8) {					\
		unsigned long long val8;				\
		str = PTR_ALIGN(str, sizeof(u32));			\
		val8 = va_arg(args, unsigned long long);		\
		if (str + sizeof(type) <= end) {			\
			*(u32 *)str = *(u32 *)&val8;			\
			*(u32 *)(str + 4) = *((u32 *)&val8 + 1);	\
		}							\
		value = val8;						\
	} else {							\
		unsigned int val4;					\
		str = PTR_ALIGN(str, sizeof(type));			\
		val4 = va_arg(args, int);				\
		if (str + sizeof(type) <= end)				\
			*(typeof(type) *)str = (type)(long)val4;	\
		value = (unsigned long long)val4;			\
	}								\
	str += sizeof(type);						\
	value;								\
})

	while (*fmt) {
		int read = format_decode(fmt, &spec);

		fmt += read;

		switch (spec.type) {
		case FORMAT_TYPE_NONE:
		case FORMAT_TYPE_PERCENT_CHAR:
			break;
		case FORMAT_TYPE_INVALID:
			goto out;

		case FORMAT_TYPE_WIDTH:
		case FORMAT_TYPE_PRECISION:
			width = (int)save_arg(int);
			/* Pointers may require the width */
			if (*fmt == 'p')
				set_field_width(&spec, width);
			break;

		case FORMAT_TYPE_CHAR:
			save_arg(char);
			break;

		case FORMAT_TYPE_STR: {
			const char *save_str = va_arg(args, char *);
			const char *err_msg;
			size_t len;

			err_msg = check_pointer_msg(save_str);
			if (err_msg)
				save_str = err_msg;

			len = strlen(save_str) + 1;
			if (str + len < end)
				memcpy(str, save_str, len);
			str += len;
			break;
		}

		case FORMAT_TYPE_PTR:
			/* Dereferenced pointers must be done now */
			switch (*fmt) {
			/* Dereference of functions is still OK */
			case 'S':
			case 's':
			case 'x':
			case 'K':
			case 'e':
				save_arg(void *);
				break;
			default:
				if (!isalnum(*fmt)) {
					save_arg(void *);
					break;
				}
				str = pointer(fmt, str, end, va_arg(args, void *),
					      spec);
				if (str + 1 < end)
					*str++ = '\0';
				else
					end[-1] = '\0'; /* Must be nul terminated */
			}
			/* skip all alphanumeric pointer suffixes */
			while (isalnum(*fmt))
				fmt++;
			break;

		default:
			switch (spec.type) {

			case FORMAT_TYPE_LONG_LONG:
				save_arg(long long);
				break;
			case FORMAT_TYPE_ULONG:
			case FORMAT_TYPE_LONG:
				save_arg(unsigned long);
				break;
			case FORMAT_TYPE_SIZE_T:
				save_arg(size_t);
				break;
			case FORMAT_TYPE_PTRDIFF:
				save_arg(ptrdiff_t);
				break;
			case FORMAT_TYPE_UBYTE:
			case FORMAT_TYPE_BYTE:
				save_arg(char);
				break;
			case FORMAT_TYPE_USHORT:
			case FORMAT_TYPE_SHORT:
				save_arg(short);
				break;
			default:
				save_arg(int);
			}
		}
	}

out:
	return (u32 *)(PTR_ALIGN(str, sizeof(u32))) - bin_buf;
#undef save_arg
}
EXPORT_SYMBOL_GPL(vbin_printf);

/**
 * bstr_printf - Format a string from binary arguments and place it in a buffer
 * @buf: The buffer to place the result into
 * @size: The size of the buffer, including the trailing null space
 * @fmt: The format string to use
 * @bin_buf: Binary arguments for the format string
 *
 * This function like C99 vsnprintf, but the difference is that vsnprintf gets
 * arguments from stack, and bstr_printf gets arguments from @bin_buf which is
 * a binary buffer that generated by vbin_printf.
 *
 * The format follows C99 vsnprintf, but has some extensions:
 *  see vsnprintf comment for details.
 *
 * The return value is the number of characters which would
 * be generated for the given input, excluding the trailing
 * '\0', as per ISO C99. If you want to have the exact
 * number of characters written into @buf as return value
 * (not including the trailing '\0'), use vscnprintf(). If the
 * return is greater than or equal to @size, the resulting
 * string is truncated.
 */
int bstr_printf(char *buf, size_t size, const char *fmt, const u32 *bin_buf)
{
	struct printf_spec spec = {0};
	char *str, *end;
	const char *args = (const char *)bin_buf;

	if (WARN_ON_ONCE(size > INT_MAX))
		return 0;

	str = buf;
	end = buf + size;

#define get_arg(type)							\
({									\
	typeof(type) value;						\
	if (sizeof(type) == 8) {					\
		args = PTR_ALIGN(args, sizeof(u32));			\
		*(u32 *)&value = *(u32 *)args;				\
		*((u32 *)&value + 1) = *(u32 *)(args + 4);		\
	} else {							\
		args = PTR_ALIGN(args, sizeof(type));			\
		value = *(typeof(type) *)args;				\
	}								\
	args += sizeof(type);						\
	value;								\
})

	/* Make sure end is always >= buf */
	if (end < buf) {
		end = ((void *)-1);
		size = end - buf;
	}

	while (*fmt) {
		const char *old_fmt = fmt;
		int read = format_decode(fmt, &spec);

		fmt += read;

		switch (spec.type) {
		case FORMAT_TYPE_NONE: {
			int copy = read;
			if (str < end) {
				if (copy > end - str)
					copy = end - str;
				memcpy(str, old_fmt, copy);
			}
			str += read;
			break;
		}

		case FORMAT_TYPE_WIDTH:
			set_field_width(&spec, get_arg(int));
			break;

		case FORMAT_TYPE_PRECISION:
			set_precision(&spec, get_arg(int));
			break;

		case FORMAT_TYPE_CHAR: {
			char c;

			if (!(spec.flags & LEFT)) {
				while (--spec.field_width > 0) {
					if (str < end)
						*str = ' ';
					++str;
				}
			}
			c = (unsigned char) get_arg(char);
			if (str < end)
				*str = c;
			++str;
			while (--spec.field_width > 0) {
				if (str < end)
					*str = ' ';
				++str;
			}
			break;
		}

		case FORMAT_TYPE_STR: {
			const char *str_arg = args;
			args += strlen(str_arg) + 1;
			str = string(str, end, (char *)str_arg, spec);
			break;
		}

		case FORMAT_TYPE_PTR: {
			bool process = false;
			int copy, len;
			/* Non function dereferences were already done */
			switch (*fmt) {
			case 'S':
			case 's':
			case 'x':
			case 'K':
			case 'e':
				process = true;
				break;
			default:
				if (!isalnum(*fmt)) {
					process = true;
					break;
				}
				/* Pointer dereference was already processed */
				if (str < end) {
					len = copy = strlen(args);
					if (copy > end - str)
						copy = end - str;
					memcpy(str, args, copy);
					str += len;
					args += len + 1;
				}
			}
			if (process)
				str = pointer(fmt, str, end, get_arg(void *), spec);

			while (isalnum(*fmt))
				fmt++;
			break;
		}

		case FORMAT_TYPE_PERCENT_CHAR:
			if (str < end)
				*str = '%';
			++str;
			break;

		case FORMAT_TYPE_INVALID:
			goto out;

		default: {
			unsigned long long num;

			switch (spec.type) {

			case FORMAT_TYPE_LONG_LONG:
				num = get_arg(long long);
				break;
			case FORMAT_TYPE_ULONG:
			case FORMAT_TYPE_LONG:
				num = get_arg(unsigned long);
				break;
			case FORMAT_TYPE_SIZE_T:
				num = get_arg(size_t);
				break;
			case FORMAT_TYPE_PTRDIFF:
				num = get_arg(ptrdiff_t);
				break;
			case FORMAT_TYPE_UBYTE:
				num = get_arg(unsigned char);
				break;
			case FORMAT_TYPE_BYTE:
				num = get_arg(signed char);
				break;
			case FORMAT_TYPE_USHORT:
				num = get_arg(unsigned short);
				break;
			case FORMAT_TYPE_SHORT:
				num = get_arg(short);
				break;
			case FORMAT_TYPE_UINT:
				num = get_arg(unsigned int);
				break;
			default:
				num = get_arg(int);
			}

			str = number(str, end, num, spec);
		} /* default: */
		} /* switch(spec.type) */
	} /* while(*fmt) */

out:
	if (size > 0) {
		if (str < end)
			*str = '\0';
		else
			end[-1] = '\0';
	}

#undef get_arg

	/* the trailing null byte doesn't count towards the total */
	return str - buf;
}
EXPORT_SYMBOL_GPL(bstr_printf);

/**
 * bprintf - Parse a format string and place args' binary value in a buffer
 * @bin_buf: The buffer to place args' binary value
 * @size: The size of the buffer(by words(32bits), not characters)
 * @fmt: The format string to use
 * @...: Arguments for the format string
 *
 * The function returns the number of words(u32) written
 * into @bin_buf.
 */
int bprintf(u32 *bin_buf, size_t size, const char *fmt, ...)
{
	va_list args;
	int ret;

	va_start(args, fmt);
	ret = vbin_printf(bin_buf, size, fmt, args);
	va_end(args);

	return ret;
}
EXPORT_SYMBOL_GPL(bprintf);

#endif /* CONFIG_BINARY_PRINTF */

/**
 * vsscanf - Unformat a buffer into a list of arguments
 * @buf:	input buffer
 * @fmt:	format of buffer
 * @args:	arguments
 */
int vsscanf(const char *buf, const char *fmt, va_list args)
{
	const char *str = buf;
	char *next;
	char digit;
	int num = 0;
	u8 qualifier;
	unsigned int base;
	union {
		long long s;
		unsigned long long u;
	} val;
	s16 field_width;
	bool is_sign;

	while (*fmt) {
		/* skip any white space in format */
		/* white space in format matches any amount of
		 * white space, including none, in the input.
		 */
		if (isspace(*fmt)) {
			fmt = skip_spaces(++fmt);
			str = skip_spaces(str);
		}

		/* anything that is not a conversion must match exactly */
		if (*fmt != '%' && *fmt) {
			if (*fmt++ != *str++)
				break;
			continue;
		}

		if (!*fmt)
			break;
		++fmt;

		/* skip this conversion.
		 * advance both strings to next white space
		 */
		if (*fmt == '*') {
			if (!*str)
				break;
			while (!isspace(*fmt) && *fmt != '%' && *fmt) {
				/* '%*[' not yet supported, invalid format */
				if (*fmt == '[')
					return num;
				fmt++;
			}
			while (!isspace(*str) && *str)
				str++;
			continue;
		}

		/* get field width */
		field_width = -1;
		if (isdigit(*fmt)) {
			field_width = skip_atoi(&fmt);
			if (field_width <= 0)
				break;
		}

		/* get conversion qualifier */
		qualifier = -1;
		if (*fmt == 'h' || _tolower(*fmt) == 'l' ||
		    *fmt == 'z') {
			qualifier = *fmt++;
			if (unlikely(qualifier == *fmt)) {
				if (qualifier == 'h') {
					qualifier = 'H';
					fmt++;
				} else if (qualifier == 'l') {
					qualifier = 'L';
					fmt++;
				}
			}
		}

		if (!*fmt)
			break;

		if (*fmt == 'n') {
			/* return number of characters read so far */
			*va_arg(args, int *) = str - buf;
			++fmt;
			continue;
		}

		if (!*str)
			break;

		base = 10;
		is_sign = false;

		switch (*fmt++) {
		case 'c':
		{
			char *s = (char *)va_arg(args, char*);
			if (field_width == -1)
				field_width = 1;
			do {
				*s++ = *str++;
			} while (--field_width > 0 && *str);
			num++;
		}
		continue;
		case 's':
		{
			char *s = (char *)va_arg(args, char *);
			if (field_width == -1)
				field_width = SHRT_MAX;
			/* first, skip leading white space in buffer */
			str = skip_spaces(str);

			/* now copy until next white space */
			while (*str && !isspace(*str) && field_width--)
				*s++ = *str++;
			*s = '\0';
			num++;
		}
		continue;
		/*
		 * Warning: This implementation of the '[' conversion specifier
		 * deviates from its glibc counterpart in the following ways:
		 * (1) It does NOT support ranges i.e. '-' is NOT a special
		 *     character
		 * (2) It cannot match the closing bracket ']' itself
		 * (3) A field width is required
		 * (4) '%*[' (discard matching input) is currently not supported
		 *
		 * Example usage:
		 * ret = sscanf("00:0a:95","%2[^:]:%2[^:]:%2[^:]",
		 *		buf1, buf2, buf3);
		 * if (ret < 3)
		 *    // etc..
		 */
		case '[':
		{
			char *s = (char *)va_arg(args, char *);
			DECLARE_BITMAP(set, 256) = {0};
			unsigned int len = 0;
			bool negate = (*fmt == '^');

			/* field width is required */
			if (field_width == -1)
				return num;

			if (negate)
				++fmt;

			for ( ; *fmt && *fmt != ']'; ++fmt, ++len)
				__set_bit((u8)*fmt, set);

			/* no ']' or no character set found */
			if (!*fmt || !len)
				return num;
			++fmt;

			if (negate) {
				bitmap_complement(set, set, 256);
				/* exclude null '\0' byte */
				__clear_bit(0, set);
			}

			/* match must be non-empty */
			if (!test_bit((u8)*str, set))
				return num;

			while (test_bit((u8)*str, set) && field_width--)
				*s++ = *str++;
			*s = '\0';
			++num;
		}
		continue;
		case 'o':
			base = 8;
			break;
		case 'x':
		case 'X':
			base = 16;
			break;
		case 'i':
			base = 0;
			fallthrough;
		case 'd':
			is_sign = true;
			fallthrough;
		case 'u':
			break;
		case '%':
			/* looking for '%' in str */
			if (*str++ != '%')
				return num;
			continue;
		default:
			/* invalid format; stop here */
			return num;
		}

		/* have some sort of integer conversion.
		 * first, skip white space in buffer.
		 */
		str = skip_spaces(str);

		digit = *str;
		if (is_sign && digit == '-') {
			if (field_width == 1)
				break;

			digit = *(str + 1);
		}

		if (!digit
		    || (base == 16 && !isxdigit(digit))
		    || (base == 10 && !isdigit(digit))
		    || (base == 8 && (!isdigit(digit) || digit > '7'))
		    || (base == 0 && !isdigit(digit)))
			break;

		if (is_sign)
			val.s = simple_strntoll(str,
						field_width >= 0 ? field_width : INT_MAX,
						&next, base);
		else
			val.u = simple_strntoull(str,
						 field_width >= 0 ? field_width : INT_MAX,
						 &next, base);

		switch (qualifier) {
		case 'H':	/* that's 'hh' in format */
			if (is_sign)
				*va_arg(args, signed char *) = val.s;
			else
				*va_arg(args, unsigned char *) = val.u;
			break;
		case 'h':
			if (is_sign)
				*va_arg(args, short *) = val.s;
			else
				*va_arg(args, unsigned short *) = val.u;
			break;
		case 'l':
			if (is_sign)
				*va_arg(args, long *) = val.s;
			else
				*va_arg(args, unsigned long *) = val.u;
			break;
		case 'L':
			if (is_sign)
				*va_arg(args, long long *) = val.s;
			else
				*va_arg(args, unsigned long long *) = val.u;
			break;
		case 'z':
			*va_arg(args, size_t *) = val.u;
			break;
		default:
			if (is_sign)
				*va_arg(args, int *) = val.s;
			else
				*va_arg(args, unsigned int *) = val.u;
			break;
		}
		num++;

		if (!next)
			break;
		str = next;
	}

	return num;
}
EXPORT_SYMBOL(vsscanf);

/**
 * sscanf - Unformat a buffer into a list of arguments
 * @buf:	input buffer
 * @fmt:	formatting of buffer
 * @...:	resulting arguments
 */
int sscanf(const char *buf, const char *fmt, ...)
{
	va_list args;
	int i;

	va_start(args, fmt);
	i = vsscanf(buf, fmt, args);
	va_end(args);

	return i;
}
EXPORT_SYMBOL(sscanf);<|MERGE_RESOLUTION|>--- conflicted
+++ resolved
@@ -757,21 +757,6 @@
 	static_branch_enable(&filled_random_ptr_key);
 }
 
-<<<<<<< HEAD
-static DECLARE_WORK(enable_ptr_key_work, enable_ptr_key_workfn);
-
-static int fill_random_ptr_key(struct notifier_block *nb,
-			       unsigned long action, void *data)
-{
-	/* This may be in an interrupt handler. */
-	queue_work(system_unbound_wq, &enable_ptr_key_work);
-	return 0;
-}
-
-static struct notifier_block random_ready = {
-	.notifier_call = fill_random_ptr_key
-};
-=======
 /* Maps a pointer to a 32 bit unique identifier. */
 static inline int __ptr_to_hashval(const void *ptr, unsigned long *hashval_out)
 {
@@ -783,28 +768,17 @@
 		static DEFINE_SPINLOCK(filling);
 		static DECLARE_WORK(enable_ptr_key_work, enable_ptr_key_workfn);
 		unsigned long flags;
->>>>>>> 88084a3d
 
 		if (!system_unbound_wq || !rng_is_initialized() ||
 		    !spin_trylock_irqsave(&filling, flags))
 			return -EAGAIN;
 
-<<<<<<< HEAD
-	ret = register_random_ready_notifier(&random_ready);
-	if (!ret) {
-		return 0;
-	} else if (ret == -EALREADY) {
-		/* This is in preemptible context */
-		enable_ptr_key_workfn(&enable_ptr_key_work);
-		return 0;
-=======
 		if (!filled) {
 			get_random_bytes(&ptr_key, sizeof(ptr_key));
 			queue_work(system_unbound_wq, &enable_ptr_key_work);
 			filled = true;
 		}
 		spin_unlock_irqrestore(&filling, flags);
->>>>>>> 88084a3d
 	}
 
 
