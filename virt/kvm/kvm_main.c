--- conflicted
+++ resolved
@@ -3158,15 +3158,10 @@
 {
 	struct kvm_vcpu *vcpu = kvm_get_running_vcpu();
 
-<<<<<<< HEAD
-	if (WARN_ON_ONCE(!vcpu) || WARN_ON_ONCE(vcpu->kvm != kvm))
-		return;
-=======
 #ifdef CONFIG_HAVE_KVM_DIRTY_RING
 	if (WARN_ON_ONCE(!vcpu) || WARN_ON_ONCE(vcpu->kvm != kvm))
 		return;
 #endif
->>>>>>> ed9f4f96
 
 	if (memslot && kvm_slot_dirty_track_enabled(memslot)) {
 		unsigned long rel_gfn = gfn - memslot->base_gfn;
