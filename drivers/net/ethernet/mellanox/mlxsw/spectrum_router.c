/*
 * drivers/net/ethernet/mellanox/mlxsw/spectrum_router.c
 * Copyright (c) 2016-2017 Mellanox Technologies. All rights reserved.
 * Copyright (c) 2016 Jiri Pirko <jiri@mellanox.com>
 * Copyright (c) 2016 Ido Schimmel <idosch@mellanox.com>
 * Copyright (c) 2016 Yotam Gigi <yotamg@mellanox.com>
 * Copyright (c) 2017 Petr Machata <petrm@mellanox.com>
 *
 * Redistribution and use in source and binary forms, with or without
 * modification, are permitted provided that the following conditions are met:
 *
 * 1. Redistributions of source code must retain the above copyright
 *    notice, this list of conditions and the following disclaimer.
 * 2. Redistributions in binary form must reproduce the above copyright
 *    notice, this list of conditions and the following disclaimer in the
 *    documentation and/or other materials provided with the distribution.
 * 3. Neither the names of the copyright holders nor the names of its
 *    contributors may be used to endorse or promote products derived from
 *    this software without specific prior written permission.
 *
 * Alternatively, this software may be distributed under the terms of the
 * GNU General Public License ("GPL") version 2 as published by the Free
 * Software Foundation.
 *
 * THIS SOFTWARE IS PROVIDED BY THE COPYRIGHT HOLDERS AND CONTRIBUTORS "AS IS"
 * AND ANY EXPRESS OR IMPLIED WARRANTIES, INCLUDING, BUT NOT LIMITED TO, THE
 * IMPLIED WARRANTIES OF MERCHANTABILITY AND FITNESS FOR A PARTICULAR PURPOSE
 * ARE DISCLAIMED. IN NO EVENT SHALL THE COPYRIGHT OWNER OR CONTRIBUTORS BE
 * LIABLE FOR ANY DIRECT, INDIRECT, INCIDENTAL, SPECIAL, EXEMPLARY, OR
 * CONSEQUENTIAL DAMAGES (INCLUDING, BUT NOT LIMITED TO, PROCUREMENT OF
 * SUBSTITUTE GOODS OR SERVICES; LOSS OF USE, DATA, OR PROFITS; OR BUSINESS
 * INTERRUPTION) HOWEVER CAUSED AND ON ANY THEORY OF LIABILITY, WHETHER IN
 * CONTRACT, STRICT LIABILITY, OR TORT (INCLUDING NEGLIGENCE OR OTHERWISE)
 * ARISING IN ANY WAY OUT OF THE USE OF THIS SOFTWARE, EVEN IF ADVISED OF THE
 * POSSIBILITY OF SUCH DAMAGE.
 */

#include <linux/kernel.h>
#include <linux/types.h>
#include <linux/rhashtable.h>
#include <linux/bitops.h>
#include <linux/in6.h>
#include <linux/notifier.h>
#include <linux/inetdevice.h>
#include <linux/netdevice.h>
#include <linux/if_bridge.h>
#include <linux/socket.h>
#include <linux/route.h>
#include <linux/gcd.h>
#include <linux/random.h>
#include <net/netevent.h>
#include <net/neighbour.h>
#include <net/arp.h>
#include <net/ip_fib.h>
#include <net/ip6_fib.h>
#include <net/fib_rules.h>
#include <net/ip_tunnels.h>
#include <net/l3mdev.h>
#include <net/addrconf.h>
#include <net/ndisc.h>
#include <net/ipv6.h>
#include <net/fib_notifier.h>

#include "spectrum.h"
#include "core.h"
#include "reg.h"
#include "spectrum_cnt.h"
#include "spectrum_dpipe.h"
#include "spectrum_ipip.h"
#include "spectrum_mr.h"
#include "spectrum_mr_tcam.h"
#include "spectrum_router.h"

struct mlxsw_sp_fib;
struct mlxsw_sp_vr;
struct mlxsw_sp_lpm_tree;
struct mlxsw_sp_rif_ops;

struct mlxsw_sp_router {
	struct mlxsw_sp *mlxsw_sp;
	struct mlxsw_sp_rif **rifs;
	struct mlxsw_sp_vr *vrs;
	struct rhashtable neigh_ht;
	struct rhashtable nexthop_group_ht;
	struct rhashtable nexthop_ht;
	struct list_head nexthop_list;
	struct {
		/* One tree for each protocol: IPv4 and IPv6 */
		struct mlxsw_sp_lpm_tree *proto_trees[2];
		struct mlxsw_sp_lpm_tree *trees;
		unsigned int tree_count;
	} lpm;
	struct {
		struct delayed_work dw;
		unsigned long interval;	/* ms */
	} neighs_update;
	struct delayed_work nexthop_probe_dw;
#define MLXSW_SP_UNRESOLVED_NH_PROBE_INTERVAL 5000 /* ms */
	struct list_head nexthop_neighs_list;
	struct list_head ipip_list;
	bool aborted;
	struct notifier_block fib_nb;
	struct notifier_block netevent_nb;
	const struct mlxsw_sp_rif_ops **rif_ops_arr;
	const struct mlxsw_sp_ipip_ops **ipip_ops_arr;
};

struct mlxsw_sp_rif {
	struct list_head nexthop_list;
	struct list_head neigh_list;
	struct net_device *dev;
	struct mlxsw_sp_fid *fid;
	unsigned char addr[ETH_ALEN];
	int mtu;
	u16 rif_index;
	u16 vr_id;
	const struct mlxsw_sp_rif_ops *ops;
	struct mlxsw_sp *mlxsw_sp;

	unsigned int counter_ingress;
	bool counter_ingress_valid;
	unsigned int counter_egress;
	bool counter_egress_valid;
};

struct mlxsw_sp_rif_params {
	struct net_device *dev;
	union {
		u16 system_port;
		u16 lag_id;
	};
	u16 vid;
	bool lag;
};

struct mlxsw_sp_rif_subport {
	struct mlxsw_sp_rif common;
	union {
		u16 system_port;
		u16 lag_id;
	};
	u16 vid;
	bool lag;
};

struct mlxsw_sp_rif_ipip_lb {
	struct mlxsw_sp_rif common;
	struct mlxsw_sp_rif_ipip_lb_config lb_config;
	u16 ul_vr_id; /* Reserved for Spectrum-2. */
};

struct mlxsw_sp_rif_params_ipip_lb {
	struct mlxsw_sp_rif_params common;
	struct mlxsw_sp_rif_ipip_lb_config lb_config;
};

struct mlxsw_sp_rif_ops {
	enum mlxsw_sp_rif_type type;
	size_t rif_size;

	void (*setup)(struct mlxsw_sp_rif *rif,
		      const struct mlxsw_sp_rif_params *params);
	int (*configure)(struct mlxsw_sp_rif *rif);
	void (*deconfigure)(struct mlxsw_sp_rif *rif);
	struct mlxsw_sp_fid * (*fid_get)(struct mlxsw_sp_rif *rif);
};

static void mlxsw_sp_lpm_tree_hold(struct mlxsw_sp_lpm_tree *lpm_tree);
static void mlxsw_sp_lpm_tree_put(struct mlxsw_sp *mlxsw_sp,
				  struct mlxsw_sp_lpm_tree *lpm_tree);
static int mlxsw_sp_vr_lpm_tree_bind(struct mlxsw_sp *mlxsw_sp,
				     const struct mlxsw_sp_fib *fib,
				     u8 tree_id);
static int mlxsw_sp_vr_lpm_tree_unbind(struct mlxsw_sp *mlxsw_sp,
				       const struct mlxsw_sp_fib *fib);

static unsigned int *
mlxsw_sp_rif_p_counter_get(struct mlxsw_sp_rif *rif,
			   enum mlxsw_sp_rif_counter_dir dir)
{
	switch (dir) {
	case MLXSW_SP_RIF_COUNTER_EGRESS:
		return &rif->counter_egress;
	case MLXSW_SP_RIF_COUNTER_INGRESS:
		return &rif->counter_ingress;
	}
	return NULL;
}

static bool
mlxsw_sp_rif_counter_valid_get(struct mlxsw_sp_rif *rif,
			       enum mlxsw_sp_rif_counter_dir dir)
{
	switch (dir) {
	case MLXSW_SP_RIF_COUNTER_EGRESS:
		return rif->counter_egress_valid;
	case MLXSW_SP_RIF_COUNTER_INGRESS:
		return rif->counter_ingress_valid;
	}
	return false;
}

static void
mlxsw_sp_rif_counter_valid_set(struct mlxsw_sp_rif *rif,
			       enum mlxsw_sp_rif_counter_dir dir,
			       bool valid)
{
	switch (dir) {
	case MLXSW_SP_RIF_COUNTER_EGRESS:
		rif->counter_egress_valid = valid;
		break;
	case MLXSW_SP_RIF_COUNTER_INGRESS:
		rif->counter_ingress_valid = valid;
		break;
	}
}

static int mlxsw_sp_rif_counter_edit(struct mlxsw_sp *mlxsw_sp, u16 rif_index,
				     unsigned int counter_index, bool enable,
				     enum mlxsw_sp_rif_counter_dir dir)
{
	char ritr_pl[MLXSW_REG_RITR_LEN];
	bool is_egress = false;
	int err;

	if (dir == MLXSW_SP_RIF_COUNTER_EGRESS)
		is_egress = true;
	mlxsw_reg_ritr_rif_pack(ritr_pl, rif_index);
	err = mlxsw_reg_query(mlxsw_sp->core, MLXSW_REG(ritr), ritr_pl);
	if (err)
		return err;

	mlxsw_reg_ritr_counter_pack(ritr_pl, counter_index, enable,
				    is_egress);
	return mlxsw_reg_write(mlxsw_sp->core, MLXSW_REG(ritr), ritr_pl);
}

int mlxsw_sp_rif_counter_value_get(struct mlxsw_sp *mlxsw_sp,
				   struct mlxsw_sp_rif *rif,
				   enum mlxsw_sp_rif_counter_dir dir, u64 *cnt)
{
	char ricnt_pl[MLXSW_REG_RICNT_LEN];
	unsigned int *p_counter_index;
	bool valid;
	int err;

	valid = mlxsw_sp_rif_counter_valid_get(rif, dir);
	if (!valid)
		return -EINVAL;

	p_counter_index = mlxsw_sp_rif_p_counter_get(rif, dir);
	if (!p_counter_index)
		return -EINVAL;
	mlxsw_reg_ricnt_pack(ricnt_pl, *p_counter_index,
			     MLXSW_REG_RICNT_OPCODE_NOP);
	err = mlxsw_reg_query(mlxsw_sp->core, MLXSW_REG(ricnt), ricnt_pl);
	if (err)
		return err;
	*cnt = mlxsw_reg_ricnt_good_unicast_packets_get(ricnt_pl);
	return 0;
}

static int mlxsw_sp_rif_counter_clear(struct mlxsw_sp *mlxsw_sp,
				      unsigned int counter_index)
{
	char ricnt_pl[MLXSW_REG_RICNT_LEN];

	mlxsw_reg_ricnt_pack(ricnt_pl, counter_index,
			     MLXSW_REG_RICNT_OPCODE_CLEAR);
	return mlxsw_reg_write(mlxsw_sp->core, MLXSW_REG(ricnt), ricnt_pl);
}

int mlxsw_sp_rif_counter_alloc(struct mlxsw_sp *mlxsw_sp,
			       struct mlxsw_sp_rif *rif,
			       enum mlxsw_sp_rif_counter_dir dir)
{
	unsigned int *p_counter_index;
	int err;

	p_counter_index = mlxsw_sp_rif_p_counter_get(rif, dir);
	if (!p_counter_index)
		return -EINVAL;
	err = mlxsw_sp_counter_alloc(mlxsw_sp, MLXSW_SP_COUNTER_SUB_POOL_RIF,
				     p_counter_index);
	if (err)
		return err;

	err = mlxsw_sp_rif_counter_clear(mlxsw_sp, *p_counter_index);
	if (err)
		goto err_counter_clear;

	err = mlxsw_sp_rif_counter_edit(mlxsw_sp, rif->rif_index,
					*p_counter_index, true, dir);
	if (err)
		goto err_counter_edit;
	mlxsw_sp_rif_counter_valid_set(rif, dir, true);
	return 0;

err_counter_edit:
err_counter_clear:
	mlxsw_sp_counter_free(mlxsw_sp, MLXSW_SP_COUNTER_SUB_POOL_RIF,
			      *p_counter_index);
	return err;
}

void mlxsw_sp_rif_counter_free(struct mlxsw_sp *mlxsw_sp,
			       struct mlxsw_sp_rif *rif,
			       enum mlxsw_sp_rif_counter_dir dir)
{
	unsigned int *p_counter_index;

	if (!mlxsw_sp_rif_counter_valid_get(rif, dir))
		return;

	p_counter_index = mlxsw_sp_rif_p_counter_get(rif, dir);
	if (WARN_ON(!p_counter_index))
		return;
	mlxsw_sp_rif_counter_edit(mlxsw_sp, rif->rif_index,
				  *p_counter_index, false, dir);
	mlxsw_sp_counter_free(mlxsw_sp, MLXSW_SP_COUNTER_SUB_POOL_RIF,
			      *p_counter_index);
	mlxsw_sp_rif_counter_valid_set(rif, dir, false);
}

static void mlxsw_sp_rif_counters_alloc(struct mlxsw_sp_rif *rif)
{
	struct mlxsw_sp *mlxsw_sp = rif->mlxsw_sp;
	struct devlink *devlink;

	devlink = priv_to_devlink(mlxsw_sp->core);
	if (!devlink_dpipe_table_counter_enabled(devlink,
						 MLXSW_SP_DPIPE_TABLE_NAME_ERIF))
		return;
	mlxsw_sp_rif_counter_alloc(mlxsw_sp, rif, MLXSW_SP_RIF_COUNTER_EGRESS);
}

static void mlxsw_sp_rif_counters_free(struct mlxsw_sp_rif *rif)
{
	struct mlxsw_sp *mlxsw_sp = rif->mlxsw_sp;

	mlxsw_sp_rif_counter_free(mlxsw_sp, rif, MLXSW_SP_RIF_COUNTER_EGRESS);
}

static struct mlxsw_sp_rif *
mlxsw_sp_rif_find_by_dev(const struct mlxsw_sp *mlxsw_sp,
			 const struct net_device *dev);

#define MLXSW_SP_PREFIX_COUNT (sizeof(struct in6_addr) * BITS_PER_BYTE + 1)

struct mlxsw_sp_prefix_usage {
	DECLARE_BITMAP(b, MLXSW_SP_PREFIX_COUNT);
};

#define mlxsw_sp_prefix_usage_for_each(prefix, prefix_usage) \
	for_each_set_bit(prefix, (prefix_usage)->b, MLXSW_SP_PREFIX_COUNT)

static bool
mlxsw_sp_prefix_usage_eq(struct mlxsw_sp_prefix_usage *prefix_usage1,
			 struct mlxsw_sp_prefix_usage *prefix_usage2)
{
	return !memcmp(prefix_usage1, prefix_usage2, sizeof(*prefix_usage1));
}

static void
mlxsw_sp_prefix_usage_cpy(struct mlxsw_sp_prefix_usage *prefix_usage1,
			  struct mlxsw_sp_prefix_usage *prefix_usage2)
{
	memcpy(prefix_usage1, prefix_usage2, sizeof(*prefix_usage1));
}

static void
mlxsw_sp_prefix_usage_set(struct mlxsw_sp_prefix_usage *prefix_usage,
			  unsigned char prefix_len)
{
	set_bit(prefix_len, prefix_usage->b);
}

static void
mlxsw_sp_prefix_usage_clear(struct mlxsw_sp_prefix_usage *prefix_usage,
			    unsigned char prefix_len)
{
	clear_bit(prefix_len, prefix_usage->b);
}

struct mlxsw_sp_fib_key {
	unsigned char addr[sizeof(struct in6_addr)];
	unsigned char prefix_len;
};

enum mlxsw_sp_fib_entry_type {
	MLXSW_SP_FIB_ENTRY_TYPE_REMOTE,
	MLXSW_SP_FIB_ENTRY_TYPE_LOCAL,
	MLXSW_SP_FIB_ENTRY_TYPE_TRAP,

	/* This is a special case of local delivery, where a packet should be
	 * decapsulated on reception. Note that there is no corresponding ENCAP,
	 * because that's a type of next hop, not of FIB entry. (There can be
	 * several next hops in a REMOTE entry, and some of them may be
	 * encapsulating entries.)
	 */
	MLXSW_SP_FIB_ENTRY_TYPE_IPIP_DECAP,
};

struct mlxsw_sp_nexthop_group;

struct mlxsw_sp_fib_node {
	struct list_head entry_list;
	struct list_head list;
	struct rhash_head ht_node;
	struct mlxsw_sp_fib *fib;
	struct mlxsw_sp_fib_key key;
};

struct mlxsw_sp_fib_entry_decap {
	struct mlxsw_sp_ipip_entry *ipip_entry;
	u32 tunnel_index;
};

struct mlxsw_sp_fib_entry {
	struct list_head list;
	struct mlxsw_sp_fib_node *fib_node;
	enum mlxsw_sp_fib_entry_type type;
	struct list_head nexthop_group_node;
	struct mlxsw_sp_nexthop_group *nh_group;
	struct mlxsw_sp_fib_entry_decap decap; /* Valid for decap entries. */
};

struct mlxsw_sp_fib4_entry {
	struct mlxsw_sp_fib_entry common;
	u32 tb_id;
	u32 prio;
	u8 tos;
	u8 type;
};

struct mlxsw_sp_fib6_entry {
	struct mlxsw_sp_fib_entry common;
	struct list_head rt6_list;
	unsigned int nrt6;
};

struct mlxsw_sp_rt6 {
	struct list_head list;
	struct rt6_info *rt;
};

struct mlxsw_sp_lpm_tree {
	u8 id; /* tree ID */
	unsigned int ref_count;
	enum mlxsw_sp_l3proto proto;
	unsigned long prefix_ref_count[MLXSW_SP_PREFIX_COUNT];
	struct mlxsw_sp_prefix_usage prefix_usage;
};

struct mlxsw_sp_fib {
	struct rhashtable ht;
	struct list_head node_list;
	struct mlxsw_sp_vr *vr;
	struct mlxsw_sp_lpm_tree *lpm_tree;
	enum mlxsw_sp_l3proto proto;
};

struct mlxsw_sp_vr {
	u16 id; /* virtual router ID */
	u32 tb_id; /* kernel fib table id */
	unsigned int rif_count;
	struct mlxsw_sp_fib *fib4;
	struct mlxsw_sp_fib *fib6;
	struct mlxsw_sp_mr_table *mr4_table;
};

static const struct rhashtable_params mlxsw_sp_fib_ht_params;

static struct mlxsw_sp_fib *mlxsw_sp_fib_create(struct mlxsw_sp *mlxsw_sp,
						struct mlxsw_sp_vr *vr,
						enum mlxsw_sp_l3proto proto)
{
	struct mlxsw_sp_lpm_tree *lpm_tree;
	struct mlxsw_sp_fib *fib;
	int err;

	lpm_tree = mlxsw_sp->router->lpm.proto_trees[proto];
	fib = kzalloc(sizeof(*fib), GFP_KERNEL);
	if (!fib)
		return ERR_PTR(-ENOMEM);
	err = rhashtable_init(&fib->ht, &mlxsw_sp_fib_ht_params);
	if (err)
		goto err_rhashtable_init;
	INIT_LIST_HEAD(&fib->node_list);
	fib->proto = proto;
	fib->vr = vr;
	fib->lpm_tree = lpm_tree;
	mlxsw_sp_lpm_tree_hold(lpm_tree);
	err = mlxsw_sp_vr_lpm_tree_bind(mlxsw_sp, fib, lpm_tree->id);
	if (err)
		goto err_lpm_tree_bind;
	return fib;

err_lpm_tree_bind:
	mlxsw_sp_lpm_tree_put(mlxsw_sp, lpm_tree);
err_rhashtable_init:
	kfree(fib);
	return ERR_PTR(err);
}

static void mlxsw_sp_fib_destroy(struct mlxsw_sp *mlxsw_sp,
				 struct mlxsw_sp_fib *fib)
{
	mlxsw_sp_vr_lpm_tree_unbind(mlxsw_sp, fib);
	mlxsw_sp_lpm_tree_put(mlxsw_sp, fib->lpm_tree);
	WARN_ON(!list_empty(&fib->node_list));
	rhashtable_destroy(&fib->ht);
	kfree(fib);
}

static struct mlxsw_sp_lpm_tree *
mlxsw_sp_lpm_tree_find_unused(struct mlxsw_sp *mlxsw_sp)
{
	static struct mlxsw_sp_lpm_tree *lpm_tree;
	int i;

	for (i = 0; i < mlxsw_sp->router->lpm.tree_count; i++) {
		lpm_tree = &mlxsw_sp->router->lpm.trees[i];
		if (lpm_tree->ref_count == 0)
			return lpm_tree;
	}
	return NULL;
}

static int mlxsw_sp_lpm_tree_alloc(struct mlxsw_sp *mlxsw_sp,
				   struct mlxsw_sp_lpm_tree *lpm_tree)
{
	char ralta_pl[MLXSW_REG_RALTA_LEN];

	mlxsw_reg_ralta_pack(ralta_pl, true,
			     (enum mlxsw_reg_ralxx_protocol) lpm_tree->proto,
			     lpm_tree->id);
	return mlxsw_reg_write(mlxsw_sp->core, MLXSW_REG(ralta), ralta_pl);
}

static void mlxsw_sp_lpm_tree_free(struct mlxsw_sp *mlxsw_sp,
				   struct mlxsw_sp_lpm_tree *lpm_tree)
{
	char ralta_pl[MLXSW_REG_RALTA_LEN];

	mlxsw_reg_ralta_pack(ralta_pl, false,
			     (enum mlxsw_reg_ralxx_protocol) lpm_tree->proto,
			     lpm_tree->id);
	mlxsw_reg_write(mlxsw_sp->core, MLXSW_REG(ralta), ralta_pl);
}

static int
mlxsw_sp_lpm_tree_left_struct_set(struct mlxsw_sp *mlxsw_sp,
				  struct mlxsw_sp_prefix_usage *prefix_usage,
				  struct mlxsw_sp_lpm_tree *lpm_tree)
{
	char ralst_pl[MLXSW_REG_RALST_LEN];
	u8 root_bin = 0;
	u8 prefix;
	u8 last_prefix = MLXSW_REG_RALST_BIN_NO_CHILD;

	mlxsw_sp_prefix_usage_for_each(prefix, prefix_usage)
		root_bin = prefix;

	mlxsw_reg_ralst_pack(ralst_pl, root_bin, lpm_tree->id);
	mlxsw_sp_prefix_usage_for_each(prefix, prefix_usage) {
		if (prefix == 0)
			continue;
		mlxsw_reg_ralst_bin_pack(ralst_pl, prefix, last_prefix,
					 MLXSW_REG_RALST_BIN_NO_CHILD);
		last_prefix = prefix;
	}
	return mlxsw_reg_write(mlxsw_sp->core, MLXSW_REG(ralst), ralst_pl);
}

static struct mlxsw_sp_lpm_tree *
mlxsw_sp_lpm_tree_create(struct mlxsw_sp *mlxsw_sp,
			 struct mlxsw_sp_prefix_usage *prefix_usage,
			 enum mlxsw_sp_l3proto proto)
{
	struct mlxsw_sp_lpm_tree *lpm_tree;
	int err;

	lpm_tree = mlxsw_sp_lpm_tree_find_unused(mlxsw_sp);
	if (!lpm_tree)
		return ERR_PTR(-EBUSY);
	lpm_tree->proto = proto;
	err = mlxsw_sp_lpm_tree_alloc(mlxsw_sp, lpm_tree);
	if (err)
		return ERR_PTR(err);

	err = mlxsw_sp_lpm_tree_left_struct_set(mlxsw_sp, prefix_usage,
						lpm_tree);
	if (err)
		goto err_left_struct_set;
	memcpy(&lpm_tree->prefix_usage, prefix_usage,
	       sizeof(lpm_tree->prefix_usage));
	memset(&lpm_tree->prefix_ref_count, 0,
	       sizeof(lpm_tree->prefix_ref_count));
	lpm_tree->ref_count = 1;
	return lpm_tree;

err_left_struct_set:
	mlxsw_sp_lpm_tree_free(mlxsw_sp, lpm_tree);
	return ERR_PTR(err);
}

static void mlxsw_sp_lpm_tree_destroy(struct mlxsw_sp *mlxsw_sp,
				      struct mlxsw_sp_lpm_tree *lpm_tree)
{
	mlxsw_sp_lpm_tree_free(mlxsw_sp, lpm_tree);
}

static struct mlxsw_sp_lpm_tree *
mlxsw_sp_lpm_tree_get(struct mlxsw_sp *mlxsw_sp,
		      struct mlxsw_sp_prefix_usage *prefix_usage,
		      enum mlxsw_sp_l3proto proto)
{
	struct mlxsw_sp_lpm_tree *lpm_tree;
	int i;

	for (i = 0; i < mlxsw_sp->router->lpm.tree_count; i++) {
		lpm_tree = &mlxsw_sp->router->lpm.trees[i];
		if (lpm_tree->ref_count != 0 &&
		    lpm_tree->proto == proto &&
		    mlxsw_sp_prefix_usage_eq(&lpm_tree->prefix_usage,
					     prefix_usage)) {
			mlxsw_sp_lpm_tree_hold(lpm_tree);
			return lpm_tree;
		}
	}
	return mlxsw_sp_lpm_tree_create(mlxsw_sp, prefix_usage, proto);
}

static void mlxsw_sp_lpm_tree_hold(struct mlxsw_sp_lpm_tree *lpm_tree)
{
	lpm_tree->ref_count++;
}

static void mlxsw_sp_lpm_tree_put(struct mlxsw_sp *mlxsw_sp,
				  struct mlxsw_sp_lpm_tree *lpm_tree)
{
	if (--lpm_tree->ref_count == 0)
		mlxsw_sp_lpm_tree_destroy(mlxsw_sp, lpm_tree);
}

#define MLXSW_SP_LPM_TREE_MIN 1 /* tree 0 is reserved */

static int mlxsw_sp_lpm_init(struct mlxsw_sp *mlxsw_sp)
{
	struct mlxsw_sp_prefix_usage req_prefix_usage = {{ 0 } };
	struct mlxsw_sp_lpm_tree *lpm_tree;
	u64 max_trees;
	int err, i;

	if (!MLXSW_CORE_RES_VALID(mlxsw_sp->core, MAX_LPM_TREES))
		return -EIO;

	max_trees = MLXSW_CORE_RES_GET(mlxsw_sp->core, MAX_LPM_TREES);
	mlxsw_sp->router->lpm.tree_count = max_trees - MLXSW_SP_LPM_TREE_MIN;
	mlxsw_sp->router->lpm.trees = kcalloc(mlxsw_sp->router->lpm.tree_count,
					     sizeof(struct mlxsw_sp_lpm_tree),
					     GFP_KERNEL);
	if (!mlxsw_sp->router->lpm.trees)
		return -ENOMEM;

	for (i = 0; i < mlxsw_sp->router->lpm.tree_count; i++) {
		lpm_tree = &mlxsw_sp->router->lpm.trees[i];
		lpm_tree->id = i + MLXSW_SP_LPM_TREE_MIN;
	}

	lpm_tree = mlxsw_sp_lpm_tree_get(mlxsw_sp, &req_prefix_usage,
					 MLXSW_SP_L3_PROTO_IPV4);
	if (IS_ERR(lpm_tree)) {
		err = PTR_ERR(lpm_tree);
		goto err_ipv4_tree_get;
	}
	mlxsw_sp->router->lpm.proto_trees[MLXSW_SP_L3_PROTO_IPV4] = lpm_tree;

	lpm_tree = mlxsw_sp_lpm_tree_get(mlxsw_sp, &req_prefix_usage,
					 MLXSW_SP_L3_PROTO_IPV6);
	if (IS_ERR(lpm_tree)) {
		err = PTR_ERR(lpm_tree);
		goto err_ipv6_tree_get;
	}
	mlxsw_sp->router->lpm.proto_trees[MLXSW_SP_L3_PROTO_IPV6] = lpm_tree;

	return 0;

err_ipv6_tree_get:
	lpm_tree = mlxsw_sp->router->lpm.proto_trees[MLXSW_SP_L3_PROTO_IPV4];
	mlxsw_sp_lpm_tree_put(mlxsw_sp, lpm_tree);
err_ipv4_tree_get:
	kfree(mlxsw_sp->router->lpm.trees);
	return err;
}

static void mlxsw_sp_lpm_fini(struct mlxsw_sp *mlxsw_sp)
{
	struct mlxsw_sp_lpm_tree *lpm_tree;

	lpm_tree = mlxsw_sp->router->lpm.proto_trees[MLXSW_SP_L3_PROTO_IPV6];
	mlxsw_sp_lpm_tree_put(mlxsw_sp, lpm_tree);

	lpm_tree = mlxsw_sp->router->lpm.proto_trees[MLXSW_SP_L3_PROTO_IPV4];
	mlxsw_sp_lpm_tree_put(mlxsw_sp, lpm_tree);

	kfree(mlxsw_sp->router->lpm.trees);
}

static bool mlxsw_sp_vr_is_used(const struct mlxsw_sp_vr *vr)
{
	return !!vr->fib4 || !!vr->fib6 || !!vr->mr4_table;
}

static struct mlxsw_sp_vr *mlxsw_sp_vr_find_unused(struct mlxsw_sp *mlxsw_sp)
{
	struct mlxsw_sp_vr *vr;
	int i;

	for (i = 0; i < MLXSW_CORE_RES_GET(mlxsw_sp->core, MAX_VRS); i++) {
		vr = &mlxsw_sp->router->vrs[i];
		if (!mlxsw_sp_vr_is_used(vr))
			return vr;
	}
	return NULL;
}

static int mlxsw_sp_vr_lpm_tree_bind(struct mlxsw_sp *mlxsw_sp,
				     const struct mlxsw_sp_fib *fib, u8 tree_id)
{
	char raltb_pl[MLXSW_REG_RALTB_LEN];

	mlxsw_reg_raltb_pack(raltb_pl, fib->vr->id,
			     (enum mlxsw_reg_ralxx_protocol) fib->proto,
			     tree_id);
	return mlxsw_reg_write(mlxsw_sp->core, MLXSW_REG(raltb), raltb_pl);
}

static int mlxsw_sp_vr_lpm_tree_unbind(struct mlxsw_sp *mlxsw_sp,
				       const struct mlxsw_sp_fib *fib)
{
	char raltb_pl[MLXSW_REG_RALTB_LEN];

	/* Bind to tree 0 which is default */
	mlxsw_reg_raltb_pack(raltb_pl, fib->vr->id,
			     (enum mlxsw_reg_ralxx_protocol) fib->proto, 0);
	return mlxsw_reg_write(mlxsw_sp->core, MLXSW_REG(raltb), raltb_pl);
}

static u32 mlxsw_sp_fix_tb_id(u32 tb_id)
{
	/* For our purpose, squash main, default and local tables into one */
	if (tb_id == RT_TABLE_LOCAL || tb_id == RT_TABLE_DEFAULT)
		tb_id = RT_TABLE_MAIN;
	return tb_id;
}

static struct mlxsw_sp_vr *mlxsw_sp_vr_find(struct mlxsw_sp *mlxsw_sp,
					    u32 tb_id)
{
	struct mlxsw_sp_vr *vr;
	int i;

	tb_id = mlxsw_sp_fix_tb_id(tb_id);

	for (i = 0; i < MLXSW_CORE_RES_GET(mlxsw_sp->core, MAX_VRS); i++) {
		vr = &mlxsw_sp->router->vrs[i];
		if (mlxsw_sp_vr_is_used(vr) && vr->tb_id == tb_id)
			return vr;
	}
	return NULL;
}

static struct mlxsw_sp_fib *mlxsw_sp_vr_fib(const struct mlxsw_sp_vr *vr,
					    enum mlxsw_sp_l3proto proto)
{
	switch (proto) {
	case MLXSW_SP_L3_PROTO_IPV4:
		return vr->fib4;
	case MLXSW_SP_L3_PROTO_IPV6:
		return vr->fib6;
	}
	return NULL;
}

static struct mlxsw_sp_vr *mlxsw_sp_vr_create(struct mlxsw_sp *mlxsw_sp,
					      u32 tb_id,
					      struct netlink_ext_ack *extack)
{
	struct mlxsw_sp_vr *vr;
	int err;

	vr = mlxsw_sp_vr_find_unused(mlxsw_sp);
	if (!vr) {
		NL_SET_ERR_MSG(extack, "spectrum: Exceeded number of supported virtual routers");
		return ERR_PTR(-EBUSY);
	}
	vr->fib4 = mlxsw_sp_fib_create(mlxsw_sp, vr, MLXSW_SP_L3_PROTO_IPV4);
	if (IS_ERR(vr->fib4))
		return ERR_CAST(vr->fib4);
	vr->fib6 = mlxsw_sp_fib_create(mlxsw_sp, vr, MLXSW_SP_L3_PROTO_IPV6);
	if (IS_ERR(vr->fib6)) {
		err = PTR_ERR(vr->fib6);
		goto err_fib6_create;
	}
	vr->mr4_table = mlxsw_sp_mr_table_create(mlxsw_sp, vr->id,
						 MLXSW_SP_L3_PROTO_IPV4);
	if (IS_ERR(vr->mr4_table)) {
		err = PTR_ERR(vr->mr4_table);
		goto err_mr_table_create;
	}
	vr->tb_id = tb_id;
	return vr;

err_mr_table_create:
	mlxsw_sp_fib_destroy(mlxsw_sp, vr->fib6);
	vr->fib6 = NULL;
err_fib6_create:
	mlxsw_sp_fib_destroy(mlxsw_sp, vr->fib4);
	vr->fib4 = NULL;
	return ERR_PTR(err);
}

static void mlxsw_sp_vr_destroy(struct mlxsw_sp *mlxsw_sp,
				struct mlxsw_sp_vr *vr)
{
	mlxsw_sp_mr_table_destroy(vr->mr4_table);
	vr->mr4_table = NULL;
	mlxsw_sp_fib_destroy(mlxsw_sp, vr->fib6);
	vr->fib6 = NULL;
	mlxsw_sp_fib_destroy(mlxsw_sp, vr->fib4);
	vr->fib4 = NULL;
}

static struct mlxsw_sp_vr *mlxsw_sp_vr_get(struct mlxsw_sp *mlxsw_sp, u32 tb_id,
					   struct netlink_ext_ack *extack)
{
	struct mlxsw_sp_vr *vr;

	tb_id = mlxsw_sp_fix_tb_id(tb_id);
	vr = mlxsw_sp_vr_find(mlxsw_sp, tb_id);
	if (!vr)
		vr = mlxsw_sp_vr_create(mlxsw_sp, tb_id, extack);
	return vr;
}

static void mlxsw_sp_vr_put(struct mlxsw_sp *mlxsw_sp, struct mlxsw_sp_vr *vr)
{
	if (!vr->rif_count && list_empty(&vr->fib4->node_list) &&
	    list_empty(&vr->fib6->node_list) &&
	    mlxsw_sp_mr_table_empty(vr->mr4_table))
		mlxsw_sp_vr_destroy(mlxsw_sp, vr);
}

static bool
mlxsw_sp_vr_lpm_tree_should_replace(struct mlxsw_sp_vr *vr,
				    enum mlxsw_sp_l3proto proto, u8 tree_id)
{
	struct mlxsw_sp_fib *fib = mlxsw_sp_vr_fib(vr, proto);

	if (!mlxsw_sp_vr_is_used(vr))
		return false;
	if (fib->lpm_tree->id == tree_id)
		return true;
	return false;
}

static int mlxsw_sp_vr_lpm_tree_replace(struct mlxsw_sp *mlxsw_sp,
					struct mlxsw_sp_fib *fib,
					struct mlxsw_sp_lpm_tree *new_tree)
{
	struct mlxsw_sp_lpm_tree *old_tree = fib->lpm_tree;
	int err;

	fib->lpm_tree = new_tree;
	mlxsw_sp_lpm_tree_hold(new_tree);
	err = mlxsw_sp_vr_lpm_tree_bind(mlxsw_sp, fib, new_tree->id);
	if (err)
		goto err_tree_bind;
	mlxsw_sp_lpm_tree_put(mlxsw_sp, old_tree);
	return 0;

err_tree_bind:
	mlxsw_sp_lpm_tree_put(mlxsw_sp, new_tree);
	fib->lpm_tree = old_tree;
	return err;
}

static int mlxsw_sp_vrs_lpm_tree_replace(struct mlxsw_sp *mlxsw_sp,
					 struct mlxsw_sp_fib *fib,
					 struct mlxsw_sp_lpm_tree *new_tree)
{
	enum mlxsw_sp_l3proto proto = fib->proto;
	struct mlxsw_sp_lpm_tree *old_tree;
	u8 old_id, new_id = new_tree->id;
	struct mlxsw_sp_vr *vr;
	int i, err;

	old_tree = mlxsw_sp->router->lpm.proto_trees[proto];
	old_id = old_tree->id;

	for (i = 0; i < MLXSW_CORE_RES_GET(mlxsw_sp->core, MAX_VRS); i++) {
		vr = &mlxsw_sp->router->vrs[i];
		if (!mlxsw_sp_vr_lpm_tree_should_replace(vr, proto, old_id))
			continue;
		err = mlxsw_sp_vr_lpm_tree_replace(mlxsw_sp,
						   mlxsw_sp_vr_fib(vr, proto),
						   new_tree);
		if (err)
			goto err_tree_replace;
	}

	memcpy(new_tree->prefix_ref_count, old_tree->prefix_ref_count,
	       sizeof(new_tree->prefix_ref_count));
	mlxsw_sp->router->lpm.proto_trees[proto] = new_tree;
	mlxsw_sp_lpm_tree_put(mlxsw_sp, old_tree);

	return 0;

err_tree_replace:
	for (i--; i >= 0; i--) {
		if (!mlxsw_sp_vr_lpm_tree_should_replace(vr, proto, new_id))
			continue;
		mlxsw_sp_vr_lpm_tree_replace(mlxsw_sp,
					     mlxsw_sp_vr_fib(vr, proto),
					     old_tree);
	}
	return err;
<<<<<<< HEAD

no_replace:
	fib->lpm_tree = new_tree;
	mlxsw_sp_lpm_tree_hold(new_tree);
	err = mlxsw_sp_vr_lpm_tree_bind(mlxsw_sp, fib, new_tree->id);
	if (err) {
		mlxsw_sp_lpm_tree_put(mlxsw_sp, new_tree);
		fib->lpm_tree = NULL;
		return err;
	}
	return 0;
}

static void
mlxsw_sp_vrs_prefixes(struct mlxsw_sp *mlxsw_sp,
		      enum mlxsw_sp_l3proto proto,
		      struct mlxsw_sp_prefix_usage *req_prefix_usage)
{
	int i;

	for (i = 0; i < MLXSW_CORE_RES_GET(mlxsw_sp->core, MAX_VRS); i++) {
		struct mlxsw_sp_vr *vr = &mlxsw_sp->router->vrs[i];
		struct mlxsw_sp_fib *fib = mlxsw_sp_vr_fib(vr, proto);
		unsigned char prefix;

		if (!mlxsw_sp_vr_is_used(vr))
			continue;
		mlxsw_sp_prefix_usage_for_each(prefix, &fib->prefix_usage)
			mlxsw_sp_prefix_usage_set(req_prefix_usage, prefix);
	}
=======
>>>>>>> 03a0dded
}

static int mlxsw_sp_vrs_init(struct mlxsw_sp *mlxsw_sp)
{
	struct mlxsw_sp_vr *vr;
	u64 max_vrs;
	int i;

	if (!MLXSW_CORE_RES_VALID(mlxsw_sp->core, MAX_VRS))
		return -EIO;

	max_vrs = MLXSW_CORE_RES_GET(mlxsw_sp->core, MAX_VRS);
	mlxsw_sp->router->vrs = kcalloc(max_vrs, sizeof(struct mlxsw_sp_vr),
					GFP_KERNEL);
	if (!mlxsw_sp->router->vrs)
		return -ENOMEM;

	for (i = 0; i < max_vrs; i++) {
		vr = &mlxsw_sp->router->vrs[i];
		vr->id = i;
	}

	return 0;
}

static void mlxsw_sp_router_fib_flush(struct mlxsw_sp *mlxsw_sp);

static void mlxsw_sp_vrs_fini(struct mlxsw_sp *mlxsw_sp)
{
	/* At this stage we're guaranteed not to have new incoming
	 * FIB notifications and the work queue is free from FIBs
	 * sitting on top of mlxsw netdevs. However, we can still
	 * have other FIBs queued. Flush the queue before flushing
	 * the device's tables. No need for locks, as we're the only
	 * writer.
	 */
	mlxsw_core_flush_owq();
	mlxsw_sp_router_fib_flush(mlxsw_sp);
	kfree(mlxsw_sp->router->vrs);
}

static struct net_device *
__mlxsw_sp_ipip_netdev_ul_dev_get(const struct net_device *ol_dev)
{
	struct ip_tunnel *tun = netdev_priv(ol_dev);
	struct net *net = dev_net(ol_dev);

	return __dev_get_by_index(net, tun->parms.link);
}

u32 mlxsw_sp_ipip_dev_ul_tb_id(const struct net_device *ol_dev)
{
	struct net_device *d = __mlxsw_sp_ipip_netdev_ul_dev_get(ol_dev);

	if (d)
		return l3mdev_fib_table(d) ? : RT_TABLE_MAIN;
	else
		return l3mdev_fib_table(ol_dev) ? : RT_TABLE_MAIN;
}

static struct mlxsw_sp_rif *
mlxsw_sp_rif_create(struct mlxsw_sp *mlxsw_sp,
		    const struct mlxsw_sp_rif_params *params,
		    struct netlink_ext_ack *extack);

static struct mlxsw_sp_rif_ipip_lb *
mlxsw_sp_ipip_ol_ipip_lb_create(struct mlxsw_sp *mlxsw_sp,
				enum mlxsw_sp_ipip_type ipipt,
				struct net_device *ol_dev,
				struct netlink_ext_ack *extack)
{
	struct mlxsw_sp_rif_params_ipip_lb lb_params;
	const struct mlxsw_sp_ipip_ops *ipip_ops;
	struct mlxsw_sp_rif *rif;

	ipip_ops = mlxsw_sp->router->ipip_ops_arr[ipipt];
	lb_params = (struct mlxsw_sp_rif_params_ipip_lb) {
		.common.dev = ol_dev,
		.common.lag = false,
		.lb_config = ipip_ops->ol_loopback_config(mlxsw_sp, ol_dev),
	};

	rif = mlxsw_sp_rif_create(mlxsw_sp, &lb_params.common, extack);
	if (IS_ERR(rif))
		return ERR_CAST(rif);
	return container_of(rif, struct mlxsw_sp_rif_ipip_lb, common);
}

static struct mlxsw_sp_ipip_entry *
mlxsw_sp_ipip_entry_alloc(struct mlxsw_sp *mlxsw_sp,
			  enum mlxsw_sp_ipip_type ipipt,
			  struct net_device *ol_dev)
{
	struct mlxsw_sp_ipip_entry *ipip_entry;
	struct mlxsw_sp_ipip_entry *ret = NULL;

	ipip_entry = kzalloc(sizeof(*ipip_entry), GFP_KERNEL);
	if (!ipip_entry)
		return ERR_PTR(-ENOMEM);

	ipip_entry->ol_lb = mlxsw_sp_ipip_ol_ipip_lb_create(mlxsw_sp, ipipt,
							    ol_dev, NULL);
	if (IS_ERR(ipip_entry->ol_lb)) {
		ret = ERR_CAST(ipip_entry->ol_lb);
		goto err_ol_ipip_lb_create;
	}

	ipip_entry->ipipt = ipipt;
	ipip_entry->ol_dev = ol_dev;
	ipip_entry->parms = mlxsw_sp_ipip_netdev_parms(ol_dev);

	return ipip_entry;

err_ol_ipip_lb_create:
	kfree(ipip_entry);
	return ret;
}

static void
mlxsw_sp_ipip_entry_dealloc(struct mlxsw_sp_ipip_entry *ipip_entry)
{
	mlxsw_sp_rif_destroy(&ipip_entry->ol_lb->common);
	kfree(ipip_entry);
}

static bool
mlxsw_sp_ipip_entry_saddr_matches(struct mlxsw_sp *mlxsw_sp,
				  const enum mlxsw_sp_l3proto ul_proto,
				  union mlxsw_sp_l3addr saddr,
				  u32 ul_tb_id,
				  struct mlxsw_sp_ipip_entry *ipip_entry)
{
	u32 tun_ul_tb_id = mlxsw_sp_ipip_dev_ul_tb_id(ipip_entry->ol_dev);
	enum mlxsw_sp_ipip_type ipipt = ipip_entry->ipipt;
	union mlxsw_sp_l3addr tun_saddr;

	if (mlxsw_sp->router->ipip_ops_arr[ipipt]->ul_proto != ul_proto)
		return false;

	tun_saddr = mlxsw_sp_ipip_netdev_saddr(ul_proto, ipip_entry->ol_dev);
	return tun_ul_tb_id == ul_tb_id &&
	       mlxsw_sp_l3addr_eq(&tun_saddr, &saddr);
}

static int
mlxsw_sp_fib_entry_decap_init(struct mlxsw_sp *mlxsw_sp,
			      struct mlxsw_sp_fib_entry *fib_entry,
			      struct mlxsw_sp_ipip_entry *ipip_entry)
{
	u32 tunnel_index;
	int err;

	err = mlxsw_sp_kvdl_alloc(mlxsw_sp, 1, &tunnel_index);
	if (err)
		return err;

	ipip_entry->decap_fib_entry = fib_entry;
	fib_entry->decap.ipip_entry = ipip_entry;
	fib_entry->decap.tunnel_index = tunnel_index;
	return 0;
}

static void mlxsw_sp_fib_entry_decap_fini(struct mlxsw_sp *mlxsw_sp,
					  struct mlxsw_sp_fib_entry *fib_entry)
{
	/* Unlink this node from the IPIP entry that it's the decap entry of. */
	fib_entry->decap.ipip_entry->decap_fib_entry = NULL;
	fib_entry->decap.ipip_entry = NULL;
	mlxsw_sp_kvdl_free(mlxsw_sp, fib_entry->decap.tunnel_index);
}

static struct mlxsw_sp_fib_node *
mlxsw_sp_fib_node_lookup(struct mlxsw_sp_fib *fib, const void *addr,
			 size_t addr_len, unsigned char prefix_len);
static int mlxsw_sp_fib_entry_update(struct mlxsw_sp *mlxsw_sp,
				     struct mlxsw_sp_fib_entry *fib_entry);

static void
mlxsw_sp_ipip_entry_demote_decap(struct mlxsw_sp *mlxsw_sp,
				 struct mlxsw_sp_ipip_entry *ipip_entry)
{
	struct mlxsw_sp_fib_entry *fib_entry = ipip_entry->decap_fib_entry;

	mlxsw_sp_fib_entry_decap_fini(mlxsw_sp, fib_entry);
	fib_entry->type = MLXSW_SP_FIB_ENTRY_TYPE_TRAP;

	mlxsw_sp_fib_entry_update(mlxsw_sp, fib_entry);
}

static void
mlxsw_sp_ipip_entry_promote_decap(struct mlxsw_sp *mlxsw_sp,
				  struct mlxsw_sp_ipip_entry *ipip_entry,
				  struct mlxsw_sp_fib_entry *decap_fib_entry)
{
	if (mlxsw_sp_fib_entry_decap_init(mlxsw_sp, decap_fib_entry,
					  ipip_entry))
		return;
	decap_fib_entry->type = MLXSW_SP_FIB_ENTRY_TYPE_IPIP_DECAP;

	if (mlxsw_sp_fib_entry_update(mlxsw_sp, decap_fib_entry))
		mlxsw_sp_ipip_entry_demote_decap(mlxsw_sp, ipip_entry);
}

/* Given an IPIP entry, find the corresponding decap route. */
static struct mlxsw_sp_fib_entry *
mlxsw_sp_ipip_entry_find_decap(struct mlxsw_sp *mlxsw_sp,
			       struct mlxsw_sp_ipip_entry *ipip_entry)
{
	static struct mlxsw_sp_fib_node *fib_node;
	const struct mlxsw_sp_ipip_ops *ipip_ops;
	struct mlxsw_sp_fib_entry *fib_entry;
	unsigned char saddr_prefix_len;
	union mlxsw_sp_l3addr saddr;
	struct mlxsw_sp_fib *ul_fib;
	struct mlxsw_sp_vr *ul_vr;
	const void *saddrp;
	size_t saddr_len;
	u32 ul_tb_id;
	u32 saddr4;

	ipip_ops = mlxsw_sp->router->ipip_ops_arr[ipip_entry->ipipt];

	ul_tb_id = mlxsw_sp_ipip_dev_ul_tb_id(ipip_entry->ol_dev);
	ul_vr = mlxsw_sp_vr_find(mlxsw_sp, ul_tb_id);
	if (!ul_vr)
		return NULL;

	ul_fib = mlxsw_sp_vr_fib(ul_vr, ipip_ops->ul_proto);
	saddr = mlxsw_sp_ipip_netdev_saddr(ipip_ops->ul_proto,
					   ipip_entry->ol_dev);

	switch (ipip_ops->ul_proto) {
	case MLXSW_SP_L3_PROTO_IPV4:
		saddr4 = be32_to_cpu(saddr.addr4);
		saddrp = &saddr4;
		saddr_len = 4;
		saddr_prefix_len = 32;
		break;
	case MLXSW_SP_L3_PROTO_IPV6:
		WARN_ON(1);
		return NULL;
	}

	fib_node = mlxsw_sp_fib_node_lookup(ul_fib, saddrp, saddr_len,
					    saddr_prefix_len);
	if (!fib_node || list_empty(&fib_node->entry_list))
		return NULL;

	fib_entry = list_first_entry(&fib_node->entry_list,
				     struct mlxsw_sp_fib_entry, list);
	if (fib_entry->type != MLXSW_SP_FIB_ENTRY_TYPE_TRAP)
		return NULL;

	return fib_entry;
}

static struct mlxsw_sp_ipip_entry *
mlxsw_sp_ipip_entry_create(struct mlxsw_sp *mlxsw_sp,
			   enum mlxsw_sp_ipip_type ipipt,
			   struct net_device *ol_dev)
{
	struct mlxsw_sp_ipip_entry *ipip_entry;

	ipip_entry = mlxsw_sp_ipip_entry_alloc(mlxsw_sp, ipipt, ol_dev);
	if (IS_ERR(ipip_entry))
		return ipip_entry;

	list_add_tail(&ipip_entry->ipip_list_node,
		      &mlxsw_sp->router->ipip_list);

	return ipip_entry;
}

static void
mlxsw_sp_ipip_entry_destroy(struct mlxsw_sp *mlxsw_sp,
			    struct mlxsw_sp_ipip_entry *ipip_entry)
{
	list_del(&ipip_entry->ipip_list_node);
	mlxsw_sp_ipip_entry_dealloc(ipip_entry);
}

static bool
mlxsw_sp_ipip_entry_matches_decap(struct mlxsw_sp *mlxsw_sp,
				  const struct net_device *ul_dev,
				  enum mlxsw_sp_l3proto ul_proto,
				  union mlxsw_sp_l3addr ul_dip,
				  struct mlxsw_sp_ipip_entry *ipip_entry)
{
	u32 ul_tb_id = l3mdev_fib_table(ul_dev) ? : RT_TABLE_MAIN;
	enum mlxsw_sp_ipip_type ipipt = ipip_entry->ipipt;
	struct net_device *ipip_ul_dev;

	if (mlxsw_sp->router->ipip_ops_arr[ipipt]->ul_proto != ul_proto)
		return false;

	ipip_ul_dev = __mlxsw_sp_ipip_netdev_ul_dev_get(ipip_entry->ol_dev);
	return mlxsw_sp_ipip_entry_saddr_matches(mlxsw_sp, ul_proto, ul_dip,
						 ul_tb_id, ipip_entry) &&
	       (!ipip_ul_dev || ipip_ul_dev == ul_dev);
}

/* Given decap parameters, find the corresponding IPIP entry. */
static struct mlxsw_sp_ipip_entry *
mlxsw_sp_ipip_entry_find_by_decap(struct mlxsw_sp *mlxsw_sp,
				  const struct net_device *ul_dev,
				  enum mlxsw_sp_l3proto ul_proto,
				  union mlxsw_sp_l3addr ul_dip)
{
	struct mlxsw_sp_ipip_entry *ipip_entry;

	list_for_each_entry(ipip_entry, &mlxsw_sp->router->ipip_list,
			    ipip_list_node)
		if (mlxsw_sp_ipip_entry_matches_decap(mlxsw_sp, ul_dev,
						      ul_proto, ul_dip,
						      ipip_entry))
			return ipip_entry;

	return NULL;
}

static bool mlxsw_sp_netdev_ipip_type(const struct mlxsw_sp *mlxsw_sp,
				      const struct net_device *dev,
				      enum mlxsw_sp_ipip_type *p_type)
{
	struct mlxsw_sp_router *router = mlxsw_sp->router;
	const struct mlxsw_sp_ipip_ops *ipip_ops;
	enum mlxsw_sp_ipip_type ipipt;

	for (ipipt = 0; ipipt < MLXSW_SP_IPIP_TYPE_MAX; ++ipipt) {
		ipip_ops = router->ipip_ops_arr[ipipt];
		if (dev->type == ipip_ops->dev_type) {
			if (p_type)
				*p_type = ipipt;
			return true;
		}
	}
	return false;
}

bool mlxsw_sp_netdev_is_ipip_ol(const struct mlxsw_sp *mlxsw_sp,
				const struct net_device *dev)
{
	return mlxsw_sp_netdev_ipip_type(mlxsw_sp, dev, NULL);
}

static struct mlxsw_sp_ipip_entry *
mlxsw_sp_ipip_entry_find_by_ol_dev(struct mlxsw_sp *mlxsw_sp,
				   const struct net_device *ol_dev)
{
	struct mlxsw_sp_ipip_entry *ipip_entry;

	list_for_each_entry(ipip_entry, &mlxsw_sp->router->ipip_list,
			    ipip_list_node)
		if (ipip_entry->ol_dev == ol_dev)
			return ipip_entry;

	return NULL;
}

static struct mlxsw_sp_ipip_entry *
mlxsw_sp_ipip_entry_find_by_ul_dev(const struct mlxsw_sp *mlxsw_sp,
				   const struct net_device *ul_dev,
				   struct mlxsw_sp_ipip_entry *start)
{
	struct mlxsw_sp_ipip_entry *ipip_entry;

	ipip_entry = list_prepare_entry(start, &mlxsw_sp->router->ipip_list,
					ipip_list_node);
	list_for_each_entry_continue(ipip_entry, &mlxsw_sp->router->ipip_list,
				     ipip_list_node) {
		struct net_device *ipip_ul_dev =
			__mlxsw_sp_ipip_netdev_ul_dev_get(ipip_entry->ol_dev);

		if (ipip_ul_dev == ul_dev)
			return ipip_entry;
	}

	return NULL;
}

bool mlxsw_sp_netdev_is_ipip_ul(const struct mlxsw_sp *mlxsw_sp,
				const struct net_device *dev)
{
	return mlxsw_sp_ipip_entry_find_by_ul_dev(mlxsw_sp, dev, NULL);
}

static bool mlxsw_sp_netdevice_ipip_can_offload(struct mlxsw_sp *mlxsw_sp,
						const struct net_device *ol_dev,
						enum mlxsw_sp_ipip_type ipipt)
{
	const struct mlxsw_sp_ipip_ops *ops
		= mlxsw_sp->router->ipip_ops_arr[ipipt];

	/* For deciding whether decap should be offloaded, we don't care about
	 * overlay protocol, so ask whether either one is supported.
	 */
	return ops->can_offload(mlxsw_sp, ol_dev, MLXSW_SP_L3_PROTO_IPV4) ||
	       ops->can_offload(mlxsw_sp, ol_dev, MLXSW_SP_L3_PROTO_IPV6);
}

static int mlxsw_sp_netdevice_ipip_ol_reg_event(struct mlxsw_sp *mlxsw_sp,
						struct net_device *ol_dev)
{
	struct mlxsw_sp_ipip_entry *ipip_entry;
	enum mlxsw_sp_l3proto ul_proto;
	enum mlxsw_sp_ipip_type ipipt;
	union mlxsw_sp_l3addr saddr;
	u32 ul_tb_id;

	mlxsw_sp_netdev_ipip_type(mlxsw_sp, ol_dev, &ipipt);
	if (mlxsw_sp_netdevice_ipip_can_offload(mlxsw_sp, ol_dev, ipipt)) {
		ul_tb_id = mlxsw_sp_ipip_dev_ul_tb_id(ol_dev);
		ul_proto = mlxsw_sp->router->ipip_ops_arr[ipipt]->ul_proto;
		saddr = mlxsw_sp_ipip_netdev_saddr(ul_proto, ol_dev);
		if (!mlxsw_sp_ipip_demote_tunnel_by_saddr(mlxsw_sp, ul_proto,
							  saddr, ul_tb_id,
							  NULL)) {
			ipip_entry = mlxsw_sp_ipip_entry_create(mlxsw_sp, ipipt,
								ol_dev);
			if (IS_ERR(ipip_entry))
				return PTR_ERR(ipip_entry);
		}
	}

	return 0;
}

static void mlxsw_sp_netdevice_ipip_ol_unreg_event(struct mlxsw_sp *mlxsw_sp,
						   struct net_device *ol_dev)
{
	struct mlxsw_sp_ipip_entry *ipip_entry;

	ipip_entry = mlxsw_sp_ipip_entry_find_by_ol_dev(mlxsw_sp, ol_dev);
	if (ipip_entry)
		mlxsw_sp_ipip_entry_destroy(mlxsw_sp, ipip_entry);
}

static void
mlxsw_sp_ipip_entry_ol_up_event(struct mlxsw_sp *mlxsw_sp,
				struct mlxsw_sp_ipip_entry *ipip_entry)
{
	struct mlxsw_sp_fib_entry *decap_fib_entry;

	decap_fib_entry = mlxsw_sp_ipip_entry_find_decap(mlxsw_sp, ipip_entry);
	if (decap_fib_entry)
		mlxsw_sp_ipip_entry_promote_decap(mlxsw_sp, ipip_entry,
						  decap_fib_entry);
}

static void mlxsw_sp_netdevice_ipip_ol_up_event(struct mlxsw_sp *mlxsw_sp,
						struct net_device *ol_dev)
{
	struct mlxsw_sp_ipip_entry *ipip_entry;

	ipip_entry = mlxsw_sp_ipip_entry_find_by_ol_dev(mlxsw_sp, ol_dev);
	if (ipip_entry)
		mlxsw_sp_ipip_entry_ol_up_event(mlxsw_sp, ipip_entry);
}

static void
mlxsw_sp_ipip_entry_ol_down_event(struct mlxsw_sp *mlxsw_sp,
				  struct mlxsw_sp_ipip_entry *ipip_entry)
{
	if (ipip_entry->decap_fib_entry)
		mlxsw_sp_ipip_entry_demote_decap(mlxsw_sp, ipip_entry);
}

static void mlxsw_sp_netdevice_ipip_ol_down_event(struct mlxsw_sp *mlxsw_sp,
						  struct net_device *ol_dev)
{
	struct mlxsw_sp_ipip_entry *ipip_entry;

	ipip_entry = mlxsw_sp_ipip_entry_find_by_ol_dev(mlxsw_sp, ol_dev);
	if (ipip_entry)
		mlxsw_sp_ipip_entry_ol_down_event(mlxsw_sp, ipip_entry);
}

static void mlxsw_sp_nexthop_rif_migrate(struct mlxsw_sp *mlxsw_sp,
					 struct mlxsw_sp_rif *old_rif,
					 struct mlxsw_sp_rif *new_rif);
static int
mlxsw_sp_ipip_entry_ol_lb_update(struct mlxsw_sp *mlxsw_sp,
				 struct mlxsw_sp_ipip_entry *ipip_entry,
				 bool keep_encap,
				 struct netlink_ext_ack *extack)
{
	struct mlxsw_sp_rif_ipip_lb *old_lb_rif = ipip_entry->ol_lb;
	struct mlxsw_sp_rif_ipip_lb *new_lb_rif;

	new_lb_rif = mlxsw_sp_ipip_ol_ipip_lb_create(mlxsw_sp,
						     ipip_entry->ipipt,
						     ipip_entry->ol_dev,
						     extack);
	if (IS_ERR(new_lb_rif))
		return PTR_ERR(new_lb_rif);
	ipip_entry->ol_lb = new_lb_rif;

	if (keep_encap)
		mlxsw_sp_nexthop_rif_migrate(mlxsw_sp, &old_lb_rif->common,
					     &new_lb_rif->common);

	mlxsw_sp_rif_destroy(&old_lb_rif->common);

	return 0;
}

static void mlxsw_sp_nexthop_rif_update(struct mlxsw_sp *mlxsw_sp,
					struct mlxsw_sp_rif *rif);

/**
 * Update the offload related to an IPIP entry. This always updates decap, and
 * in addition to that it also:
 * @recreate_loopback: recreates the associated loopback RIF
 * @keep_encap: updates next hops that use the tunnel netdevice. This is only
 *              relevant when recreate_loopback is true.
 * @update_nexthops: updates next hops, keeping the current loopback RIF. This
 *                   is only relevant when recreate_loopback is false.
 */
int __mlxsw_sp_ipip_entry_update_tunnel(struct mlxsw_sp *mlxsw_sp,
					struct mlxsw_sp_ipip_entry *ipip_entry,
					bool recreate_loopback,
					bool keep_encap,
					bool update_nexthops,
					struct netlink_ext_ack *extack)
{
	int err;

	/* RIFs can't be edited, so to update loopback, we need to destroy and
	 * recreate it. That creates a window of opportunity where RALUE and
	 * RATR registers end up referencing a RIF that's already gone. RATRs
	 * are handled in mlxsw_sp_ipip_entry_ol_lb_update(), and to take care
	 * of RALUE, demote the decap route back.
	 */
	if (ipip_entry->decap_fib_entry)
		mlxsw_sp_ipip_entry_demote_decap(mlxsw_sp, ipip_entry);

	if (recreate_loopback) {
		err = mlxsw_sp_ipip_entry_ol_lb_update(mlxsw_sp, ipip_entry,
						       keep_encap, extack);
		if (err)
			return err;
	} else if (update_nexthops) {
		mlxsw_sp_nexthop_rif_update(mlxsw_sp,
					    &ipip_entry->ol_lb->common);
	}

	if (ipip_entry->ol_dev->flags & IFF_UP)
		mlxsw_sp_ipip_entry_ol_up_event(mlxsw_sp, ipip_entry);

	return 0;
}

static int mlxsw_sp_netdevice_ipip_ol_vrf_event(struct mlxsw_sp *mlxsw_sp,
						struct net_device *ol_dev,
						struct netlink_ext_ack *extack)
{
	struct mlxsw_sp_ipip_entry *ipip_entry =
		mlxsw_sp_ipip_entry_find_by_ol_dev(mlxsw_sp, ol_dev);
	enum mlxsw_sp_l3proto ul_proto;
	union mlxsw_sp_l3addr saddr;
	u32 ul_tb_id;

	if (!ipip_entry)
		return 0;

	/* For flat configuration cases, moving overlay to a different VRF might
	 * cause local address conflict, and the conflicting tunnels need to be
	 * demoted.
	 */
	ul_tb_id = mlxsw_sp_ipip_dev_ul_tb_id(ol_dev);
	ul_proto = mlxsw_sp->router->ipip_ops_arr[ipip_entry->ipipt]->ul_proto;
	saddr = mlxsw_sp_ipip_netdev_saddr(ul_proto, ol_dev);
	if (mlxsw_sp_ipip_demote_tunnel_by_saddr(mlxsw_sp, ul_proto,
						 saddr, ul_tb_id,
						 ipip_entry)) {
		mlxsw_sp_ipip_entry_demote_tunnel(mlxsw_sp, ipip_entry);
		return 0;
	}

	return __mlxsw_sp_ipip_entry_update_tunnel(mlxsw_sp, ipip_entry,
						   true, false, false, extack);
}

static int
mlxsw_sp_netdevice_ipip_ul_vrf_event(struct mlxsw_sp *mlxsw_sp,
				     struct mlxsw_sp_ipip_entry *ipip_entry,
				     struct net_device *ul_dev,
				     struct netlink_ext_ack *extack)
{
	return __mlxsw_sp_ipip_entry_update_tunnel(mlxsw_sp, ipip_entry,
						   true, true, false, extack);
}

static int
mlxsw_sp_netdevice_ipip_ul_up_event(struct mlxsw_sp *mlxsw_sp,
				    struct mlxsw_sp_ipip_entry *ipip_entry,
				    struct net_device *ul_dev)
{
	return __mlxsw_sp_ipip_entry_update_tunnel(mlxsw_sp, ipip_entry,
						   false, false, true, NULL);
}

static int
mlxsw_sp_netdevice_ipip_ul_down_event(struct mlxsw_sp *mlxsw_sp,
				      struct mlxsw_sp_ipip_entry *ipip_entry,
				      struct net_device *ul_dev)
{
	/* A down underlay device causes encapsulated packets to not be
	 * forwarded, but decap still works. So refresh next hops without
	 * touching anything else.
	 */
	return __mlxsw_sp_ipip_entry_update_tunnel(mlxsw_sp, ipip_entry,
						   false, false, true, NULL);
}

static int
mlxsw_sp_netdevice_ipip_ol_change_event(struct mlxsw_sp *mlxsw_sp,
					struct net_device *ol_dev,
					struct netlink_ext_ack *extack)
{
	const struct mlxsw_sp_ipip_ops *ipip_ops;
	struct mlxsw_sp_ipip_entry *ipip_entry;
	int err;

	ipip_entry = mlxsw_sp_ipip_entry_find_by_ol_dev(mlxsw_sp, ol_dev);
	if (!ipip_entry)
		/* A change might make a tunnel eligible for offloading, but
		 * that is currently not implemented. What falls to slow path
		 * stays there.
		 */
		return 0;

	/* A change might make a tunnel not eligible for offloading. */
	if (!mlxsw_sp_netdevice_ipip_can_offload(mlxsw_sp, ol_dev,
						 ipip_entry->ipipt)) {
		mlxsw_sp_ipip_entry_demote_tunnel(mlxsw_sp, ipip_entry);
		return 0;
	}

	ipip_ops = mlxsw_sp->router->ipip_ops_arr[ipip_entry->ipipt];
	err = ipip_ops->ol_netdev_change(mlxsw_sp, ipip_entry, extack);
	return err;
}

void mlxsw_sp_ipip_entry_demote_tunnel(struct mlxsw_sp *mlxsw_sp,
				       struct mlxsw_sp_ipip_entry *ipip_entry)
{
	struct net_device *ol_dev = ipip_entry->ol_dev;

	if (ol_dev->flags & IFF_UP)
		mlxsw_sp_ipip_entry_ol_down_event(mlxsw_sp, ipip_entry);
	mlxsw_sp_ipip_entry_destroy(mlxsw_sp, ipip_entry);
}

/* The configuration where several tunnels have the same local address in the
 * same underlay table needs special treatment in the HW. That is currently not
 * implemented in the driver. This function finds and demotes the first tunnel
 * with a given source address, except the one passed in in the argument
 * `except'.
 */
bool
mlxsw_sp_ipip_demote_tunnel_by_saddr(struct mlxsw_sp *mlxsw_sp,
				     enum mlxsw_sp_l3proto ul_proto,
				     union mlxsw_sp_l3addr saddr,
				     u32 ul_tb_id,
				     const struct mlxsw_sp_ipip_entry *except)
{
	struct mlxsw_sp_ipip_entry *ipip_entry, *tmp;

	list_for_each_entry_safe(ipip_entry, tmp, &mlxsw_sp->router->ipip_list,
				 ipip_list_node) {
		if (ipip_entry != except &&
		    mlxsw_sp_ipip_entry_saddr_matches(mlxsw_sp, ul_proto, saddr,
						      ul_tb_id, ipip_entry)) {
			mlxsw_sp_ipip_entry_demote_tunnel(mlxsw_sp, ipip_entry);
			return true;
		}
	}

	return false;
}

static void mlxsw_sp_ipip_demote_tunnel_by_ul_netdev(struct mlxsw_sp *mlxsw_sp,
						     struct net_device *ul_dev)
{
	struct mlxsw_sp_ipip_entry *ipip_entry, *tmp;

	list_for_each_entry_safe(ipip_entry, tmp, &mlxsw_sp->router->ipip_list,
				 ipip_list_node) {
		struct net_device *ipip_ul_dev =
			__mlxsw_sp_ipip_netdev_ul_dev_get(ipip_entry->ol_dev);

		if (ipip_ul_dev == ul_dev)
			mlxsw_sp_ipip_entry_demote_tunnel(mlxsw_sp, ipip_entry);
	}
}

int mlxsw_sp_netdevice_ipip_ol_event(struct mlxsw_sp *mlxsw_sp,
				     struct net_device *ol_dev,
				     unsigned long event,
				     struct netdev_notifier_info *info)
{
	struct netdev_notifier_changeupper_info *chup;
	struct netlink_ext_ack *extack;

	switch (event) {
	case NETDEV_REGISTER:
		return mlxsw_sp_netdevice_ipip_ol_reg_event(mlxsw_sp, ol_dev);
	case NETDEV_UNREGISTER:
		mlxsw_sp_netdevice_ipip_ol_unreg_event(mlxsw_sp, ol_dev);
		return 0;
	case NETDEV_UP:
		mlxsw_sp_netdevice_ipip_ol_up_event(mlxsw_sp, ol_dev);
		return 0;
	case NETDEV_DOWN:
		mlxsw_sp_netdevice_ipip_ol_down_event(mlxsw_sp, ol_dev);
		return 0;
	case NETDEV_CHANGEUPPER:
		chup = container_of(info, typeof(*chup), info);
		extack = info->extack;
		if (netif_is_l3_master(chup->upper_dev))
			return mlxsw_sp_netdevice_ipip_ol_vrf_event(mlxsw_sp,
								    ol_dev,
								    extack);
		return 0;
	case NETDEV_CHANGE:
		extack = info->extack;
		return mlxsw_sp_netdevice_ipip_ol_change_event(mlxsw_sp,
							       ol_dev, extack);
	}
	return 0;
}

static int
__mlxsw_sp_netdevice_ipip_ul_event(struct mlxsw_sp *mlxsw_sp,
				   struct mlxsw_sp_ipip_entry *ipip_entry,
				   struct net_device *ul_dev,
				   unsigned long event,
				   struct netdev_notifier_info *info)
{
	struct netdev_notifier_changeupper_info *chup;
	struct netlink_ext_ack *extack;

	switch (event) {
	case NETDEV_CHANGEUPPER:
		chup = container_of(info, typeof(*chup), info);
		extack = info->extack;
		if (netif_is_l3_master(chup->upper_dev))
			return mlxsw_sp_netdevice_ipip_ul_vrf_event(mlxsw_sp,
								    ipip_entry,
								    ul_dev,
								    extack);
		break;

	case NETDEV_UP:
		return mlxsw_sp_netdevice_ipip_ul_up_event(mlxsw_sp, ipip_entry,
							   ul_dev);
	case NETDEV_DOWN:
		return mlxsw_sp_netdevice_ipip_ul_down_event(mlxsw_sp,
							     ipip_entry,
							     ul_dev);
	}
	return 0;
}

int
mlxsw_sp_netdevice_ipip_ul_event(struct mlxsw_sp *mlxsw_sp,
				 struct net_device *ul_dev,
				 unsigned long event,
				 struct netdev_notifier_info *info)
{
	struct mlxsw_sp_ipip_entry *ipip_entry = NULL;
	int err;

	while ((ipip_entry = mlxsw_sp_ipip_entry_find_by_ul_dev(mlxsw_sp,
								ul_dev,
								ipip_entry))) {
		err = __mlxsw_sp_netdevice_ipip_ul_event(mlxsw_sp, ipip_entry,
							 ul_dev, event, info);
		if (err) {
			mlxsw_sp_ipip_demote_tunnel_by_ul_netdev(mlxsw_sp,
								 ul_dev);
			return err;
		}
	}

	return 0;
}

struct mlxsw_sp_neigh_key {
	struct neighbour *n;
};

struct mlxsw_sp_neigh_entry {
	struct list_head rif_list_node;
	struct rhash_head ht_node;
	struct mlxsw_sp_neigh_key key;
	u16 rif;
	bool connected;
	unsigned char ha[ETH_ALEN];
	struct list_head nexthop_list; /* list of nexthops using
					* this neigh entry
					*/
	struct list_head nexthop_neighs_list_node;
	unsigned int counter_index;
	bool counter_valid;
};

static const struct rhashtable_params mlxsw_sp_neigh_ht_params = {
	.key_offset = offsetof(struct mlxsw_sp_neigh_entry, key),
	.head_offset = offsetof(struct mlxsw_sp_neigh_entry, ht_node),
	.key_len = sizeof(struct mlxsw_sp_neigh_key),
};

struct mlxsw_sp_neigh_entry *
mlxsw_sp_rif_neigh_next(struct mlxsw_sp_rif *rif,
			struct mlxsw_sp_neigh_entry *neigh_entry)
{
	if (!neigh_entry) {
		if (list_empty(&rif->neigh_list))
			return NULL;
		else
			return list_first_entry(&rif->neigh_list,
						typeof(*neigh_entry),
						rif_list_node);
	}
	if (list_is_last(&neigh_entry->rif_list_node, &rif->neigh_list))
		return NULL;
	return list_next_entry(neigh_entry, rif_list_node);
}

int mlxsw_sp_neigh_entry_type(struct mlxsw_sp_neigh_entry *neigh_entry)
{
	return neigh_entry->key.n->tbl->family;
}

unsigned char *
mlxsw_sp_neigh_entry_ha(struct mlxsw_sp_neigh_entry *neigh_entry)
{
	return neigh_entry->ha;
}

u32 mlxsw_sp_neigh4_entry_dip(struct mlxsw_sp_neigh_entry *neigh_entry)
{
	struct neighbour *n;

	n = neigh_entry->key.n;
	return ntohl(*((__be32 *) n->primary_key));
}

struct in6_addr *
mlxsw_sp_neigh6_entry_dip(struct mlxsw_sp_neigh_entry *neigh_entry)
{
	struct neighbour *n;

	n = neigh_entry->key.n;
	return (struct in6_addr *) &n->primary_key;
}

int mlxsw_sp_neigh_counter_get(struct mlxsw_sp *mlxsw_sp,
			       struct mlxsw_sp_neigh_entry *neigh_entry,
			       u64 *p_counter)
{
	if (!neigh_entry->counter_valid)
		return -EINVAL;

	return mlxsw_sp_flow_counter_get(mlxsw_sp, neigh_entry->counter_index,
					 p_counter, NULL);
}

static struct mlxsw_sp_neigh_entry *
mlxsw_sp_neigh_entry_alloc(struct mlxsw_sp *mlxsw_sp, struct neighbour *n,
			   u16 rif)
{
	struct mlxsw_sp_neigh_entry *neigh_entry;

	neigh_entry = kzalloc(sizeof(*neigh_entry), GFP_KERNEL);
	if (!neigh_entry)
		return NULL;

	neigh_entry->key.n = n;
	neigh_entry->rif = rif;
	INIT_LIST_HEAD(&neigh_entry->nexthop_list);

	return neigh_entry;
}

static void mlxsw_sp_neigh_entry_free(struct mlxsw_sp_neigh_entry *neigh_entry)
{
	kfree(neigh_entry);
}

static int
mlxsw_sp_neigh_entry_insert(struct mlxsw_sp *mlxsw_sp,
			    struct mlxsw_sp_neigh_entry *neigh_entry)
{
	return rhashtable_insert_fast(&mlxsw_sp->router->neigh_ht,
				      &neigh_entry->ht_node,
				      mlxsw_sp_neigh_ht_params);
}

static void
mlxsw_sp_neigh_entry_remove(struct mlxsw_sp *mlxsw_sp,
			    struct mlxsw_sp_neigh_entry *neigh_entry)
{
	rhashtable_remove_fast(&mlxsw_sp->router->neigh_ht,
			       &neigh_entry->ht_node,
			       mlxsw_sp_neigh_ht_params);
}

static bool
mlxsw_sp_neigh_counter_should_alloc(struct mlxsw_sp *mlxsw_sp,
				    struct mlxsw_sp_neigh_entry *neigh_entry)
{
	struct devlink *devlink;
	const char *table_name;

	switch (mlxsw_sp_neigh_entry_type(neigh_entry)) {
	case AF_INET:
		table_name = MLXSW_SP_DPIPE_TABLE_NAME_HOST4;
		break;
	case AF_INET6:
		table_name = MLXSW_SP_DPIPE_TABLE_NAME_HOST6;
		break;
	default:
		WARN_ON(1);
		return false;
	}

	devlink = priv_to_devlink(mlxsw_sp->core);
	return devlink_dpipe_table_counter_enabled(devlink, table_name);
}

static void
mlxsw_sp_neigh_counter_alloc(struct mlxsw_sp *mlxsw_sp,
			     struct mlxsw_sp_neigh_entry *neigh_entry)
{
	if (!mlxsw_sp_neigh_counter_should_alloc(mlxsw_sp, neigh_entry))
		return;

	if (mlxsw_sp_flow_counter_alloc(mlxsw_sp, &neigh_entry->counter_index))
		return;

	neigh_entry->counter_valid = true;
}

static void
mlxsw_sp_neigh_counter_free(struct mlxsw_sp *mlxsw_sp,
			    struct mlxsw_sp_neigh_entry *neigh_entry)
{
	if (!neigh_entry->counter_valid)
		return;
	mlxsw_sp_flow_counter_free(mlxsw_sp,
				   neigh_entry->counter_index);
	neigh_entry->counter_valid = false;
}

static struct mlxsw_sp_neigh_entry *
mlxsw_sp_neigh_entry_create(struct mlxsw_sp *mlxsw_sp, struct neighbour *n)
{
	struct mlxsw_sp_neigh_entry *neigh_entry;
	struct mlxsw_sp_rif *rif;
	int err;

	rif = mlxsw_sp_rif_find_by_dev(mlxsw_sp, n->dev);
	if (!rif)
		return ERR_PTR(-EINVAL);

	neigh_entry = mlxsw_sp_neigh_entry_alloc(mlxsw_sp, n, rif->rif_index);
	if (!neigh_entry)
		return ERR_PTR(-ENOMEM);

	err = mlxsw_sp_neigh_entry_insert(mlxsw_sp, neigh_entry);
	if (err)
		goto err_neigh_entry_insert;

	mlxsw_sp_neigh_counter_alloc(mlxsw_sp, neigh_entry);
	list_add(&neigh_entry->rif_list_node, &rif->neigh_list);

	return neigh_entry;

err_neigh_entry_insert:
	mlxsw_sp_neigh_entry_free(neigh_entry);
	return ERR_PTR(err);
}

static void
mlxsw_sp_neigh_entry_destroy(struct mlxsw_sp *mlxsw_sp,
			     struct mlxsw_sp_neigh_entry *neigh_entry)
{
	list_del(&neigh_entry->rif_list_node);
	mlxsw_sp_neigh_counter_free(mlxsw_sp, neigh_entry);
	mlxsw_sp_neigh_entry_remove(mlxsw_sp, neigh_entry);
	mlxsw_sp_neigh_entry_free(neigh_entry);
}

static struct mlxsw_sp_neigh_entry *
mlxsw_sp_neigh_entry_lookup(struct mlxsw_sp *mlxsw_sp, struct neighbour *n)
{
	struct mlxsw_sp_neigh_key key;

	key.n = n;
	return rhashtable_lookup_fast(&mlxsw_sp->router->neigh_ht,
				      &key, mlxsw_sp_neigh_ht_params);
}

static void
mlxsw_sp_router_neighs_update_interval_init(struct mlxsw_sp *mlxsw_sp)
{
	unsigned long interval;

#if IS_ENABLED(CONFIG_IPV6)
	interval = min_t(unsigned long,
			 NEIGH_VAR(&arp_tbl.parms, DELAY_PROBE_TIME),
			 NEIGH_VAR(&nd_tbl.parms, DELAY_PROBE_TIME));
#else
	interval = NEIGH_VAR(&arp_tbl.parms, DELAY_PROBE_TIME);
#endif
	mlxsw_sp->router->neighs_update.interval = jiffies_to_msecs(interval);
}

static void mlxsw_sp_router_neigh_ent_ipv4_process(struct mlxsw_sp *mlxsw_sp,
						   char *rauhtd_pl,
						   int ent_index)
{
	struct net_device *dev;
	struct neighbour *n;
	__be32 dipn;
	u32 dip;
	u16 rif;

	mlxsw_reg_rauhtd_ent_ipv4_unpack(rauhtd_pl, ent_index, &rif, &dip);

	if (!mlxsw_sp->router->rifs[rif]) {
		dev_err_ratelimited(mlxsw_sp->bus_info->dev, "Incorrect RIF in neighbour entry\n");
		return;
	}

	dipn = htonl(dip);
	dev = mlxsw_sp->router->rifs[rif]->dev;
	n = neigh_lookup(&arp_tbl, &dipn, dev);
	if (!n)
		return;

	netdev_dbg(dev, "Updating neighbour with IP=%pI4h\n", &dip);
	neigh_event_send(n, NULL);
	neigh_release(n);
}

#if IS_ENABLED(CONFIG_IPV6)
static void mlxsw_sp_router_neigh_ent_ipv6_process(struct mlxsw_sp *mlxsw_sp,
						   char *rauhtd_pl,
						   int rec_index)
{
	struct net_device *dev;
	struct neighbour *n;
	struct in6_addr dip;
	u16 rif;

	mlxsw_reg_rauhtd_ent_ipv6_unpack(rauhtd_pl, rec_index, &rif,
					 (char *) &dip);

	if (!mlxsw_sp->router->rifs[rif]) {
		dev_err_ratelimited(mlxsw_sp->bus_info->dev, "Incorrect RIF in neighbour entry\n");
		return;
	}

	dev = mlxsw_sp->router->rifs[rif]->dev;
	n = neigh_lookup(&nd_tbl, &dip, dev);
	if (!n)
		return;

	netdev_dbg(dev, "Updating neighbour with IP=%pI6c\n", &dip);
	neigh_event_send(n, NULL);
	neigh_release(n);
}
#else
static void mlxsw_sp_router_neigh_ent_ipv6_process(struct mlxsw_sp *mlxsw_sp,
						   char *rauhtd_pl,
						   int rec_index)
{
}
#endif

static void mlxsw_sp_router_neigh_rec_ipv4_process(struct mlxsw_sp *mlxsw_sp,
						   char *rauhtd_pl,
						   int rec_index)
{
	u8 num_entries;
	int i;

	num_entries = mlxsw_reg_rauhtd_ipv4_rec_num_entries_get(rauhtd_pl,
								rec_index);
	/* Hardware starts counting at 0, so add 1. */
	num_entries++;

	/* Each record consists of several neighbour entries. */
	for (i = 0; i < num_entries; i++) {
		int ent_index;

		ent_index = rec_index * MLXSW_REG_RAUHTD_IPV4_ENT_PER_REC + i;
		mlxsw_sp_router_neigh_ent_ipv4_process(mlxsw_sp, rauhtd_pl,
						       ent_index);
	}

}

static void mlxsw_sp_router_neigh_rec_ipv6_process(struct mlxsw_sp *mlxsw_sp,
						   char *rauhtd_pl,
						   int rec_index)
{
	/* One record contains one entry. */
	mlxsw_sp_router_neigh_ent_ipv6_process(mlxsw_sp, rauhtd_pl,
					       rec_index);
}

static void mlxsw_sp_router_neigh_rec_process(struct mlxsw_sp *mlxsw_sp,
					      char *rauhtd_pl, int rec_index)
{
	switch (mlxsw_reg_rauhtd_rec_type_get(rauhtd_pl, rec_index)) {
	case MLXSW_REG_RAUHTD_TYPE_IPV4:
		mlxsw_sp_router_neigh_rec_ipv4_process(mlxsw_sp, rauhtd_pl,
						       rec_index);
		break;
	case MLXSW_REG_RAUHTD_TYPE_IPV6:
		mlxsw_sp_router_neigh_rec_ipv6_process(mlxsw_sp, rauhtd_pl,
						       rec_index);
		break;
	}
}

static bool mlxsw_sp_router_rauhtd_is_full(char *rauhtd_pl)
{
	u8 num_rec, last_rec_index, num_entries;

	num_rec = mlxsw_reg_rauhtd_num_rec_get(rauhtd_pl);
	last_rec_index = num_rec - 1;

	if (num_rec < MLXSW_REG_RAUHTD_REC_MAX_NUM)
		return false;
	if (mlxsw_reg_rauhtd_rec_type_get(rauhtd_pl, last_rec_index) ==
	    MLXSW_REG_RAUHTD_TYPE_IPV6)
		return true;

	num_entries = mlxsw_reg_rauhtd_ipv4_rec_num_entries_get(rauhtd_pl,
								last_rec_index);
	if (++num_entries == MLXSW_REG_RAUHTD_IPV4_ENT_PER_REC)
		return true;
	return false;
}

static int
__mlxsw_sp_router_neighs_update_rauhtd(struct mlxsw_sp *mlxsw_sp,
				       char *rauhtd_pl,
				       enum mlxsw_reg_rauhtd_type type)
{
	int i, num_rec;
	int err;

	/* Make sure the neighbour's netdev isn't removed in the
	 * process.
	 */
	rtnl_lock();
	do {
		mlxsw_reg_rauhtd_pack(rauhtd_pl, type);
		err = mlxsw_reg_query(mlxsw_sp->core, MLXSW_REG(rauhtd),
				      rauhtd_pl);
		if (err) {
			dev_err_ratelimited(mlxsw_sp->bus_info->dev, "Failed to dump neighbour table\n");
			break;
		}
		num_rec = mlxsw_reg_rauhtd_num_rec_get(rauhtd_pl);
		for (i = 0; i < num_rec; i++)
			mlxsw_sp_router_neigh_rec_process(mlxsw_sp, rauhtd_pl,
							  i);
	} while (mlxsw_sp_router_rauhtd_is_full(rauhtd_pl));
	rtnl_unlock();

	return err;
}

static int mlxsw_sp_router_neighs_update_rauhtd(struct mlxsw_sp *mlxsw_sp)
{
	enum mlxsw_reg_rauhtd_type type;
	char *rauhtd_pl;
	int err;

	rauhtd_pl = kmalloc(MLXSW_REG_RAUHTD_LEN, GFP_KERNEL);
	if (!rauhtd_pl)
		return -ENOMEM;

	type = MLXSW_REG_RAUHTD_TYPE_IPV4;
	err = __mlxsw_sp_router_neighs_update_rauhtd(mlxsw_sp, rauhtd_pl, type);
	if (err)
		goto out;

	type = MLXSW_REG_RAUHTD_TYPE_IPV6;
	err = __mlxsw_sp_router_neighs_update_rauhtd(mlxsw_sp, rauhtd_pl, type);
out:
	kfree(rauhtd_pl);
	return err;
}

static void mlxsw_sp_router_neighs_update_nh(struct mlxsw_sp *mlxsw_sp)
{
	struct mlxsw_sp_neigh_entry *neigh_entry;

	/* Take RTNL mutex here to prevent lists from changes */
	rtnl_lock();
	list_for_each_entry(neigh_entry, &mlxsw_sp->router->nexthop_neighs_list,
			    nexthop_neighs_list_node)
		/* If this neigh have nexthops, make the kernel think this neigh
		 * is active regardless of the traffic.
		 */
		neigh_event_send(neigh_entry->key.n, NULL);
	rtnl_unlock();
}

static void
mlxsw_sp_router_neighs_update_work_schedule(struct mlxsw_sp *mlxsw_sp)
{
	unsigned long interval = mlxsw_sp->router->neighs_update.interval;

	mlxsw_core_schedule_dw(&mlxsw_sp->router->neighs_update.dw,
			       msecs_to_jiffies(interval));
}

static void mlxsw_sp_router_neighs_update_work(struct work_struct *work)
{
	struct mlxsw_sp_router *router;
	int err;

	router = container_of(work, struct mlxsw_sp_router,
			      neighs_update.dw.work);
	err = mlxsw_sp_router_neighs_update_rauhtd(router->mlxsw_sp);
	if (err)
		dev_err(router->mlxsw_sp->bus_info->dev, "Could not update kernel for neigh activity");

	mlxsw_sp_router_neighs_update_nh(router->mlxsw_sp);

	mlxsw_sp_router_neighs_update_work_schedule(router->mlxsw_sp);
}

static void mlxsw_sp_router_probe_unresolved_nexthops(struct work_struct *work)
{
	struct mlxsw_sp_neigh_entry *neigh_entry;
	struct mlxsw_sp_router *router;

	router = container_of(work, struct mlxsw_sp_router,
			      nexthop_probe_dw.work);
	/* Iterate over nexthop neighbours, find those who are unresolved and
	 * send arp on them. This solves the chicken-egg problem when
	 * the nexthop wouldn't get offloaded until the neighbor is resolved
	 * but it wouldn't get resolved ever in case traffic is flowing in HW
	 * using different nexthop.
	 *
	 * Take RTNL mutex here to prevent lists from changes.
	 */
	rtnl_lock();
	list_for_each_entry(neigh_entry, &router->nexthop_neighs_list,
			    nexthop_neighs_list_node)
		if (!neigh_entry->connected)
			neigh_event_send(neigh_entry->key.n, NULL);
	rtnl_unlock();

	mlxsw_core_schedule_dw(&router->nexthop_probe_dw,
			       MLXSW_SP_UNRESOLVED_NH_PROBE_INTERVAL);
}

static void
mlxsw_sp_nexthop_neigh_update(struct mlxsw_sp *mlxsw_sp,
			      struct mlxsw_sp_neigh_entry *neigh_entry,
			      bool removing);

static enum mlxsw_reg_rauht_op mlxsw_sp_rauht_op(bool adding)
{
	return adding ? MLXSW_REG_RAUHT_OP_WRITE_ADD :
			MLXSW_REG_RAUHT_OP_WRITE_DELETE;
}

static void
mlxsw_sp_router_neigh_entry_op4(struct mlxsw_sp *mlxsw_sp,
				struct mlxsw_sp_neigh_entry *neigh_entry,
				enum mlxsw_reg_rauht_op op)
{
	struct neighbour *n = neigh_entry->key.n;
	u32 dip = ntohl(*((__be32 *) n->primary_key));
	char rauht_pl[MLXSW_REG_RAUHT_LEN];

	mlxsw_reg_rauht_pack4(rauht_pl, op, neigh_entry->rif, neigh_entry->ha,
			      dip);
	if (neigh_entry->counter_valid)
		mlxsw_reg_rauht_pack_counter(rauht_pl,
					     neigh_entry->counter_index);
	mlxsw_reg_write(mlxsw_sp->core, MLXSW_REG(rauht), rauht_pl);
}

static void
mlxsw_sp_router_neigh_entry_op6(struct mlxsw_sp *mlxsw_sp,
				struct mlxsw_sp_neigh_entry *neigh_entry,
				enum mlxsw_reg_rauht_op op)
{
	struct neighbour *n = neigh_entry->key.n;
	char rauht_pl[MLXSW_REG_RAUHT_LEN];
	const char *dip = n->primary_key;

	mlxsw_reg_rauht_pack6(rauht_pl, op, neigh_entry->rif, neigh_entry->ha,
			      dip);
	if (neigh_entry->counter_valid)
		mlxsw_reg_rauht_pack_counter(rauht_pl,
					     neigh_entry->counter_index);
	mlxsw_reg_write(mlxsw_sp->core, MLXSW_REG(rauht), rauht_pl);
}

bool mlxsw_sp_neigh_ipv6_ignore(struct mlxsw_sp_neigh_entry *neigh_entry)
{
	struct neighbour *n = neigh_entry->key.n;

	/* Packets with a link-local destination address are trapped
	 * after LPM lookup and never reach the neighbour table, so
	 * there is no need to program such neighbours to the device.
	 */
	if (ipv6_addr_type((struct in6_addr *) &n->primary_key) &
	    IPV6_ADDR_LINKLOCAL)
		return true;
	return false;
}

static void
mlxsw_sp_neigh_entry_update(struct mlxsw_sp *mlxsw_sp,
			    struct mlxsw_sp_neigh_entry *neigh_entry,
			    bool adding)
{
	if (!adding && !neigh_entry->connected)
		return;
	neigh_entry->connected = adding;
	if (neigh_entry->key.n->tbl->family == AF_INET) {
		mlxsw_sp_router_neigh_entry_op4(mlxsw_sp, neigh_entry,
						mlxsw_sp_rauht_op(adding));
	} else if (neigh_entry->key.n->tbl->family == AF_INET6) {
		if (mlxsw_sp_neigh_ipv6_ignore(neigh_entry))
			return;
		mlxsw_sp_router_neigh_entry_op6(mlxsw_sp, neigh_entry,
						mlxsw_sp_rauht_op(adding));
	} else {
		WARN_ON_ONCE(1);
	}
}

void
mlxsw_sp_neigh_entry_counter_update(struct mlxsw_sp *mlxsw_sp,
				    struct mlxsw_sp_neigh_entry *neigh_entry,
				    bool adding)
{
	if (adding)
		mlxsw_sp_neigh_counter_alloc(mlxsw_sp, neigh_entry);
	else
		mlxsw_sp_neigh_counter_free(mlxsw_sp, neigh_entry);
	mlxsw_sp_neigh_entry_update(mlxsw_sp, neigh_entry, true);
}

struct mlxsw_sp_netevent_work {
	struct work_struct work;
	struct mlxsw_sp *mlxsw_sp;
	struct neighbour *n;
};

static void mlxsw_sp_router_neigh_event_work(struct work_struct *work)
{
	struct mlxsw_sp_netevent_work *net_work =
		container_of(work, struct mlxsw_sp_netevent_work, work);
	struct mlxsw_sp *mlxsw_sp = net_work->mlxsw_sp;
	struct mlxsw_sp_neigh_entry *neigh_entry;
	struct neighbour *n = net_work->n;
	unsigned char ha[ETH_ALEN];
	bool entry_connected;
	u8 nud_state, dead;

	/* If these parameters are changed after we release the lock,
	 * then we are guaranteed to receive another event letting us
	 * know about it.
	 */
	read_lock_bh(&n->lock);
	memcpy(ha, n->ha, ETH_ALEN);
	nud_state = n->nud_state;
	dead = n->dead;
	read_unlock_bh(&n->lock);

	rtnl_lock();
	entry_connected = nud_state & NUD_VALID && !dead;
	neigh_entry = mlxsw_sp_neigh_entry_lookup(mlxsw_sp, n);
	if (!entry_connected && !neigh_entry)
		goto out;
	if (!neigh_entry) {
		neigh_entry = mlxsw_sp_neigh_entry_create(mlxsw_sp, n);
		if (IS_ERR(neigh_entry))
			goto out;
	}

	memcpy(neigh_entry->ha, ha, ETH_ALEN);
	mlxsw_sp_neigh_entry_update(mlxsw_sp, neigh_entry, entry_connected);
	mlxsw_sp_nexthop_neigh_update(mlxsw_sp, neigh_entry, !entry_connected);

	if (!neigh_entry->connected && list_empty(&neigh_entry->nexthop_list))
		mlxsw_sp_neigh_entry_destroy(mlxsw_sp, neigh_entry);

out:
	rtnl_unlock();
	neigh_release(n);
	kfree(net_work);
}

static int mlxsw_sp_mp_hash_init(struct mlxsw_sp *mlxsw_sp);

static void mlxsw_sp_router_mp_hash_event_work(struct work_struct *work)
{
	struct mlxsw_sp_netevent_work *net_work =
		container_of(work, struct mlxsw_sp_netevent_work, work);
	struct mlxsw_sp *mlxsw_sp = net_work->mlxsw_sp;

	mlxsw_sp_mp_hash_init(mlxsw_sp);
	kfree(net_work);
}

static int mlxsw_sp_router_netevent_event(struct notifier_block *nb,
					  unsigned long event, void *ptr)
{
	struct mlxsw_sp_netevent_work *net_work;
	struct mlxsw_sp_port *mlxsw_sp_port;
	struct mlxsw_sp_router *router;
	struct mlxsw_sp *mlxsw_sp;
	unsigned long interval;
	struct neigh_parms *p;
	struct neighbour *n;
	struct net *net;

	switch (event) {
	case NETEVENT_DELAY_PROBE_TIME_UPDATE:
		p = ptr;

		/* We don't care about changes in the default table. */
		if (!p->dev || (p->tbl->family != AF_INET &&
				p->tbl->family != AF_INET6))
			return NOTIFY_DONE;

		/* We are in atomic context and can't take RTNL mutex,
		 * so use RCU variant to walk the device chain.
		 */
		mlxsw_sp_port = mlxsw_sp_port_lower_dev_hold(p->dev);
		if (!mlxsw_sp_port)
			return NOTIFY_DONE;

		mlxsw_sp = mlxsw_sp_port->mlxsw_sp;
		interval = jiffies_to_msecs(NEIGH_VAR(p, DELAY_PROBE_TIME));
		mlxsw_sp->router->neighs_update.interval = interval;

		mlxsw_sp_port_dev_put(mlxsw_sp_port);
		break;
	case NETEVENT_NEIGH_UPDATE:
		n = ptr;

		if (n->tbl->family != AF_INET && n->tbl->family != AF_INET6)
			return NOTIFY_DONE;

		mlxsw_sp_port = mlxsw_sp_port_lower_dev_hold(n->dev);
		if (!mlxsw_sp_port)
			return NOTIFY_DONE;

		net_work = kzalloc(sizeof(*net_work), GFP_ATOMIC);
		if (!net_work) {
			mlxsw_sp_port_dev_put(mlxsw_sp_port);
			return NOTIFY_BAD;
		}

		INIT_WORK(&net_work->work, mlxsw_sp_router_neigh_event_work);
		net_work->mlxsw_sp = mlxsw_sp_port->mlxsw_sp;
		net_work->n = n;

		/* Take a reference to ensure the neighbour won't be
		 * destructed until we drop the reference in delayed
		 * work.
		 */
		neigh_clone(n);
		mlxsw_core_schedule_work(&net_work->work);
		mlxsw_sp_port_dev_put(mlxsw_sp_port);
		break;
	case NETEVENT_MULTIPATH_HASH_UPDATE:
		net = ptr;

		if (!net_eq(net, &init_net))
			return NOTIFY_DONE;

		net_work = kzalloc(sizeof(*net_work), GFP_ATOMIC);
		if (!net_work)
			return NOTIFY_BAD;

		router = container_of(nb, struct mlxsw_sp_router, netevent_nb);
		INIT_WORK(&net_work->work, mlxsw_sp_router_mp_hash_event_work);
		net_work->mlxsw_sp = router->mlxsw_sp;
		mlxsw_core_schedule_work(&net_work->work);
		break;
	}

	return NOTIFY_DONE;
}

static int mlxsw_sp_neigh_init(struct mlxsw_sp *mlxsw_sp)
{
	int err;

	err = rhashtable_init(&mlxsw_sp->router->neigh_ht,
			      &mlxsw_sp_neigh_ht_params);
	if (err)
		return err;

	/* Initialize the polling interval according to the default
	 * table.
	 */
	mlxsw_sp_router_neighs_update_interval_init(mlxsw_sp);

	/* Create the delayed works for the activity_update */
	INIT_DELAYED_WORK(&mlxsw_sp->router->neighs_update.dw,
			  mlxsw_sp_router_neighs_update_work);
	INIT_DELAYED_WORK(&mlxsw_sp->router->nexthop_probe_dw,
			  mlxsw_sp_router_probe_unresolved_nexthops);
	mlxsw_core_schedule_dw(&mlxsw_sp->router->neighs_update.dw, 0);
	mlxsw_core_schedule_dw(&mlxsw_sp->router->nexthop_probe_dw, 0);
	return 0;
}

static void mlxsw_sp_neigh_fini(struct mlxsw_sp *mlxsw_sp)
{
	cancel_delayed_work_sync(&mlxsw_sp->router->neighs_update.dw);
	cancel_delayed_work_sync(&mlxsw_sp->router->nexthop_probe_dw);
	rhashtable_destroy(&mlxsw_sp->router->neigh_ht);
}

static void mlxsw_sp_neigh_rif_gone_sync(struct mlxsw_sp *mlxsw_sp,
					 struct mlxsw_sp_rif *rif)
{
	struct mlxsw_sp_neigh_entry *neigh_entry, *tmp;

	list_for_each_entry_safe(neigh_entry, tmp, &rif->neigh_list,
				 rif_list_node) {
		mlxsw_sp_neigh_entry_update(mlxsw_sp, neigh_entry, false);
		mlxsw_sp_neigh_entry_destroy(mlxsw_sp, neigh_entry);
	}
}

enum mlxsw_sp_nexthop_type {
	MLXSW_SP_NEXTHOP_TYPE_ETH,
	MLXSW_SP_NEXTHOP_TYPE_IPIP,
};

struct mlxsw_sp_nexthop_key {
	struct fib_nh *fib_nh;
};

struct mlxsw_sp_nexthop {
	struct list_head neigh_list_node; /* member of neigh entry list */
	struct list_head rif_list_node;
	struct list_head router_list_node;
	struct mlxsw_sp_nexthop_group *nh_grp; /* pointer back to the group
						* this belongs to
						*/
	struct rhash_head ht_node;
	struct mlxsw_sp_nexthop_key key;
	unsigned char gw_addr[sizeof(struct in6_addr)];
	int ifindex;
	int nh_weight;
	int norm_nh_weight;
	int num_adj_entries;
	struct mlxsw_sp_rif *rif;
	u8 should_offload:1, /* set indicates this neigh is connected and
			      * should be put to KVD linear area of this group.
			      */
	   offloaded:1, /* set in case the neigh is actually put into
			 * KVD linear area of this group.
			 */
	   update:1; /* set indicates that MAC of this neigh should be
		      * updated in HW
		      */
	enum mlxsw_sp_nexthop_type type;
	union {
		struct mlxsw_sp_neigh_entry *neigh_entry;
		struct mlxsw_sp_ipip_entry *ipip_entry;
	};
	unsigned int counter_index;
	bool counter_valid;
};

struct mlxsw_sp_nexthop_group {
	void *priv;
	struct rhash_head ht_node;
	struct list_head fib_list; /* list of fib entries that use this group */
	struct neigh_table *neigh_tbl;
	u8 adj_index_valid:1,
	   gateway:1; /* routes using the group use a gateway */
	u32 adj_index;
	u16 ecmp_size;
	u16 count;
	int sum_norm_weight;
	struct mlxsw_sp_nexthop nexthops[0];
#define nh_rif	nexthops[0].rif
};

void mlxsw_sp_nexthop_counter_alloc(struct mlxsw_sp *mlxsw_sp,
				    struct mlxsw_sp_nexthop *nh)
{
	struct devlink *devlink;

	devlink = priv_to_devlink(mlxsw_sp->core);
	if (!devlink_dpipe_table_counter_enabled(devlink,
						 MLXSW_SP_DPIPE_TABLE_NAME_ADJ))
		return;

	if (mlxsw_sp_flow_counter_alloc(mlxsw_sp, &nh->counter_index))
		return;

	nh->counter_valid = true;
}

void mlxsw_sp_nexthop_counter_free(struct mlxsw_sp *mlxsw_sp,
				   struct mlxsw_sp_nexthop *nh)
{
	if (!nh->counter_valid)
		return;
	mlxsw_sp_flow_counter_free(mlxsw_sp, nh->counter_index);
	nh->counter_valid = false;
}

int mlxsw_sp_nexthop_counter_get(struct mlxsw_sp *mlxsw_sp,
				 struct mlxsw_sp_nexthop *nh, u64 *p_counter)
{
	if (!nh->counter_valid)
		return -EINVAL;

	return mlxsw_sp_flow_counter_get(mlxsw_sp, nh->counter_index,
					 p_counter, NULL);
}

struct mlxsw_sp_nexthop *mlxsw_sp_nexthop_next(struct mlxsw_sp_router *router,
					       struct mlxsw_sp_nexthop *nh)
{
	if (!nh) {
		if (list_empty(&router->nexthop_list))
			return NULL;
		else
			return list_first_entry(&router->nexthop_list,
						typeof(*nh), router_list_node);
	}
	if (list_is_last(&nh->router_list_node, &router->nexthop_list))
		return NULL;
	return list_next_entry(nh, router_list_node);
}

bool mlxsw_sp_nexthop_offload(struct mlxsw_sp_nexthop *nh)
{
	return nh->offloaded;
}

unsigned char *mlxsw_sp_nexthop_ha(struct mlxsw_sp_nexthop *nh)
{
	if (!nh->offloaded)
		return NULL;
	return nh->neigh_entry->ha;
}

int mlxsw_sp_nexthop_indexes(struct mlxsw_sp_nexthop *nh, u32 *p_adj_index,
			     u32 *p_adj_size, u32 *p_adj_hash_index)
{
	struct mlxsw_sp_nexthop_group *nh_grp = nh->nh_grp;
	u32 adj_hash_index = 0;
	int i;

	if (!nh->offloaded || !nh_grp->adj_index_valid)
		return -EINVAL;

	*p_adj_index = nh_grp->adj_index;
	*p_adj_size = nh_grp->ecmp_size;

	for (i = 0; i < nh_grp->count; i++) {
		struct mlxsw_sp_nexthop *nh_iter = &nh_grp->nexthops[i];

		if (nh_iter == nh)
			break;
		if (nh_iter->offloaded)
			adj_hash_index += nh_iter->num_adj_entries;
	}

	*p_adj_hash_index = adj_hash_index;
	return 0;
}

struct mlxsw_sp_rif *mlxsw_sp_nexthop_rif(struct mlxsw_sp_nexthop *nh)
{
	return nh->rif;
}

bool mlxsw_sp_nexthop_group_has_ipip(struct mlxsw_sp_nexthop *nh)
{
	struct mlxsw_sp_nexthop_group *nh_grp = nh->nh_grp;
	int i;

	for (i = 0; i < nh_grp->count; i++) {
		struct mlxsw_sp_nexthop *nh_iter = &nh_grp->nexthops[i];

		if (nh_iter->type == MLXSW_SP_NEXTHOP_TYPE_IPIP)
			return true;
	}
	return false;
}

static struct fib_info *
mlxsw_sp_nexthop4_group_fi(const struct mlxsw_sp_nexthop_group *nh_grp)
{
	return nh_grp->priv;
}

struct mlxsw_sp_nexthop_group_cmp_arg {
	enum mlxsw_sp_l3proto proto;
	union {
		struct fib_info *fi;
		struct mlxsw_sp_fib6_entry *fib6_entry;
	};
};

static bool
mlxsw_sp_nexthop6_group_has_nexthop(const struct mlxsw_sp_nexthop_group *nh_grp,
				    const struct in6_addr *gw, int ifindex,
				    int weight)
{
	int i;

	for (i = 0; i < nh_grp->count; i++) {
		const struct mlxsw_sp_nexthop *nh;

		nh = &nh_grp->nexthops[i];
		if (nh->ifindex == ifindex && nh->nh_weight == weight &&
		    ipv6_addr_equal(gw, (struct in6_addr *) nh->gw_addr))
			return true;
	}

	return false;
}

static bool
mlxsw_sp_nexthop6_group_cmp(const struct mlxsw_sp_nexthop_group *nh_grp,
			    const struct mlxsw_sp_fib6_entry *fib6_entry)
{
	struct mlxsw_sp_rt6 *mlxsw_sp_rt6;

	if (nh_grp->count != fib6_entry->nrt6)
		return false;

	list_for_each_entry(mlxsw_sp_rt6, &fib6_entry->rt6_list, list) {
		struct in6_addr *gw;
		int ifindex, weight;

		ifindex = mlxsw_sp_rt6->rt->dst.dev->ifindex;
		weight = mlxsw_sp_rt6->rt->rt6i_nh_weight;
		gw = &mlxsw_sp_rt6->rt->rt6i_gateway;
		if (!mlxsw_sp_nexthop6_group_has_nexthop(nh_grp, gw, ifindex,
							 weight))
			return false;
	}

	return true;
}

static int
mlxsw_sp_nexthop_group_cmp(struct rhashtable_compare_arg *arg, const void *ptr)
{
	const struct mlxsw_sp_nexthop_group_cmp_arg *cmp_arg = arg->key;
	const struct mlxsw_sp_nexthop_group *nh_grp = ptr;

	switch (cmp_arg->proto) {
	case MLXSW_SP_L3_PROTO_IPV4:
		return cmp_arg->fi != mlxsw_sp_nexthop4_group_fi(nh_grp);
	case MLXSW_SP_L3_PROTO_IPV6:
		return !mlxsw_sp_nexthop6_group_cmp(nh_grp,
						    cmp_arg->fib6_entry);
	default:
		WARN_ON(1);
		return 1;
	}
}

static int
mlxsw_sp_nexthop_group_type(const struct mlxsw_sp_nexthop_group *nh_grp)
{
	return nh_grp->neigh_tbl->family;
}

static u32 mlxsw_sp_nexthop_group_hash_obj(const void *data, u32 len, u32 seed)
{
	const struct mlxsw_sp_nexthop_group *nh_grp = data;
	const struct mlxsw_sp_nexthop *nh;
	struct fib_info *fi;
	unsigned int val;
	int i;

	switch (mlxsw_sp_nexthop_group_type(nh_grp)) {
	case AF_INET:
		fi = mlxsw_sp_nexthop4_group_fi(nh_grp);
		return jhash(&fi, sizeof(fi), seed);
	case AF_INET6:
		val = nh_grp->count;
		for (i = 0; i < nh_grp->count; i++) {
			nh = &nh_grp->nexthops[i];
			val ^= nh->ifindex;
		}
		return jhash(&val, sizeof(val), seed);
	default:
		WARN_ON(1);
		return 0;
	}
}

static u32
mlxsw_sp_nexthop6_group_hash(struct mlxsw_sp_fib6_entry *fib6_entry, u32 seed)
{
	unsigned int val = fib6_entry->nrt6;
	struct mlxsw_sp_rt6 *mlxsw_sp_rt6;
	struct net_device *dev;

	list_for_each_entry(mlxsw_sp_rt6, &fib6_entry->rt6_list, list) {
		dev = mlxsw_sp_rt6->rt->dst.dev;
		val ^= dev->ifindex;
	}

	return jhash(&val, sizeof(val), seed);
}

static u32
mlxsw_sp_nexthop_group_hash(const void *data, u32 len, u32 seed)
{
	const struct mlxsw_sp_nexthop_group_cmp_arg *cmp_arg = data;

	switch (cmp_arg->proto) {
	case MLXSW_SP_L3_PROTO_IPV4:
		return jhash(&cmp_arg->fi, sizeof(cmp_arg->fi), seed);
	case MLXSW_SP_L3_PROTO_IPV6:
		return mlxsw_sp_nexthop6_group_hash(cmp_arg->fib6_entry, seed);
	default:
		WARN_ON(1);
		return 0;
	}
}

static const struct rhashtable_params mlxsw_sp_nexthop_group_ht_params = {
	.head_offset = offsetof(struct mlxsw_sp_nexthop_group, ht_node),
	.hashfn	     = mlxsw_sp_nexthop_group_hash,
	.obj_hashfn  = mlxsw_sp_nexthop_group_hash_obj,
	.obj_cmpfn   = mlxsw_sp_nexthop_group_cmp,
};

static int mlxsw_sp_nexthop_group_insert(struct mlxsw_sp *mlxsw_sp,
					 struct mlxsw_sp_nexthop_group *nh_grp)
{
	if (mlxsw_sp_nexthop_group_type(nh_grp) == AF_INET6 &&
	    !nh_grp->gateway)
		return 0;

	return rhashtable_insert_fast(&mlxsw_sp->router->nexthop_group_ht,
				      &nh_grp->ht_node,
				      mlxsw_sp_nexthop_group_ht_params);
}

static void mlxsw_sp_nexthop_group_remove(struct mlxsw_sp *mlxsw_sp,
					  struct mlxsw_sp_nexthop_group *nh_grp)
{
	if (mlxsw_sp_nexthop_group_type(nh_grp) == AF_INET6 &&
	    !nh_grp->gateway)
		return;

	rhashtable_remove_fast(&mlxsw_sp->router->nexthop_group_ht,
			       &nh_grp->ht_node,
			       mlxsw_sp_nexthop_group_ht_params);
}

static struct mlxsw_sp_nexthop_group *
mlxsw_sp_nexthop4_group_lookup(struct mlxsw_sp *mlxsw_sp,
			       struct fib_info *fi)
{
	struct mlxsw_sp_nexthop_group_cmp_arg cmp_arg;

	cmp_arg.proto = MLXSW_SP_L3_PROTO_IPV4;
	cmp_arg.fi = fi;
	return rhashtable_lookup_fast(&mlxsw_sp->router->nexthop_group_ht,
				      &cmp_arg,
				      mlxsw_sp_nexthop_group_ht_params);
}

static struct mlxsw_sp_nexthop_group *
mlxsw_sp_nexthop6_group_lookup(struct mlxsw_sp *mlxsw_sp,
			       struct mlxsw_sp_fib6_entry *fib6_entry)
{
	struct mlxsw_sp_nexthop_group_cmp_arg cmp_arg;

	cmp_arg.proto = MLXSW_SP_L3_PROTO_IPV6;
	cmp_arg.fib6_entry = fib6_entry;
	return rhashtable_lookup_fast(&mlxsw_sp->router->nexthop_group_ht,
				      &cmp_arg,
				      mlxsw_sp_nexthop_group_ht_params);
}

static const struct rhashtable_params mlxsw_sp_nexthop_ht_params = {
	.key_offset = offsetof(struct mlxsw_sp_nexthop, key),
	.head_offset = offsetof(struct mlxsw_sp_nexthop, ht_node),
	.key_len = sizeof(struct mlxsw_sp_nexthop_key),
};

static int mlxsw_sp_nexthop_insert(struct mlxsw_sp *mlxsw_sp,
				   struct mlxsw_sp_nexthop *nh)
{
	return rhashtable_insert_fast(&mlxsw_sp->router->nexthop_ht,
				      &nh->ht_node, mlxsw_sp_nexthop_ht_params);
}

static void mlxsw_sp_nexthop_remove(struct mlxsw_sp *mlxsw_sp,
				    struct mlxsw_sp_nexthop *nh)
{
	rhashtable_remove_fast(&mlxsw_sp->router->nexthop_ht, &nh->ht_node,
			       mlxsw_sp_nexthop_ht_params);
}

static struct mlxsw_sp_nexthop *
mlxsw_sp_nexthop_lookup(struct mlxsw_sp *mlxsw_sp,
			struct mlxsw_sp_nexthop_key key)
{
	return rhashtable_lookup_fast(&mlxsw_sp->router->nexthop_ht, &key,
				      mlxsw_sp_nexthop_ht_params);
}

static int mlxsw_sp_adj_index_mass_update_vr(struct mlxsw_sp *mlxsw_sp,
					     const struct mlxsw_sp_fib *fib,
					     u32 adj_index, u16 ecmp_size,
					     u32 new_adj_index,
					     u16 new_ecmp_size)
{
	char raleu_pl[MLXSW_REG_RALEU_LEN];

	mlxsw_reg_raleu_pack(raleu_pl,
			     (enum mlxsw_reg_ralxx_protocol) fib->proto,
			     fib->vr->id, adj_index, ecmp_size, new_adj_index,
			     new_ecmp_size);
	return mlxsw_reg_write(mlxsw_sp->core, MLXSW_REG(raleu), raleu_pl);
}

static int mlxsw_sp_adj_index_mass_update(struct mlxsw_sp *mlxsw_sp,
					  struct mlxsw_sp_nexthop_group *nh_grp,
					  u32 old_adj_index, u16 old_ecmp_size)
{
	struct mlxsw_sp_fib_entry *fib_entry;
	struct mlxsw_sp_fib *fib = NULL;
	int err;

	list_for_each_entry(fib_entry, &nh_grp->fib_list, nexthop_group_node) {
		if (fib == fib_entry->fib_node->fib)
			continue;
		fib = fib_entry->fib_node->fib;
		err = mlxsw_sp_adj_index_mass_update_vr(mlxsw_sp, fib,
							old_adj_index,
							old_ecmp_size,
							nh_grp->adj_index,
							nh_grp->ecmp_size);
		if (err)
			return err;
	}
	return 0;
}

static int __mlxsw_sp_nexthop_update(struct mlxsw_sp *mlxsw_sp, u32 adj_index,
				     struct mlxsw_sp_nexthop *nh)
{
	struct mlxsw_sp_neigh_entry *neigh_entry = nh->neigh_entry;
	char ratr_pl[MLXSW_REG_RATR_LEN];

	mlxsw_reg_ratr_pack(ratr_pl, MLXSW_REG_RATR_OP_WRITE_WRITE_ENTRY,
			    true, MLXSW_REG_RATR_TYPE_ETHERNET,
			    adj_index, neigh_entry->rif);
	mlxsw_reg_ratr_eth_entry_pack(ratr_pl, neigh_entry->ha);
	if (nh->counter_valid)
		mlxsw_reg_ratr_counter_pack(ratr_pl, nh->counter_index, true);
	else
		mlxsw_reg_ratr_counter_pack(ratr_pl, 0, false);

	return mlxsw_reg_write(mlxsw_sp->core, MLXSW_REG(ratr), ratr_pl);
}

int mlxsw_sp_nexthop_update(struct mlxsw_sp *mlxsw_sp, u32 adj_index,
			    struct mlxsw_sp_nexthop *nh)
{
	int i;

	for (i = 0; i < nh->num_adj_entries; i++) {
		int err;

		err = __mlxsw_sp_nexthop_update(mlxsw_sp, adj_index + i, nh);
		if (err)
			return err;
	}

	return 0;
}

static int __mlxsw_sp_nexthop_ipip_update(struct mlxsw_sp *mlxsw_sp,
					  u32 adj_index,
					  struct mlxsw_sp_nexthop *nh)
{
	const struct mlxsw_sp_ipip_ops *ipip_ops;

	ipip_ops = mlxsw_sp->router->ipip_ops_arr[nh->ipip_entry->ipipt];
	return ipip_ops->nexthop_update(mlxsw_sp, adj_index, nh->ipip_entry);
}

static int mlxsw_sp_nexthop_ipip_update(struct mlxsw_sp *mlxsw_sp,
					u32 adj_index,
					struct mlxsw_sp_nexthop *nh)
{
	int i;

	for (i = 0; i < nh->num_adj_entries; i++) {
		int err;

		err = __mlxsw_sp_nexthop_ipip_update(mlxsw_sp, adj_index + i,
						     nh);
		if (err)
			return err;
	}

	return 0;
}

static int
mlxsw_sp_nexthop_group_update(struct mlxsw_sp *mlxsw_sp,
			      struct mlxsw_sp_nexthop_group *nh_grp,
			      bool reallocate)
{
	u32 adj_index = nh_grp->adj_index; /* base */
	struct mlxsw_sp_nexthop *nh;
	int i;
	int err;

	for (i = 0; i < nh_grp->count; i++) {
		nh = &nh_grp->nexthops[i];

		if (!nh->should_offload) {
			nh->offloaded = 0;
			continue;
		}

		if (nh->update || reallocate) {
			switch (nh->type) {
			case MLXSW_SP_NEXTHOP_TYPE_ETH:
				err = mlxsw_sp_nexthop_update
					    (mlxsw_sp, adj_index, nh);
				break;
			case MLXSW_SP_NEXTHOP_TYPE_IPIP:
				err = mlxsw_sp_nexthop_ipip_update
					    (mlxsw_sp, adj_index, nh);
				break;
			}
			if (err)
				return err;
			nh->update = 0;
			nh->offloaded = 1;
		}
		adj_index += nh->num_adj_entries;
	}
	return 0;
}

static bool
mlxsw_sp_fib_node_entry_is_first(const struct mlxsw_sp_fib_node *fib_node,
				 const struct mlxsw_sp_fib_entry *fib_entry);

static int
mlxsw_sp_nexthop_fib_entries_update(struct mlxsw_sp *mlxsw_sp,
				    struct mlxsw_sp_nexthop_group *nh_grp)
{
	struct mlxsw_sp_fib_entry *fib_entry;
	int err;

	list_for_each_entry(fib_entry, &nh_grp->fib_list, nexthop_group_node) {
		if (!mlxsw_sp_fib_node_entry_is_first(fib_entry->fib_node,
						      fib_entry))
			continue;
		err = mlxsw_sp_fib_entry_update(mlxsw_sp, fib_entry);
		if (err)
			return err;
	}
	return 0;
}

static void
mlxsw_sp_fib_entry_offload_refresh(struct mlxsw_sp_fib_entry *fib_entry,
				   enum mlxsw_reg_ralue_op op, int err);

static void
mlxsw_sp_nexthop_fib_entries_refresh(struct mlxsw_sp_nexthop_group *nh_grp)
{
	enum mlxsw_reg_ralue_op op = MLXSW_REG_RALUE_OP_WRITE_WRITE;
	struct mlxsw_sp_fib_entry *fib_entry;

	list_for_each_entry(fib_entry, &nh_grp->fib_list, nexthop_group_node) {
		if (!mlxsw_sp_fib_node_entry_is_first(fib_entry->fib_node,
						      fib_entry))
			continue;
		mlxsw_sp_fib_entry_offload_refresh(fib_entry, op, 0);
	}
}

static void mlxsw_sp_adj_grp_size_round_up(u16 *p_adj_grp_size)
{
	/* Valid sizes for an adjacency group are:
	 * 1-64, 512, 1024, 2048 and 4096.
	 */
	if (*p_adj_grp_size <= 64)
		return;
	else if (*p_adj_grp_size <= 512)
		*p_adj_grp_size = 512;
	else if (*p_adj_grp_size <= 1024)
		*p_adj_grp_size = 1024;
	else if (*p_adj_grp_size <= 2048)
		*p_adj_grp_size = 2048;
	else
		*p_adj_grp_size = 4096;
}

static void mlxsw_sp_adj_grp_size_round_down(u16 *p_adj_grp_size,
					     unsigned int alloc_size)
{
	if (alloc_size >= 4096)
		*p_adj_grp_size = 4096;
	else if (alloc_size >= 2048)
		*p_adj_grp_size = 2048;
	else if (alloc_size >= 1024)
		*p_adj_grp_size = 1024;
	else if (alloc_size >= 512)
		*p_adj_grp_size = 512;
}

static int mlxsw_sp_fix_adj_grp_size(struct mlxsw_sp *mlxsw_sp,
				     u16 *p_adj_grp_size)
{
	unsigned int alloc_size;
	int err;

	/* Round up the requested group size to the next size supported
	 * by the device and make sure the request can be satisfied.
	 */
	mlxsw_sp_adj_grp_size_round_up(p_adj_grp_size);
	err = mlxsw_sp_kvdl_alloc_size_query(mlxsw_sp, *p_adj_grp_size,
					     &alloc_size);
	if (err)
		return err;
	/* It is possible the allocation results in more allocated
	 * entries than requested. Try to use as much of them as
	 * possible.
	 */
	mlxsw_sp_adj_grp_size_round_down(p_adj_grp_size, alloc_size);

	return 0;
}

static void
mlxsw_sp_nexthop_group_normalize(struct mlxsw_sp_nexthop_group *nh_grp)
{
	int i, g = 0, sum_norm_weight = 0;
	struct mlxsw_sp_nexthop *nh;

	for (i = 0; i < nh_grp->count; i++) {
		nh = &nh_grp->nexthops[i];

		if (!nh->should_offload)
			continue;
		if (g > 0)
			g = gcd(nh->nh_weight, g);
		else
			g = nh->nh_weight;
	}

	for (i = 0; i < nh_grp->count; i++) {
		nh = &nh_grp->nexthops[i];

		if (!nh->should_offload)
			continue;
		nh->norm_nh_weight = nh->nh_weight / g;
		sum_norm_weight += nh->norm_nh_weight;
	}

	nh_grp->sum_norm_weight = sum_norm_weight;
}

static void
mlxsw_sp_nexthop_group_rebalance(struct mlxsw_sp_nexthop_group *nh_grp)
{
	int total = nh_grp->sum_norm_weight;
	u16 ecmp_size = nh_grp->ecmp_size;
	int i, weight = 0, lower_bound = 0;

	for (i = 0; i < nh_grp->count; i++) {
		struct mlxsw_sp_nexthop *nh = &nh_grp->nexthops[i];
		int upper_bound;

		if (!nh->should_offload)
			continue;
		weight += nh->norm_nh_weight;
		upper_bound = DIV_ROUND_CLOSEST(ecmp_size * weight, total);
		nh->num_adj_entries = upper_bound - lower_bound;
		lower_bound = upper_bound;
	}
}

static void
mlxsw_sp_nexthop_group_refresh(struct mlxsw_sp *mlxsw_sp,
			       struct mlxsw_sp_nexthop_group *nh_grp)
{
	u16 ecmp_size, old_ecmp_size;
	struct mlxsw_sp_nexthop *nh;
	bool offload_change = false;
	u32 adj_index;
	bool old_adj_index_valid;
	u32 old_adj_index;
	int i;
	int err;

	if (!nh_grp->gateway) {
		mlxsw_sp_nexthop_fib_entries_update(mlxsw_sp, nh_grp);
		return;
	}

	for (i = 0; i < nh_grp->count; i++) {
		nh = &nh_grp->nexthops[i];

		if (nh->should_offload != nh->offloaded) {
			offload_change = true;
			if (nh->should_offload)
				nh->update = 1;
		}
	}
	if (!offload_change) {
		/* Nothing was added or removed, so no need to reallocate. Just
		 * update MAC on existing adjacency indexes.
		 */
		err = mlxsw_sp_nexthop_group_update(mlxsw_sp, nh_grp, false);
		if (err) {
			dev_warn(mlxsw_sp->bus_info->dev, "Failed to update neigh MAC in adjacency table.\n");
			goto set_trap;
		}
		return;
	}
	mlxsw_sp_nexthop_group_normalize(nh_grp);
	if (!nh_grp->sum_norm_weight)
		/* No neigh of this group is connected so we just set
		 * the trap and let everthing flow through kernel.
		 */
		goto set_trap;

	ecmp_size = nh_grp->sum_norm_weight;
	err = mlxsw_sp_fix_adj_grp_size(mlxsw_sp, &ecmp_size);
	if (err)
		/* No valid allocation size available. */
		goto set_trap;

	err = mlxsw_sp_kvdl_alloc(mlxsw_sp, ecmp_size, &adj_index);
	if (err) {
		/* We ran out of KVD linear space, just set the
		 * trap and let everything flow through kernel.
		 */
		dev_warn(mlxsw_sp->bus_info->dev, "Failed to allocate KVD linear area for nexthop group.\n");
		goto set_trap;
	}
	old_adj_index_valid = nh_grp->adj_index_valid;
	old_adj_index = nh_grp->adj_index;
	old_ecmp_size = nh_grp->ecmp_size;
	nh_grp->adj_index_valid = 1;
	nh_grp->adj_index = adj_index;
	nh_grp->ecmp_size = ecmp_size;
	mlxsw_sp_nexthop_group_rebalance(nh_grp);
	err = mlxsw_sp_nexthop_group_update(mlxsw_sp, nh_grp, true);
	if (err) {
		dev_warn(mlxsw_sp->bus_info->dev, "Failed to update neigh MAC in adjacency table.\n");
		goto set_trap;
	}

	if (!old_adj_index_valid) {
		/* The trap was set for fib entries, so we have to call
		 * fib entry update to unset it and use adjacency index.
		 */
		err = mlxsw_sp_nexthop_fib_entries_update(mlxsw_sp, nh_grp);
		if (err) {
			dev_warn(mlxsw_sp->bus_info->dev, "Failed to add adjacency index to fib entries.\n");
			goto set_trap;
		}
		return;
	}

	err = mlxsw_sp_adj_index_mass_update(mlxsw_sp, nh_grp,
					     old_adj_index, old_ecmp_size);
	mlxsw_sp_kvdl_free(mlxsw_sp, old_adj_index);
	if (err) {
		dev_warn(mlxsw_sp->bus_info->dev, "Failed to mass-update adjacency index for nexthop group.\n");
		goto set_trap;
	}

	/* Offload state within the group changed, so update the flags. */
	mlxsw_sp_nexthop_fib_entries_refresh(nh_grp);

	return;

set_trap:
	old_adj_index_valid = nh_grp->adj_index_valid;
	nh_grp->adj_index_valid = 0;
	for (i = 0; i < nh_grp->count; i++) {
		nh = &nh_grp->nexthops[i];
		nh->offloaded = 0;
	}
	err = mlxsw_sp_nexthop_fib_entries_update(mlxsw_sp, nh_grp);
	if (err)
		dev_warn(mlxsw_sp->bus_info->dev, "Failed to set traps for fib entries.\n");
	if (old_adj_index_valid)
		mlxsw_sp_kvdl_free(mlxsw_sp, nh_grp->adj_index);
}

static void __mlxsw_sp_nexthop_neigh_update(struct mlxsw_sp_nexthop *nh,
					    bool removing)
{
	if (!removing)
		nh->should_offload = 1;
	else
		nh->should_offload = 0;
	nh->update = 1;
}

static void
mlxsw_sp_nexthop_neigh_update(struct mlxsw_sp *mlxsw_sp,
			      struct mlxsw_sp_neigh_entry *neigh_entry,
			      bool removing)
{
	struct mlxsw_sp_nexthop *nh;

	list_for_each_entry(nh, &neigh_entry->nexthop_list,
			    neigh_list_node) {
		__mlxsw_sp_nexthop_neigh_update(nh, removing);
		mlxsw_sp_nexthop_group_refresh(mlxsw_sp, nh->nh_grp);
	}
}

static void mlxsw_sp_nexthop_rif_init(struct mlxsw_sp_nexthop *nh,
				      struct mlxsw_sp_rif *rif)
{
	if (nh->rif)
		return;

	nh->rif = rif;
	list_add(&nh->rif_list_node, &rif->nexthop_list);
}

static void mlxsw_sp_nexthop_rif_fini(struct mlxsw_sp_nexthop *nh)
{
	if (!nh->rif)
		return;

	list_del(&nh->rif_list_node);
	nh->rif = NULL;
}

static int mlxsw_sp_nexthop_neigh_init(struct mlxsw_sp *mlxsw_sp,
				       struct mlxsw_sp_nexthop *nh)
{
	struct mlxsw_sp_neigh_entry *neigh_entry;
	struct neighbour *n;
	u8 nud_state, dead;
	int err;

	if (!nh->nh_grp->gateway || nh->neigh_entry)
		return 0;

	/* Take a reference of neigh here ensuring that neigh would
	 * not be destructed before the nexthop entry is finished.
	 * The reference is taken either in neigh_lookup() or
	 * in neigh_create() in case n is not found.
	 */
	n = neigh_lookup(nh->nh_grp->neigh_tbl, &nh->gw_addr, nh->rif->dev);
	if (!n) {
		n = neigh_create(nh->nh_grp->neigh_tbl, &nh->gw_addr,
				 nh->rif->dev);
		if (IS_ERR(n))
			return PTR_ERR(n);
		neigh_event_send(n, NULL);
	}
	neigh_entry = mlxsw_sp_neigh_entry_lookup(mlxsw_sp, n);
	if (!neigh_entry) {
		neigh_entry = mlxsw_sp_neigh_entry_create(mlxsw_sp, n);
		if (IS_ERR(neigh_entry)) {
			err = -EINVAL;
			goto err_neigh_entry_create;
		}
	}

	/* If that is the first nexthop connected to that neigh, add to
	 * nexthop_neighs_list
	 */
	if (list_empty(&neigh_entry->nexthop_list))
		list_add_tail(&neigh_entry->nexthop_neighs_list_node,
			      &mlxsw_sp->router->nexthop_neighs_list);

	nh->neigh_entry = neigh_entry;
	list_add_tail(&nh->neigh_list_node, &neigh_entry->nexthop_list);
	read_lock_bh(&n->lock);
	nud_state = n->nud_state;
	dead = n->dead;
	read_unlock_bh(&n->lock);
	__mlxsw_sp_nexthop_neigh_update(nh, !(nud_state & NUD_VALID && !dead));

	return 0;

err_neigh_entry_create:
	neigh_release(n);
	return err;
}

static void mlxsw_sp_nexthop_neigh_fini(struct mlxsw_sp *mlxsw_sp,
					struct mlxsw_sp_nexthop *nh)
{
	struct mlxsw_sp_neigh_entry *neigh_entry = nh->neigh_entry;
	struct neighbour *n;

	if (!neigh_entry)
		return;
	n = neigh_entry->key.n;

	__mlxsw_sp_nexthop_neigh_update(nh, true);
	list_del(&nh->neigh_list_node);
	nh->neigh_entry = NULL;

	/* If that is the last nexthop connected to that neigh, remove from
	 * nexthop_neighs_list
	 */
	if (list_empty(&neigh_entry->nexthop_list))
		list_del(&neigh_entry->nexthop_neighs_list_node);

	if (!neigh_entry->connected && list_empty(&neigh_entry->nexthop_list))
		mlxsw_sp_neigh_entry_destroy(mlxsw_sp, neigh_entry);

	neigh_release(n);
}

static bool mlxsw_sp_ipip_netdev_ul_up(struct net_device *ol_dev)
{
	struct net_device *ul_dev = __mlxsw_sp_ipip_netdev_ul_dev_get(ol_dev);

	return ul_dev ? (ul_dev->flags & IFF_UP) : true;
}

static void mlxsw_sp_nexthop_ipip_init(struct mlxsw_sp *mlxsw_sp,
				       struct mlxsw_sp_nexthop *nh,
				       struct mlxsw_sp_ipip_entry *ipip_entry)
{
	bool removing;

	if (!nh->nh_grp->gateway || nh->ipip_entry)
		return;

	nh->ipip_entry = ipip_entry;
	removing = !mlxsw_sp_ipip_netdev_ul_up(ipip_entry->ol_dev);
	__mlxsw_sp_nexthop_neigh_update(nh, removing);
	mlxsw_sp_nexthop_rif_init(nh, &ipip_entry->ol_lb->common);
}

static void mlxsw_sp_nexthop_ipip_fini(struct mlxsw_sp *mlxsw_sp,
				       struct mlxsw_sp_nexthop *nh)
{
	struct mlxsw_sp_ipip_entry *ipip_entry = nh->ipip_entry;

	if (!ipip_entry)
		return;

	__mlxsw_sp_nexthop_neigh_update(nh, true);
	nh->ipip_entry = NULL;
}

static bool mlxsw_sp_nexthop4_ipip_type(const struct mlxsw_sp *mlxsw_sp,
					const struct fib_nh *fib_nh,
					enum mlxsw_sp_ipip_type *p_ipipt)
{
	struct net_device *dev = fib_nh->nh_dev;

	return dev &&
	       fib_nh->nh_parent->fib_type == RTN_UNICAST &&
	       mlxsw_sp_netdev_ipip_type(mlxsw_sp, dev, p_ipipt);
}

static void mlxsw_sp_nexthop_type_fini(struct mlxsw_sp *mlxsw_sp,
				       struct mlxsw_sp_nexthop *nh)
{
	switch (nh->type) {
	case MLXSW_SP_NEXTHOP_TYPE_ETH:
		mlxsw_sp_nexthop_neigh_fini(mlxsw_sp, nh);
		mlxsw_sp_nexthop_rif_fini(nh);
		break;
	case MLXSW_SP_NEXTHOP_TYPE_IPIP:
		mlxsw_sp_nexthop_rif_fini(nh);
		mlxsw_sp_nexthop_ipip_fini(mlxsw_sp, nh);
		break;
	}
}

static int mlxsw_sp_nexthop4_type_init(struct mlxsw_sp *mlxsw_sp,
				       struct mlxsw_sp_nexthop *nh,
				       struct fib_nh *fib_nh)
{
	const struct mlxsw_sp_ipip_ops *ipip_ops;
	struct net_device *dev = fib_nh->nh_dev;
	struct mlxsw_sp_ipip_entry *ipip_entry;
	struct mlxsw_sp_rif *rif;
	int err;

	ipip_entry = mlxsw_sp_ipip_entry_find_by_ol_dev(mlxsw_sp, dev);
	if (ipip_entry) {
		ipip_ops = mlxsw_sp->router->ipip_ops_arr[ipip_entry->ipipt];
		if (ipip_ops->can_offload(mlxsw_sp, dev,
					  MLXSW_SP_L3_PROTO_IPV4)) {
			nh->type = MLXSW_SP_NEXTHOP_TYPE_IPIP;
			mlxsw_sp_nexthop_ipip_init(mlxsw_sp, nh, ipip_entry);
			return 0;
		}
	}

	nh->type = MLXSW_SP_NEXTHOP_TYPE_ETH;
	rif = mlxsw_sp_rif_find_by_dev(mlxsw_sp, dev);
	if (!rif)
		return 0;

	mlxsw_sp_nexthop_rif_init(nh, rif);
	err = mlxsw_sp_nexthop_neigh_init(mlxsw_sp, nh);
	if (err)
		goto err_neigh_init;

	return 0;

err_neigh_init:
	mlxsw_sp_nexthop_rif_fini(nh);
	return err;
}

static void mlxsw_sp_nexthop4_type_fini(struct mlxsw_sp *mlxsw_sp,
					struct mlxsw_sp_nexthop *nh)
{
	mlxsw_sp_nexthop_type_fini(mlxsw_sp, nh);
}

static int mlxsw_sp_nexthop4_init(struct mlxsw_sp *mlxsw_sp,
				  struct mlxsw_sp_nexthop_group *nh_grp,
				  struct mlxsw_sp_nexthop *nh,
				  struct fib_nh *fib_nh)
{
	struct net_device *dev = fib_nh->nh_dev;
	struct in_device *in_dev;
	int err;

	nh->nh_grp = nh_grp;
	nh->key.fib_nh = fib_nh;
#ifdef CONFIG_IP_ROUTE_MULTIPATH
	nh->nh_weight = fib_nh->nh_weight;
#else
	nh->nh_weight = 1;
#endif
	memcpy(&nh->gw_addr, &fib_nh->nh_gw, sizeof(fib_nh->nh_gw));
	err = mlxsw_sp_nexthop_insert(mlxsw_sp, nh);
	if (err)
		return err;

	mlxsw_sp_nexthop_counter_alloc(mlxsw_sp, nh);
	list_add_tail(&nh->router_list_node, &mlxsw_sp->router->nexthop_list);

	if (!dev)
		return 0;

	in_dev = __in_dev_get_rtnl(dev);
	if (in_dev && IN_DEV_IGNORE_ROUTES_WITH_LINKDOWN(in_dev) &&
	    fib_nh->nh_flags & RTNH_F_LINKDOWN)
		return 0;

	err = mlxsw_sp_nexthop4_type_init(mlxsw_sp, nh, fib_nh);
	if (err)
		goto err_nexthop_neigh_init;

	return 0;

err_nexthop_neigh_init:
	mlxsw_sp_nexthop_remove(mlxsw_sp, nh);
	return err;
}

static void mlxsw_sp_nexthop4_fini(struct mlxsw_sp *mlxsw_sp,
				   struct mlxsw_sp_nexthop *nh)
{
	mlxsw_sp_nexthop4_type_fini(mlxsw_sp, nh);
	list_del(&nh->router_list_node);
	mlxsw_sp_nexthop_counter_free(mlxsw_sp, nh);
	mlxsw_sp_nexthop_remove(mlxsw_sp, nh);
}

static void mlxsw_sp_nexthop4_event(struct mlxsw_sp *mlxsw_sp,
				    unsigned long event, struct fib_nh *fib_nh)
{
	struct mlxsw_sp_nexthop_key key;
	struct mlxsw_sp_nexthop *nh;

	if (mlxsw_sp->router->aborted)
		return;

	key.fib_nh = fib_nh;
	nh = mlxsw_sp_nexthop_lookup(mlxsw_sp, key);
	if (WARN_ON_ONCE(!nh))
		return;

	switch (event) {
	case FIB_EVENT_NH_ADD:
		mlxsw_sp_nexthop4_type_init(mlxsw_sp, nh, fib_nh);
		break;
	case FIB_EVENT_NH_DEL:
		mlxsw_sp_nexthop4_type_fini(mlxsw_sp, nh);
		break;
	}

	mlxsw_sp_nexthop_group_refresh(mlxsw_sp, nh->nh_grp);
}

static void mlxsw_sp_nexthop_rif_update(struct mlxsw_sp *mlxsw_sp,
					struct mlxsw_sp_rif *rif)
{
	struct mlxsw_sp_nexthop *nh;
	bool removing;

	list_for_each_entry(nh, &rif->nexthop_list, rif_list_node) {
		switch (nh->type) {
		case MLXSW_SP_NEXTHOP_TYPE_ETH:
			removing = false;
			break;
		case MLXSW_SP_NEXTHOP_TYPE_IPIP:
			removing = !mlxsw_sp_ipip_netdev_ul_up(rif->dev);
			break;
		default:
			WARN_ON(1);
			continue;
		}

		__mlxsw_sp_nexthop_neigh_update(nh, removing);
		mlxsw_sp_nexthop_group_refresh(mlxsw_sp, nh->nh_grp);
	}
}

static void mlxsw_sp_nexthop_rif_migrate(struct mlxsw_sp *mlxsw_sp,
					 struct mlxsw_sp_rif *old_rif,
					 struct mlxsw_sp_rif *new_rif)
{
	struct mlxsw_sp_nexthop *nh;

	list_splice_init(&old_rif->nexthop_list, &new_rif->nexthop_list);
	list_for_each_entry(nh, &new_rif->nexthop_list, rif_list_node)
		nh->rif = new_rif;
	mlxsw_sp_nexthop_rif_update(mlxsw_sp, new_rif);
}

static void mlxsw_sp_nexthop_rif_gone_sync(struct mlxsw_sp *mlxsw_sp,
					   struct mlxsw_sp_rif *rif)
{
	struct mlxsw_sp_nexthop *nh, *tmp;

	list_for_each_entry_safe(nh, tmp, &rif->nexthop_list, rif_list_node) {
		mlxsw_sp_nexthop_type_fini(mlxsw_sp, nh);
		mlxsw_sp_nexthop_group_refresh(mlxsw_sp, nh->nh_grp);
	}
}

static bool mlxsw_sp_fi_is_gateway(const struct mlxsw_sp *mlxsw_sp,
				   const struct fib_info *fi)
{
	return fi->fib_nh->nh_scope == RT_SCOPE_LINK ||
	       mlxsw_sp_nexthop4_ipip_type(mlxsw_sp, fi->fib_nh, NULL);
}

static struct mlxsw_sp_nexthop_group *
mlxsw_sp_nexthop4_group_create(struct mlxsw_sp *mlxsw_sp, struct fib_info *fi)
{
	struct mlxsw_sp_nexthop_group *nh_grp;
	struct mlxsw_sp_nexthop *nh;
	struct fib_nh *fib_nh;
	size_t alloc_size;
	int i;
	int err;

	alloc_size = sizeof(*nh_grp) +
		     fi->fib_nhs * sizeof(struct mlxsw_sp_nexthop);
	nh_grp = kzalloc(alloc_size, GFP_KERNEL);
	if (!nh_grp)
		return ERR_PTR(-ENOMEM);
	nh_grp->priv = fi;
	INIT_LIST_HEAD(&nh_grp->fib_list);
	nh_grp->neigh_tbl = &arp_tbl;

	nh_grp->gateway = mlxsw_sp_fi_is_gateway(mlxsw_sp, fi);
	nh_grp->count = fi->fib_nhs;
	fib_info_hold(fi);
	for (i = 0; i < nh_grp->count; i++) {
		nh = &nh_grp->nexthops[i];
		fib_nh = &fi->fib_nh[i];
		err = mlxsw_sp_nexthop4_init(mlxsw_sp, nh_grp, nh, fib_nh);
		if (err)
			goto err_nexthop4_init;
	}
	err = mlxsw_sp_nexthop_group_insert(mlxsw_sp, nh_grp);
	if (err)
		goto err_nexthop_group_insert;
	mlxsw_sp_nexthop_group_refresh(mlxsw_sp, nh_grp);
	return nh_grp;

err_nexthop_group_insert:
err_nexthop4_init:
	for (i--; i >= 0; i--) {
		nh = &nh_grp->nexthops[i];
		mlxsw_sp_nexthop4_fini(mlxsw_sp, nh);
	}
	fib_info_put(fi);
	kfree(nh_grp);
	return ERR_PTR(err);
}

static void
mlxsw_sp_nexthop4_group_destroy(struct mlxsw_sp *mlxsw_sp,
				struct mlxsw_sp_nexthop_group *nh_grp)
{
	struct mlxsw_sp_nexthop *nh;
	int i;

	mlxsw_sp_nexthop_group_remove(mlxsw_sp, nh_grp);
	for (i = 0; i < nh_grp->count; i++) {
		nh = &nh_grp->nexthops[i];
		mlxsw_sp_nexthop4_fini(mlxsw_sp, nh);
	}
	mlxsw_sp_nexthop_group_refresh(mlxsw_sp, nh_grp);
	WARN_ON_ONCE(nh_grp->adj_index_valid);
	fib_info_put(mlxsw_sp_nexthop4_group_fi(nh_grp));
	kfree(nh_grp);
}

static int mlxsw_sp_nexthop4_group_get(struct mlxsw_sp *mlxsw_sp,
				       struct mlxsw_sp_fib_entry *fib_entry,
				       struct fib_info *fi)
{
	struct mlxsw_sp_nexthop_group *nh_grp;

	nh_grp = mlxsw_sp_nexthop4_group_lookup(mlxsw_sp, fi);
	if (!nh_grp) {
		nh_grp = mlxsw_sp_nexthop4_group_create(mlxsw_sp, fi);
		if (IS_ERR(nh_grp))
			return PTR_ERR(nh_grp);
	}
	list_add_tail(&fib_entry->nexthop_group_node, &nh_grp->fib_list);
	fib_entry->nh_group = nh_grp;
	return 0;
}

static void mlxsw_sp_nexthop4_group_put(struct mlxsw_sp *mlxsw_sp,
					struct mlxsw_sp_fib_entry *fib_entry)
{
	struct mlxsw_sp_nexthop_group *nh_grp = fib_entry->nh_group;

	list_del(&fib_entry->nexthop_group_node);
	if (!list_empty(&nh_grp->fib_list))
		return;
	mlxsw_sp_nexthop4_group_destroy(mlxsw_sp, nh_grp);
}

static bool
mlxsw_sp_fib4_entry_should_offload(const struct mlxsw_sp_fib_entry *fib_entry)
{
	struct mlxsw_sp_fib4_entry *fib4_entry;

	fib4_entry = container_of(fib_entry, struct mlxsw_sp_fib4_entry,
				  common);
	return !fib4_entry->tos;
}

static bool
mlxsw_sp_fib_entry_should_offload(const struct mlxsw_sp_fib_entry *fib_entry)
{
	struct mlxsw_sp_nexthop_group *nh_group = fib_entry->nh_group;

	switch (fib_entry->fib_node->fib->proto) {
	case MLXSW_SP_L3_PROTO_IPV4:
		if (!mlxsw_sp_fib4_entry_should_offload(fib_entry))
			return false;
		break;
	case MLXSW_SP_L3_PROTO_IPV6:
		break;
	}

	switch (fib_entry->type) {
	case MLXSW_SP_FIB_ENTRY_TYPE_REMOTE:
		return !!nh_group->adj_index_valid;
	case MLXSW_SP_FIB_ENTRY_TYPE_LOCAL:
		return !!nh_group->nh_rif;
	case MLXSW_SP_FIB_ENTRY_TYPE_IPIP_DECAP:
		return true;
	default:
		return false;
	}
}

static struct mlxsw_sp_nexthop *
mlxsw_sp_rt6_nexthop(struct mlxsw_sp_nexthop_group *nh_grp,
		     const struct mlxsw_sp_rt6 *mlxsw_sp_rt6)
{
	int i;

	for (i = 0; i < nh_grp->count; i++) {
		struct mlxsw_sp_nexthop *nh = &nh_grp->nexthops[i];
		struct rt6_info *rt = mlxsw_sp_rt6->rt;

		if (nh->rif && nh->rif->dev == rt->dst.dev &&
		    ipv6_addr_equal((const struct in6_addr *) &nh->gw_addr,
				    &rt->rt6i_gateway))
			return nh;
		continue;
	}

	return NULL;
}

static void
mlxsw_sp_fib4_entry_offload_set(struct mlxsw_sp_fib_entry *fib_entry)
{
	struct mlxsw_sp_nexthop_group *nh_grp = fib_entry->nh_group;
	int i;

	if (fib_entry->type == MLXSW_SP_FIB_ENTRY_TYPE_LOCAL ||
	    fib_entry->type == MLXSW_SP_FIB_ENTRY_TYPE_IPIP_DECAP) {
		nh_grp->nexthops->key.fib_nh->nh_flags |= RTNH_F_OFFLOAD;
		return;
	}

	for (i = 0; i < nh_grp->count; i++) {
		struct mlxsw_sp_nexthop *nh = &nh_grp->nexthops[i];

		if (nh->offloaded)
			nh->key.fib_nh->nh_flags |= RTNH_F_OFFLOAD;
		else
			nh->key.fib_nh->nh_flags &= ~RTNH_F_OFFLOAD;
	}
}

static void
mlxsw_sp_fib4_entry_offload_unset(struct mlxsw_sp_fib_entry *fib_entry)
{
	struct mlxsw_sp_nexthop_group *nh_grp = fib_entry->nh_group;
	int i;

	for (i = 0; i < nh_grp->count; i++) {
		struct mlxsw_sp_nexthop *nh = &nh_grp->nexthops[i];

		nh->key.fib_nh->nh_flags &= ~RTNH_F_OFFLOAD;
	}
}

static void
mlxsw_sp_fib6_entry_offload_set(struct mlxsw_sp_fib_entry *fib_entry)
{
	struct mlxsw_sp_fib6_entry *fib6_entry;
	struct mlxsw_sp_rt6 *mlxsw_sp_rt6;

	fib6_entry = container_of(fib_entry, struct mlxsw_sp_fib6_entry,
				  common);

	if (fib_entry->type == MLXSW_SP_FIB_ENTRY_TYPE_LOCAL) {
		list_first_entry(&fib6_entry->rt6_list, struct mlxsw_sp_rt6,
				 list)->rt->rt6i_nh_flags |= RTNH_F_OFFLOAD;
		return;
	}

	list_for_each_entry(mlxsw_sp_rt6, &fib6_entry->rt6_list, list) {
		struct mlxsw_sp_nexthop_group *nh_grp = fib_entry->nh_group;
		struct mlxsw_sp_nexthop *nh;

		nh = mlxsw_sp_rt6_nexthop(nh_grp, mlxsw_sp_rt6);
		if (nh && nh->offloaded)
			mlxsw_sp_rt6->rt->rt6i_nh_flags |= RTNH_F_OFFLOAD;
		else
			mlxsw_sp_rt6->rt->rt6i_nh_flags &= ~RTNH_F_OFFLOAD;
	}
}

static void
mlxsw_sp_fib6_entry_offload_unset(struct mlxsw_sp_fib_entry *fib_entry)
{
	struct mlxsw_sp_fib6_entry *fib6_entry;
	struct mlxsw_sp_rt6 *mlxsw_sp_rt6;

	fib6_entry = container_of(fib_entry, struct mlxsw_sp_fib6_entry,
				  common);
	list_for_each_entry(mlxsw_sp_rt6, &fib6_entry->rt6_list, list) {
		struct rt6_info *rt = mlxsw_sp_rt6->rt;

		rt->rt6i_nh_flags &= ~RTNH_F_OFFLOAD;
	}
}

static void mlxsw_sp_fib_entry_offload_set(struct mlxsw_sp_fib_entry *fib_entry)
{
	switch (fib_entry->fib_node->fib->proto) {
	case MLXSW_SP_L3_PROTO_IPV4:
		mlxsw_sp_fib4_entry_offload_set(fib_entry);
		break;
	case MLXSW_SP_L3_PROTO_IPV6:
		mlxsw_sp_fib6_entry_offload_set(fib_entry);
		break;
	}
}

static void
mlxsw_sp_fib_entry_offload_unset(struct mlxsw_sp_fib_entry *fib_entry)
{
	switch (fib_entry->fib_node->fib->proto) {
	case MLXSW_SP_L3_PROTO_IPV4:
		mlxsw_sp_fib4_entry_offload_unset(fib_entry);
		break;
	case MLXSW_SP_L3_PROTO_IPV6:
		mlxsw_sp_fib6_entry_offload_unset(fib_entry);
		break;
	}
}

static void
mlxsw_sp_fib_entry_offload_refresh(struct mlxsw_sp_fib_entry *fib_entry,
				   enum mlxsw_reg_ralue_op op, int err)
{
	switch (op) {
	case MLXSW_REG_RALUE_OP_WRITE_DELETE:
		return mlxsw_sp_fib_entry_offload_unset(fib_entry);
	case MLXSW_REG_RALUE_OP_WRITE_WRITE:
		if (err)
			return;
		if (mlxsw_sp_fib_entry_should_offload(fib_entry))
			mlxsw_sp_fib_entry_offload_set(fib_entry);
		else
			mlxsw_sp_fib_entry_offload_unset(fib_entry);
		return;
	default:
		return;
	}
}

static void
mlxsw_sp_fib_entry_ralue_pack(char *ralue_pl,
			      const struct mlxsw_sp_fib_entry *fib_entry,
			      enum mlxsw_reg_ralue_op op)
{
	struct mlxsw_sp_fib *fib = fib_entry->fib_node->fib;
	enum mlxsw_reg_ralxx_protocol proto;
	u32 *p_dip;

	proto = (enum mlxsw_reg_ralxx_protocol) fib->proto;

	switch (fib->proto) {
	case MLXSW_SP_L3_PROTO_IPV4:
		p_dip = (u32 *) fib_entry->fib_node->key.addr;
		mlxsw_reg_ralue_pack4(ralue_pl, proto, op, fib->vr->id,
				      fib_entry->fib_node->key.prefix_len,
				      *p_dip);
		break;
	case MLXSW_SP_L3_PROTO_IPV6:
		mlxsw_reg_ralue_pack6(ralue_pl, proto, op, fib->vr->id,
				      fib_entry->fib_node->key.prefix_len,
				      fib_entry->fib_node->key.addr);
		break;
	}
}

static int mlxsw_sp_fib_entry_op_remote(struct mlxsw_sp *mlxsw_sp,
					struct mlxsw_sp_fib_entry *fib_entry,
					enum mlxsw_reg_ralue_op op)
{
	char ralue_pl[MLXSW_REG_RALUE_LEN];
	enum mlxsw_reg_ralue_trap_action trap_action;
	u16 trap_id = 0;
	u32 adjacency_index = 0;
	u16 ecmp_size = 0;

	/* In case the nexthop group adjacency index is valid, use it
	 * with provided ECMP size. Otherwise, setup trap and pass
	 * traffic to kernel.
	 */
	if (mlxsw_sp_fib_entry_should_offload(fib_entry)) {
		trap_action = MLXSW_REG_RALUE_TRAP_ACTION_NOP;
		adjacency_index = fib_entry->nh_group->adj_index;
		ecmp_size = fib_entry->nh_group->ecmp_size;
	} else {
		trap_action = MLXSW_REG_RALUE_TRAP_ACTION_TRAP;
		trap_id = MLXSW_TRAP_ID_RTR_INGRESS0;
	}

	mlxsw_sp_fib_entry_ralue_pack(ralue_pl, fib_entry, op);
	mlxsw_reg_ralue_act_remote_pack(ralue_pl, trap_action, trap_id,
					adjacency_index, ecmp_size);
	return mlxsw_reg_write(mlxsw_sp->core, MLXSW_REG(ralue), ralue_pl);
}

static int mlxsw_sp_fib_entry_op_local(struct mlxsw_sp *mlxsw_sp,
				       struct mlxsw_sp_fib_entry *fib_entry,
				       enum mlxsw_reg_ralue_op op)
{
	struct mlxsw_sp_rif *rif = fib_entry->nh_group->nh_rif;
	enum mlxsw_reg_ralue_trap_action trap_action;
	char ralue_pl[MLXSW_REG_RALUE_LEN];
	u16 trap_id = 0;
	u16 rif_index = 0;

	if (mlxsw_sp_fib_entry_should_offload(fib_entry)) {
		trap_action = MLXSW_REG_RALUE_TRAP_ACTION_NOP;
		rif_index = rif->rif_index;
	} else {
		trap_action = MLXSW_REG_RALUE_TRAP_ACTION_TRAP;
		trap_id = MLXSW_TRAP_ID_RTR_INGRESS0;
	}

	mlxsw_sp_fib_entry_ralue_pack(ralue_pl, fib_entry, op);
	mlxsw_reg_ralue_act_local_pack(ralue_pl, trap_action, trap_id,
				       rif_index);
	return mlxsw_reg_write(mlxsw_sp->core, MLXSW_REG(ralue), ralue_pl);
}

static int mlxsw_sp_fib_entry_op_trap(struct mlxsw_sp *mlxsw_sp,
				      struct mlxsw_sp_fib_entry *fib_entry,
				      enum mlxsw_reg_ralue_op op)
{
	char ralue_pl[MLXSW_REG_RALUE_LEN];

	mlxsw_sp_fib_entry_ralue_pack(ralue_pl, fib_entry, op);
	mlxsw_reg_ralue_act_ip2me_pack(ralue_pl);
	return mlxsw_reg_write(mlxsw_sp->core, MLXSW_REG(ralue), ralue_pl);
}

static int
mlxsw_sp_fib_entry_op_ipip_decap(struct mlxsw_sp *mlxsw_sp,
				 struct mlxsw_sp_fib_entry *fib_entry,
				 enum mlxsw_reg_ralue_op op)
{
	struct mlxsw_sp_ipip_entry *ipip_entry = fib_entry->decap.ipip_entry;
	const struct mlxsw_sp_ipip_ops *ipip_ops;

	if (WARN_ON(!ipip_entry))
		return -EINVAL;

	ipip_ops = mlxsw_sp->router->ipip_ops_arr[ipip_entry->ipipt];
	return ipip_ops->fib_entry_op(mlxsw_sp, ipip_entry, op,
				      fib_entry->decap.tunnel_index);
}

static int __mlxsw_sp_fib_entry_op(struct mlxsw_sp *mlxsw_sp,
				   struct mlxsw_sp_fib_entry *fib_entry,
				   enum mlxsw_reg_ralue_op op)
{
	switch (fib_entry->type) {
	case MLXSW_SP_FIB_ENTRY_TYPE_REMOTE:
		return mlxsw_sp_fib_entry_op_remote(mlxsw_sp, fib_entry, op);
	case MLXSW_SP_FIB_ENTRY_TYPE_LOCAL:
		return mlxsw_sp_fib_entry_op_local(mlxsw_sp, fib_entry, op);
	case MLXSW_SP_FIB_ENTRY_TYPE_TRAP:
		return mlxsw_sp_fib_entry_op_trap(mlxsw_sp, fib_entry, op);
	case MLXSW_SP_FIB_ENTRY_TYPE_IPIP_DECAP:
		return mlxsw_sp_fib_entry_op_ipip_decap(mlxsw_sp,
							fib_entry, op);
	}
	return -EINVAL;
}

static int mlxsw_sp_fib_entry_op(struct mlxsw_sp *mlxsw_sp,
				 struct mlxsw_sp_fib_entry *fib_entry,
				 enum mlxsw_reg_ralue_op op)
{
	int err = __mlxsw_sp_fib_entry_op(mlxsw_sp, fib_entry, op);

	mlxsw_sp_fib_entry_offload_refresh(fib_entry, op, err);

	return err;
}

static int mlxsw_sp_fib_entry_update(struct mlxsw_sp *mlxsw_sp,
				     struct mlxsw_sp_fib_entry *fib_entry)
{
	return mlxsw_sp_fib_entry_op(mlxsw_sp, fib_entry,
				     MLXSW_REG_RALUE_OP_WRITE_WRITE);
}

static int mlxsw_sp_fib_entry_del(struct mlxsw_sp *mlxsw_sp,
				  struct mlxsw_sp_fib_entry *fib_entry)
{
	return mlxsw_sp_fib_entry_op(mlxsw_sp, fib_entry,
				     MLXSW_REG_RALUE_OP_WRITE_DELETE);
}

static int
mlxsw_sp_fib4_entry_type_set(struct mlxsw_sp *mlxsw_sp,
			     const struct fib_entry_notifier_info *fen_info,
			     struct mlxsw_sp_fib_entry *fib_entry)
{
	union mlxsw_sp_l3addr dip = { .addr4 = htonl(fen_info->dst) };
	struct net_device *dev = fen_info->fi->fib_dev;
	struct mlxsw_sp_ipip_entry *ipip_entry;
	struct fib_info *fi = fen_info->fi;

	switch (fen_info->type) {
	case RTN_LOCAL:
		ipip_entry = mlxsw_sp_ipip_entry_find_by_decap(mlxsw_sp, dev,
						 MLXSW_SP_L3_PROTO_IPV4, dip);
		if (ipip_entry && ipip_entry->ol_dev->flags & IFF_UP) {
			fib_entry->type = MLXSW_SP_FIB_ENTRY_TYPE_IPIP_DECAP;
			return mlxsw_sp_fib_entry_decap_init(mlxsw_sp,
							     fib_entry,
							     ipip_entry);
		}
		/* fall through */
	case RTN_BROADCAST:
		fib_entry->type = MLXSW_SP_FIB_ENTRY_TYPE_TRAP;
		return 0;
	case RTN_UNREACHABLE: /* fall through */
	case RTN_BLACKHOLE: /* fall through */
	case RTN_PROHIBIT:
		/* Packets hitting these routes need to be trapped, but
		 * can do so with a lower priority than packets directed
		 * at the host, so use action type local instead of trap.
		 */
		fib_entry->type = MLXSW_SP_FIB_ENTRY_TYPE_LOCAL;
		return 0;
	case RTN_UNICAST:
		if (mlxsw_sp_fi_is_gateway(mlxsw_sp, fi))
			fib_entry->type = MLXSW_SP_FIB_ENTRY_TYPE_REMOTE;
		else
			fib_entry->type = MLXSW_SP_FIB_ENTRY_TYPE_LOCAL;
		return 0;
	default:
		return -EINVAL;
	}
}

static struct mlxsw_sp_fib4_entry *
mlxsw_sp_fib4_entry_create(struct mlxsw_sp *mlxsw_sp,
			   struct mlxsw_sp_fib_node *fib_node,
			   const struct fib_entry_notifier_info *fen_info)
{
	struct mlxsw_sp_fib4_entry *fib4_entry;
	struct mlxsw_sp_fib_entry *fib_entry;
	int err;

	fib4_entry = kzalloc(sizeof(*fib4_entry), GFP_KERNEL);
	if (!fib4_entry)
		return ERR_PTR(-ENOMEM);
	fib_entry = &fib4_entry->common;

	err = mlxsw_sp_fib4_entry_type_set(mlxsw_sp, fen_info, fib_entry);
	if (err)
		goto err_fib4_entry_type_set;

	err = mlxsw_sp_nexthop4_group_get(mlxsw_sp, fib_entry, fen_info->fi);
	if (err)
		goto err_nexthop4_group_get;

	fib4_entry->prio = fen_info->fi->fib_priority;
	fib4_entry->tb_id = fen_info->tb_id;
	fib4_entry->type = fen_info->type;
	fib4_entry->tos = fen_info->tos;

	fib_entry->fib_node = fib_node;

	return fib4_entry;

err_nexthop4_group_get:
err_fib4_entry_type_set:
	kfree(fib4_entry);
	return ERR_PTR(err);
}

static void mlxsw_sp_fib4_entry_destroy(struct mlxsw_sp *mlxsw_sp,
					struct mlxsw_sp_fib4_entry *fib4_entry)
{
	mlxsw_sp_nexthop4_group_put(mlxsw_sp, &fib4_entry->common);
	kfree(fib4_entry);
}

static struct mlxsw_sp_fib4_entry *
mlxsw_sp_fib4_entry_lookup(struct mlxsw_sp *mlxsw_sp,
			   const struct fib_entry_notifier_info *fen_info)
{
	struct mlxsw_sp_fib4_entry *fib4_entry;
	struct mlxsw_sp_fib_node *fib_node;
	struct mlxsw_sp_fib *fib;
	struct mlxsw_sp_vr *vr;

	vr = mlxsw_sp_vr_find(mlxsw_sp, fen_info->tb_id);
	if (!vr)
		return NULL;
	fib = mlxsw_sp_vr_fib(vr, MLXSW_SP_L3_PROTO_IPV4);

	fib_node = mlxsw_sp_fib_node_lookup(fib, &fen_info->dst,
					    sizeof(fen_info->dst),
					    fen_info->dst_len);
	if (!fib_node)
		return NULL;

	list_for_each_entry(fib4_entry, &fib_node->entry_list, common.list) {
		if (fib4_entry->tb_id == fen_info->tb_id &&
		    fib4_entry->tos == fen_info->tos &&
		    fib4_entry->type == fen_info->type &&
		    mlxsw_sp_nexthop4_group_fi(fib4_entry->common.nh_group) ==
		    fen_info->fi) {
			return fib4_entry;
		}
	}

	return NULL;
}

static const struct rhashtable_params mlxsw_sp_fib_ht_params = {
	.key_offset = offsetof(struct mlxsw_sp_fib_node, key),
	.head_offset = offsetof(struct mlxsw_sp_fib_node, ht_node),
	.key_len = sizeof(struct mlxsw_sp_fib_key),
	.automatic_shrinking = true,
};

static int mlxsw_sp_fib_node_insert(struct mlxsw_sp_fib *fib,
				    struct mlxsw_sp_fib_node *fib_node)
{
	return rhashtable_insert_fast(&fib->ht, &fib_node->ht_node,
				      mlxsw_sp_fib_ht_params);
}

static void mlxsw_sp_fib_node_remove(struct mlxsw_sp_fib *fib,
				     struct mlxsw_sp_fib_node *fib_node)
{
	rhashtable_remove_fast(&fib->ht, &fib_node->ht_node,
			       mlxsw_sp_fib_ht_params);
}

static struct mlxsw_sp_fib_node *
mlxsw_sp_fib_node_lookup(struct mlxsw_sp_fib *fib, const void *addr,
			 size_t addr_len, unsigned char prefix_len)
{
	struct mlxsw_sp_fib_key key;

	memset(&key, 0, sizeof(key));
	memcpy(key.addr, addr, addr_len);
	key.prefix_len = prefix_len;
	return rhashtable_lookup_fast(&fib->ht, &key, mlxsw_sp_fib_ht_params);
}

static struct mlxsw_sp_fib_node *
mlxsw_sp_fib_node_create(struct mlxsw_sp_fib *fib, const void *addr,
			 size_t addr_len, unsigned char prefix_len)
{
	struct mlxsw_sp_fib_node *fib_node;

	fib_node = kzalloc(sizeof(*fib_node), GFP_KERNEL);
	if (!fib_node)
		return NULL;

	INIT_LIST_HEAD(&fib_node->entry_list);
	list_add(&fib_node->list, &fib->node_list);
	memcpy(fib_node->key.addr, addr, addr_len);
	fib_node->key.prefix_len = prefix_len;

	return fib_node;
}

static void mlxsw_sp_fib_node_destroy(struct mlxsw_sp_fib_node *fib_node)
{
	list_del(&fib_node->list);
	WARN_ON(!list_empty(&fib_node->entry_list));
	kfree(fib_node);
}

static bool
mlxsw_sp_fib_node_entry_is_first(const struct mlxsw_sp_fib_node *fib_node,
				 const struct mlxsw_sp_fib_entry *fib_entry)
{
	return list_first_entry(&fib_node->entry_list,
				struct mlxsw_sp_fib_entry, list) == fib_entry;
}

static int mlxsw_sp_fib_lpm_tree_link(struct mlxsw_sp *mlxsw_sp,
				      struct mlxsw_sp_fib_node *fib_node)
{
	struct mlxsw_sp_prefix_usage req_prefix_usage;
	struct mlxsw_sp_fib *fib = fib_node->fib;
	struct mlxsw_sp_lpm_tree *lpm_tree;
	int err;

	lpm_tree = mlxsw_sp->router->lpm.proto_trees[fib->proto];
	if (lpm_tree->prefix_ref_count[fib_node->key.prefix_len] != 0)
		goto out;

	mlxsw_sp_prefix_usage_cpy(&req_prefix_usage, &lpm_tree->prefix_usage);
	mlxsw_sp_prefix_usage_set(&req_prefix_usage, fib_node->key.prefix_len);
	lpm_tree = mlxsw_sp_lpm_tree_get(mlxsw_sp, &req_prefix_usage,
					 fib->proto);
	if (IS_ERR(lpm_tree))
		return PTR_ERR(lpm_tree);

	err = mlxsw_sp_vrs_lpm_tree_replace(mlxsw_sp, fib, lpm_tree);
	if (err)
		goto err_lpm_tree_replace;

out:
	lpm_tree->prefix_ref_count[fib_node->key.prefix_len]++;
	return 0;

err_lpm_tree_replace:
	mlxsw_sp_lpm_tree_put(mlxsw_sp, lpm_tree);
	return err;
}

static void mlxsw_sp_fib_lpm_tree_unlink(struct mlxsw_sp *mlxsw_sp,
					 struct mlxsw_sp_fib_node *fib_node)
{
	struct mlxsw_sp_lpm_tree *lpm_tree = fib_node->fib->lpm_tree;
	struct mlxsw_sp_prefix_usage req_prefix_usage;
	struct mlxsw_sp_fib *fib = fib_node->fib;
	int err;

	if (--lpm_tree->prefix_ref_count[fib_node->key.prefix_len] != 0)
		return;
	/* Try to construct a new LPM tree from the current prefix usage
	 * minus the unused one. If we fail, continue using the old one.
	 */
	mlxsw_sp_prefix_usage_cpy(&req_prefix_usage, &lpm_tree->prefix_usage);
	mlxsw_sp_prefix_usage_clear(&req_prefix_usage,
				    fib_node->key.prefix_len);
	lpm_tree = mlxsw_sp_lpm_tree_get(mlxsw_sp, &req_prefix_usage,
					 fib->proto);
	if (IS_ERR(lpm_tree))
		return;

	err = mlxsw_sp_vrs_lpm_tree_replace(mlxsw_sp, fib, lpm_tree);
	if (err)
		goto err_lpm_tree_replace;

	return;

err_lpm_tree_replace:
	mlxsw_sp_lpm_tree_put(mlxsw_sp, lpm_tree);
}

static int mlxsw_sp_fib_node_init(struct mlxsw_sp *mlxsw_sp,
				  struct mlxsw_sp_fib_node *fib_node,
				  struct mlxsw_sp_fib *fib)
{
	int err;

	err = mlxsw_sp_fib_node_insert(fib, fib_node);
	if (err)
		return err;
	fib_node->fib = fib;

	err = mlxsw_sp_fib_lpm_tree_link(mlxsw_sp, fib_node);
	if (err)
		goto err_fib_lpm_tree_link;

	return 0;

err_fib_lpm_tree_link:
	fib_node->fib = NULL;
	mlxsw_sp_fib_node_remove(fib, fib_node);
	return err;
}

static void mlxsw_sp_fib_node_fini(struct mlxsw_sp *mlxsw_sp,
				   struct mlxsw_sp_fib_node *fib_node)
{
	struct mlxsw_sp_fib *fib = fib_node->fib;

	mlxsw_sp_fib_lpm_tree_unlink(mlxsw_sp, fib_node);
	fib_node->fib = NULL;
	mlxsw_sp_fib_node_remove(fib, fib_node);
}

static struct mlxsw_sp_fib_node *
mlxsw_sp_fib_node_get(struct mlxsw_sp *mlxsw_sp, u32 tb_id, const void *addr,
		      size_t addr_len, unsigned char prefix_len,
		      enum mlxsw_sp_l3proto proto)
{
	struct mlxsw_sp_fib_node *fib_node;
	struct mlxsw_sp_fib *fib;
	struct mlxsw_sp_vr *vr;
	int err;

	vr = mlxsw_sp_vr_get(mlxsw_sp, tb_id, NULL);
	if (IS_ERR(vr))
		return ERR_CAST(vr);
	fib = mlxsw_sp_vr_fib(vr, proto);

	fib_node = mlxsw_sp_fib_node_lookup(fib, addr, addr_len, prefix_len);
	if (fib_node)
		return fib_node;

	fib_node = mlxsw_sp_fib_node_create(fib, addr, addr_len, prefix_len);
	if (!fib_node) {
		err = -ENOMEM;
		goto err_fib_node_create;
	}

	err = mlxsw_sp_fib_node_init(mlxsw_sp, fib_node, fib);
	if (err)
		goto err_fib_node_init;

	return fib_node;

err_fib_node_init:
	mlxsw_sp_fib_node_destroy(fib_node);
err_fib_node_create:
	mlxsw_sp_vr_put(mlxsw_sp, vr);
	return ERR_PTR(err);
}

static void mlxsw_sp_fib_node_put(struct mlxsw_sp *mlxsw_sp,
				  struct mlxsw_sp_fib_node *fib_node)
{
	struct mlxsw_sp_vr *vr = fib_node->fib->vr;

	if (!list_empty(&fib_node->entry_list))
		return;
	mlxsw_sp_fib_node_fini(mlxsw_sp, fib_node);
	mlxsw_sp_fib_node_destroy(fib_node);
	mlxsw_sp_vr_put(mlxsw_sp, vr);
}

static struct mlxsw_sp_fib4_entry *
mlxsw_sp_fib4_node_entry_find(const struct mlxsw_sp_fib_node *fib_node,
			      const struct mlxsw_sp_fib4_entry *new4_entry)
{
	struct mlxsw_sp_fib4_entry *fib4_entry;

	list_for_each_entry(fib4_entry, &fib_node->entry_list, common.list) {
		if (fib4_entry->tb_id > new4_entry->tb_id)
			continue;
		if (fib4_entry->tb_id != new4_entry->tb_id)
			break;
		if (fib4_entry->tos > new4_entry->tos)
			continue;
		if (fib4_entry->prio >= new4_entry->prio ||
		    fib4_entry->tos < new4_entry->tos)
			return fib4_entry;
	}

	return NULL;
}

static int
mlxsw_sp_fib4_node_list_append(struct mlxsw_sp_fib4_entry *fib4_entry,
			       struct mlxsw_sp_fib4_entry *new4_entry)
{
	struct mlxsw_sp_fib_node *fib_node;

	if (WARN_ON(!fib4_entry))
		return -EINVAL;

	fib_node = fib4_entry->common.fib_node;
	list_for_each_entry_from(fib4_entry, &fib_node->entry_list,
				 common.list) {
		if (fib4_entry->tb_id != new4_entry->tb_id ||
		    fib4_entry->tos != new4_entry->tos ||
		    fib4_entry->prio != new4_entry->prio)
			break;
	}

	list_add_tail(&new4_entry->common.list, &fib4_entry->common.list);
	return 0;
}

static int
mlxsw_sp_fib4_node_list_insert(struct mlxsw_sp_fib4_entry *new4_entry,
			       bool replace, bool append)
{
	struct mlxsw_sp_fib_node *fib_node = new4_entry->common.fib_node;
	struct mlxsw_sp_fib4_entry *fib4_entry;

	fib4_entry = mlxsw_sp_fib4_node_entry_find(fib_node, new4_entry);

	if (append)
		return mlxsw_sp_fib4_node_list_append(fib4_entry, new4_entry);
	if (replace && WARN_ON(!fib4_entry))
		return -EINVAL;

	/* Insert new entry before replaced one, so that we can later
	 * remove the second.
	 */
	if (fib4_entry) {
		list_add_tail(&new4_entry->common.list,
			      &fib4_entry->common.list);
	} else {
		struct mlxsw_sp_fib4_entry *last;

		list_for_each_entry(last, &fib_node->entry_list, common.list) {
			if (new4_entry->tb_id > last->tb_id)
				break;
			fib4_entry = last;
		}

		if (fib4_entry)
			list_add(&new4_entry->common.list,
				 &fib4_entry->common.list);
		else
			list_add(&new4_entry->common.list,
				 &fib_node->entry_list);
	}

	return 0;
}

static void
mlxsw_sp_fib4_node_list_remove(struct mlxsw_sp_fib4_entry *fib4_entry)
{
	list_del(&fib4_entry->common.list);
}

static int mlxsw_sp_fib_node_entry_add(struct mlxsw_sp *mlxsw_sp,
				       struct mlxsw_sp_fib_entry *fib_entry)
{
	struct mlxsw_sp_fib_node *fib_node = fib_entry->fib_node;

	if (!mlxsw_sp_fib_node_entry_is_first(fib_node, fib_entry))
		return 0;

	/* To prevent packet loss, overwrite the previously offloaded
	 * entry.
	 */
	if (!list_is_singular(&fib_node->entry_list)) {
		enum mlxsw_reg_ralue_op op = MLXSW_REG_RALUE_OP_WRITE_DELETE;
		struct mlxsw_sp_fib_entry *n = list_next_entry(fib_entry, list);

		mlxsw_sp_fib_entry_offload_refresh(n, op, 0);
	}

	return mlxsw_sp_fib_entry_update(mlxsw_sp, fib_entry);
}

static void mlxsw_sp_fib_node_entry_del(struct mlxsw_sp *mlxsw_sp,
					struct mlxsw_sp_fib_entry *fib_entry)
{
	struct mlxsw_sp_fib_node *fib_node = fib_entry->fib_node;

	if (!mlxsw_sp_fib_node_entry_is_first(fib_node, fib_entry))
		return;

	/* Promote the next entry by overwriting the deleted entry */
	if (!list_is_singular(&fib_node->entry_list)) {
		struct mlxsw_sp_fib_entry *n = list_next_entry(fib_entry, list);
		enum mlxsw_reg_ralue_op op = MLXSW_REG_RALUE_OP_WRITE_DELETE;

		mlxsw_sp_fib_entry_update(mlxsw_sp, n);
		mlxsw_sp_fib_entry_offload_refresh(fib_entry, op, 0);
		return;
	}

	mlxsw_sp_fib_entry_del(mlxsw_sp, fib_entry);
}

static int mlxsw_sp_fib4_node_entry_link(struct mlxsw_sp *mlxsw_sp,
					 struct mlxsw_sp_fib4_entry *fib4_entry,
					 bool replace, bool append)
{
	int err;

	err = mlxsw_sp_fib4_node_list_insert(fib4_entry, replace, append);
	if (err)
		return err;

	err = mlxsw_sp_fib_node_entry_add(mlxsw_sp, &fib4_entry->common);
	if (err)
		goto err_fib_node_entry_add;

	return 0;

err_fib_node_entry_add:
	mlxsw_sp_fib4_node_list_remove(fib4_entry);
	return err;
}

static void
mlxsw_sp_fib4_node_entry_unlink(struct mlxsw_sp *mlxsw_sp,
				struct mlxsw_sp_fib4_entry *fib4_entry)
{
	mlxsw_sp_fib_node_entry_del(mlxsw_sp, &fib4_entry->common);
	mlxsw_sp_fib4_node_list_remove(fib4_entry);

	if (fib4_entry->common.type == MLXSW_SP_FIB_ENTRY_TYPE_IPIP_DECAP)
		mlxsw_sp_fib_entry_decap_fini(mlxsw_sp, &fib4_entry->common);
}

static void mlxsw_sp_fib4_entry_replace(struct mlxsw_sp *mlxsw_sp,
					struct mlxsw_sp_fib4_entry *fib4_entry,
					bool replace)
{
	struct mlxsw_sp_fib_node *fib_node = fib4_entry->common.fib_node;
	struct mlxsw_sp_fib4_entry *replaced;

	if (!replace)
		return;

	/* We inserted the new entry before replaced one */
	replaced = list_next_entry(fib4_entry, common.list);

	mlxsw_sp_fib4_node_entry_unlink(mlxsw_sp, replaced);
	mlxsw_sp_fib4_entry_destroy(mlxsw_sp, replaced);
	mlxsw_sp_fib_node_put(mlxsw_sp, fib_node);
}

static int
mlxsw_sp_router_fib4_add(struct mlxsw_sp *mlxsw_sp,
			 const struct fib_entry_notifier_info *fen_info,
			 bool replace, bool append)
{
	struct mlxsw_sp_fib4_entry *fib4_entry;
	struct mlxsw_sp_fib_node *fib_node;
	int err;

	if (mlxsw_sp->router->aborted)
		return 0;

	fib_node = mlxsw_sp_fib_node_get(mlxsw_sp, fen_info->tb_id,
					 &fen_info->dst, sizeof(fen_info->dst),
					 fen_info->dst_len,
					 MLXSW_SP_L3_PROTO_IPV4);
	if (IS_ERR(fib_node)) {
		dev_warn(mlxsw_sp->bus_info->dev, "Failed to get FIB node\n");
		return PTR_ERR(fib_node);
	}

	fib4_entry = mlxsw_sp_fib4_entry_create(mlxsw_sp, fib_node, fen_info);
	if (IS_ERR(fib4_entry)) {
		dev_warn(mlxsw_sp->bus_info->dev, "Failed to create FIB entry\n");
		err = PTR_ERR(fib4_entry);
		goto err_fib4_entry_create;
	}

	err = mlxsw_sp_fib4_node_entry_link(mlxsw_sp, fib4_entry, replace,
					    append);
	if (err) {
		dev_warn(mlxsw_sp->bus_info->dev, "Failed to link FIB entry to node\n");
		goto err_fib4_node_entry_link;
	}

	mlxsw_sp_fib4_entry_replace(mlxsw_sp, fib4_entry, replace);

	return 0;

err_fib4_node_entry_link:
	mlxsw_sp_fib4_entry_destroy(mlxsw_sp, fib4_entry);
err_fib4_entry_create:
	mlxsw_sp_fib_node_put(mlxsw_sp, fib_node);
	return err;
}

static void mlxsw_sp_router_fib4_del(struct mlxsw_sp *mlxsw_sp,
				     struct fib_entry_notifier_info *fen_info)
{
	struct mlxsw_sp_fib4_entry *fib4_entry;
	struct mlxsw_sp_fib_node *fib_node;

	if (mlxsw_sp->router->aborted)
		return;

	fib4_entry = mlxsw_sp_fib4_entry_lookup(mlxsw_sp, fen_info);
	if (WARN_ON(!fib4_entry))
		return;
	fib_node = fib4_entry->common.fib_node;

	mlxsw_sp_fib4_node_entry_unlink(mlxsw_sp, fib4_entry);
	mlxsw_sp_fib4_entry_destroy(mlxsw_sp, fib4_entry);
	mlxsw_sp_fib_node_put(mlxsw_sp, fib_node);
}

static bool mlxsw_sp_fib6_rt_should_ignore(const struct rt6_info *rt)
{
	/* Packets with link-local destination IP arriving to the router
	 * are trapped to the CPU, so no need to program specific routes
	 * for them.
	 */
	if (ipv6_addr_type(&rt->rt6i_dst.addr) & IPV6_ADDR_LINKLOCAL)
		return true;

	/* Multicast routes aren't supported, so ignore them. Neighbour
	 * Discovery packets are specifically trapped.
	 */
	if (ipv6_addr_type(&rt->rt6i_dst.addr) & IPV6_ADDR_MULTICAST)
		return true;

	/* Cloned routes are irrelevant in the forwarding path. */
	if (rt->rt6i_flags & RTF_CACHE)
		return true;

	return false;
}

static struct mlxsw_sp_rt6 *mlxsw_sp_rt6_create(struct rt6_info *rt)
{
	struct mlxsw_sp_rt6 *mlxsw_sp_rt6;

	mlxsw_sp_rt6 = kzalloc(sizeof(*mlxsw_sp_rt6), GFP_KERNEL);
	if (!mlxsw_sp_rt6)
		return ERR_PTR(-ENOMEM);

	/* In case of route replace, replaced route is deleted with
	 * no notification. Take reference to prevent accessing freed
	 * memory.
	 */
	mlxsw_sp_rt6->rt = rt;
	rt6_hold(rt);

	return mlxsw_sp_rt6;
}

#if IS_ENABLED(CONFIG_IPV6)
static void mlxsw_sp_rt6_release(struct rt6_info *rt)
{
	rt6_release(rt);
}
#else
static void mlxsw_sp_rt6_release(struct rt6_info *rt)
{
}
#endif

static void mlxsw_sp_rt6_destroy(struct mlxsw_sp_rt6 *mlxsw_sp_rt6)
{
	mlxsw_sp_rt6_release(mlxsw_sp_rt6->rt);
	kfree(mlxsw_sp_rt6);
}

static bool mlxsw_sp_fib6_rt_can_mp(const struct rt6_info *rt)
{
	/* RTF_CACHE routes are ignored */
	return (rt->rt6i_flags & (RTF_GATEWAY | RTF_ADDRCONF)) == RTF_GATEWAY;
}

static struct rt6_info *
mlxsw_sp_fib6_entry_rt(const struct mlxsw_sp_fib6_entry *fib6_entry)
{
	return list_first_entry(&fib6_entry->rt6_list, struct mlxsw_sp_rt6,
				list)->rt;
}

static struct mlxsw_sp_fib6_entry *
mlxsw_sp_fib6_node_mp_entry_find(const struct mlxsw_sp_fib_node *fib_node,
				 const struct rt6_info *nrt, bool replace)
{
	struct mlxsw_sp_fib6_entry *fib6_entry;

	if (!mlxsw_sp_fib6_rt_can_mp(nrt) || replace)
		return NULL;

	list_for_each_entry(fib6_entry, &fib_node->entry_list, common.list) {
		struct rt6_info *rt = mlxsw_sp_fib6_entry_rt(fib6_entry);

		/* RT6_TABLE_LOCAL and RT6_TABLE_MAIN share the same
		 * virtual router.
		 */
		if (rt->rt6i_table->tb6_id > nrt->rt6i_table->tb6_id)
			continue;
		if (rt->rt6i_table->tb6_id != nrt->rt6i_table->tb6_id)
			break;
		if (rt->rt6i_metric < nrt->rt6i_metric)
			continue;
		if (rt->rt6i_metric == nrt->rt6i_metric &&
		    mlxsw_sp_fib6_rt_can_mp(rt))
			return fib6_entry;
		if (rt->rt6i_metric > nrt->rt6i_metric)
			break;
	}

	return NULL;
}

static struct mlxsw_sp_rt6 *
mlxsw_sp_fib6_entry_rt_find(const struct mlxsw_sp_fib6_entry *fib6_entry,
			    const struct rt6_info *rt)
{
	struct mlxsw_sp_rt6 *mlxsw_sp_rt6;

	list_for_each_entry(mlxsw_sp_rt6, &fib6_entry->rt6_list, list) {
		if (mlxsw_sp_rt6->rt == rt)
			return mlxsw_sp_rt6;
	}

	return NULL;
}

static bool mlxsw_sp_nexthop6_ipip_type(const struct mlxsw_sp *mlxsw_sp,
					const struct rt6_info *rt,
					enum mlxsw_sp_ipip_type *ret)
{
	return rt->dst.dev &&
	       mlxsw_sp_netdev_ipip_type(mlxsw_sp, rt->dst.dev, ret);
}

static int mlxsw_sp_nexthop6_type_init(struct mlxsw_sp *mlxsw_sp,
				       struct mlxsw_sp_nexthop_group *nh_grp,
				       struct mlxsw_sp_nexthop *nh,
				       const struct rt6_info *rt)
{
	const struct mlxsw_sp_ipip_ops *ipip_ops;
	struct mlxsw_sp_ipip_entry *ipip_entry;
	struct net_device *dev = rt->dst.dev;
	struct mlxsw_sp_rif *rif;
	int err;

	ipip_entry = mlxsw_sp_ipip_entry_find_by_ol_dev(mlxsw_sp, dev);
	if (ipip_entry) {
		ipip_ops = mlxsw_sp->router->ipip_ops_arr[ipip_entry->ipipt];
		if (ipip_ops->can_offload(mlxsw_sp, dev,
					  MLXSW_SP_L3_PROTO_IPV6)) {
			nh->type = MLXSW_SP_NEXTHOP_TYPE_IPIP;
			mlxsw_sp_nexthop_ipip_init(mlxsw_sp, nh, ipip_entry);
			return 0;
		}
	}

	nh->type = MLXSW_SP_NEXTHOP_TYPE_ETH;
	rif = mlxsw_sp_rif_find_by_dev(mlxsw_sp, dev);
	if (!rif)
		return 0;
	mlxsw_sp_nexthop_rif_init(nh, rif);

	err = mlxsw_sp_nexthop_neigh_init(mlxsw_sp, nh);
	if (err)
		goto err_nexthop_neigh_init;

	return 0;

err_nexthop_neigh_init:
	mlxsw_sp_nexthop_rif_fini(nh);
	return err;
}

static void mlxsw_sp_nexthop6_type_fini(struct mlxsw_sp *mlxsw_sp,
					struct mlxsw_sp_nexthop *nh)
{
	mlxsw_sp_nexthop_type_fini(mlxsw_sp, nh);
}

static int mlxsw_sp_nexthop6_init(struct mlxsw_sp *mlxsw_sp,
				  struct mlxsw_sp_nexthop_group *nh_grp,
				  struct mlxsw_sp_nexthop *nh,
				  const struct rt6_info *rt)
{
	struct net_device *dev = rt->dst.dev;

	nh->nh_grp = nh_grp;
	nh->nh_weight = rt->rt6i_nh_weight;
	memcpy(&nh->gw_addr, &rt->rt6i_gateway, sizeof(nh->gw_addr));
	mlxsw_sp_nexthop_counter_alloc(mlxsw_sp, nh);

	list_add_tail(&nh->router_list_node, &mlxsw_sp->router->nexthop_list);

	if (!dev)
		return 0;
	nh->ifindex = dev->ifindex;

	return mlxsw_sp_nexthop6_type_init(mlxsw_sp, nh_grp, nh, rt);
}

static void mlxsw_sp_nexthop6_fini(struct mlxsw_sp *mlxsw_sp,
				   struct mlxsw_sp_nexthop *nh)
{
	mlxsw_sp_nexthop6_type_fini(mlxsw_sp, nh);
	list_del(&nh->router_list_node);
	mlxsw_sp_nexthop_counter_free(mlxsw_sp, nh);
}

static bool mlxsw_sp_rt6_is_gateway(const struct mlxsw_sp *mlxsw_sp,
				    const struct rt6_info *rt)
{
	return rt->rt6i_flags & RTF_GATEWAY ||
	       mlxsw_sp_nexthop6_ipip_type(mlxsw_sp, rt, NULL);
}

static struct mlxsw_sp_nexthop_group *
mlxsw_sp_nexthop6_group_create(struct mlxsw_sp *mlxsw_sp,
			       struct mlxsw_sp_fib6_entry *fib6_entry)
{
	struct mlxsw_sp_nexthop_group *nh_grp;
	struct mlxsw_sp_rt6 *mlxsw_sp_rt6;
	struct mlxsw_sp_nexthop *nh;
	size_t alloc_size;
	int i = 0;
	int err;

	alloc_size = sizeof(*nh_grp) +
		     fib6_entry->nrt6 * sizeof(struct mlxsw_sp_nexthop);
	nh_grp = kzalloc(alloc_size, GFP_KERNEL);
	if (!nh_grp)
		return ERR_PTR(-ENOMEM);
	INIT_LIST_HEAD(&nh_grp->fib_list);
#if IS_ENABLED(CONFIG_IPV6)
	nh_grp->neigh_tbl = &nd_tbl;
#endif
	mlxsw_sp_rt6 = list_first_entry(&fib6_entry->rt6_list,
					struct mlxsw_sp_rt6, list);
	nh_grp->gateway = mlxsw_sp_rt6_is_gateway(mlxsw_sp, mlxsw_sp_rt6->rt);
	nh_grp->count = fib6_entry->nrt6;
	for (i = 0; i < nh_grp->count; i++) {
		struct rt6_info *rt = mlxsw_sp_rt6->rt;

		nh = &nh_grp->nexthops[i];
		err = mlxsw_sp_nexthop6_init(mlxsw_sp, nh_grp, nh, rt);
		if (err)
			goto err_nexthop6_init;
		mlxsw_sp_rt6 = list_next_entry(mlxsw_sp_rt6, list);
	}

	err = mlxsw_sp_nexthop_group_insert(mlxsw_sp, nh_grp);
	if (err)
		goto err_nexthop_group_insert;

	mlxsw_sp_nexthop_group_refresh(mlxsw_sp, nh_grp);
	return nh_grp;

err_nexthop_group_insert:
err_nexthop6_init:
	for (i--; i >= 0; i--) {
		nh = &nh_grp->nexthops[i];
		mlxsw_sp_nexthop6_fini(mlxsw_sp, nh);
	}
	kfree(nh_grp);
	return ERR_PTR(err);
}

static void
mlxsw_sp_nexthop6_group_destroy(struct mlxsw_sp *mlxsw_sp,
				struct mlxsw_sp_nexthop_group *nh_grp)
{
	struct mlxsw_sp_nexthop *nh;
	int i = nh_grp->count;

	mlxsw_sp_nexthop_group_remove(mlxsw_sp, nh_grp);
	for (i--; i >= 0; i--) {
		nh = &nh_grp->nexthops[i];
		mlxsw_sp_nexthop6_fini(mlxsw_sp, nh);
	}
	mlxsw_sp_nexthop_group_refresh(mlxsw_sp, nh_grp);
	WARN_ON(nh_grp->adj_index_valid);
	kfree(nh_grp);
}

static int mlxsw_sp_nexthop6_group_get(struct mlxsw_sp *mlxsw_sp,
				       struct mlxsw_sp_fib6_entry *fib6_entry)
{
	struct mlxsw_sp_nexthop_group *nh_grp;

	nh_grp = mlxsw_sp_nexthop6_group_lookup(mlxsw_sp, fib6_entry);
	if (!nh_grp) {
		nh_grp = mlxsw_sp_nexthop6_group_create(mlxsw_sp, fib6_entry);
		if (IS_ERR(nh_grp))
			return PTR_ERR(nh_grp);
	}

	list_add_tail(&fib6_entry->common.nexthop_group_node,
		      &nh_grp->fib_list);
	fib6_entry->common.nh_group = nh_grp;

	return 0;
}

static void mlxsw_sp_nexthop6_group_put(struct mlxsw_sp *mlxsw_sp,
					struct mlxsw_sp_fib_entry *fib_entry)
{
	struct mlxsw_sp_nexthop_group *nh_grp = fib_entry->nh_group;

	list_del(&fib_entry->nexthop_group_node);
	if (!list_empty(&nh_grp->fib_list))
		return;
	mlxsw_sp_nexthop6_group_destroy(mlxsw_sp, nh_grp);
}

static int
mlxsw_sp_nexthop6_group_update(struct mlxsw_sp *mlxsw_sp,
			       struct mlxsw_sp_fib6_entry *fib6_entry)
{
	struct mlxsw_sp_nexthop_group *old_nh_grp = fib6_entry->common.nh_group;
	int err;

	fib6_entry->common.nh_group = NULL;
	list_del(&fib6_entry->common.nexthop_group_node);

	err = mlxsw_sp_nexthop6_group_get(mlxsw_sp, fib6_entry);
	if (err)
		goto err_nexthop6_group_get;

	/* In case this entry is offloaded, then the adjacency index
	 * currently associated with it in the device's table is that
	 * of the old group. Start using the new one instead.
	 */
	err = mlxsw_sp_fib_node_entry_add(mlxsw_sp, &fib6_entry->common);
	if (err)
		goto err_fib_node_entry_add;

	if (list_empty(&old_nh_grp->fib_list))
		mlxsw_sp_nexthop6_group_destroy(mlxsw_sp, old_nh_grp);

	return 0;

err_fib_node_entry_add:
	mlxsw_sp_nexthop6_group_put(mlxsw_sp, &fib6_entry->common);
err_nexthop6_group_get:
	list_add_tail(&fib6_entry->common.nexthop_group_node,
		      &old_nh_grp->fib_list);
	fib6_entry->common.nh_group = old_nh_grp;
	return err;
}

static int
mlxsw_sp_fib6_entry_nexthop_add(struct mlxsw_sp *mlxsw_sp,
				struct mlxsw_sp_fib6_entry *fib6_entry,
				struct rt6_info *rt)
{
	struct mlxsw_sp_rt6 *mlxsw_sp_rt6;
	int err;

	mlxsw_sp_rt6 = mlxsw_sp_rt6_create(rt);
	if (IS_ERR(mlxsw_sp_rt6))
		return PTR_ERR(mlxsw_sp_rt6);

	list_add_tail(&mlxsw_sp_rt6->list, &fib6_entry->rt6_list);
	fib6_entry->nrt6++;

	err = mlxsw_sp_nexthop6_group_update(mlxsw_sp, fib6_entry);
	if (err)
		goto err_nexthop6_group_update;

	return 0;

err_nexthop6_group_update:
	fib6_entry->nrt6--;
	list_del(&mlxsw_sp_rt6->list);
	mlxsw_sp_rt6_destroy(mlxsw_sp_rt6);
	return err;
}

static void
mlxsw_sp_fib6_entry_nexthop_del(struct mlxsw_sp *mlxsw_sp,
				struct mlxsw_sp_fib6_entry *fib6_entry,
				struct rt6_info *rt)
{
	struct mlxsw_sp_rt6 *mlxsw_sp_rt6;

	mlxsw_sp_rt6 = mlxsw_sp_fib6_entry_rt_find(fib6_entry, rt);
	if (WARN_ON(!mlxsw_sp_rt6))
		return;

	fib6_entry->nrt6--;
	list_del(&mlxsw_sp_rt6->list);
	mlxsw_sp_nexthop6_group_update(mlxsw_sp, fib6_entry);
	mlxsw_sp_rt6_destroy(mlxsw_sp_rt6);
}

static void mlxsw_sp_fib6_entry_type_set(struct mlxsw_sp *mlxsw_sp,
					 struct mlxsw_sp_fib_entry *fib_entry,
					 const struct rt6_info *rt)
{
	/* Packets hitting RTF_REJECT routes need to be discarded by the
	 * stack. We can rely on their destination device not having a
	 * RIF (it's the loopback device) and can thus use action type
	 * local, which will cause them to be trapped with a lower
	 * priority than packets that need to be locally received.
	 */
	if (rt->rt6i_flags & (RTF_LOCAL | RTF_ANYCAST))
		fib_entry->type = MLXSW_SP_FIB_ENTRY_TYPE_TRAP;
	else if (rt->rt6i_flags & RTF_REJECT)
		fib_entry->type = MLXSW_SP_FIB_ENTRY_TYPE_LOCAL;
	else if (mlxsw_sp_rt6_is_gateway(mlxsw_sp, rt))
		fib_entry->type = MLXSW_SP_FIB_ENTRY_TYPE_REMOTE;
	else
		fib_entry->type = MLXSW_SP_FIB_ENTRY_TYPE_LOCAL;
}

static void
mlxsw_sp_fib6_entry_rt_destroy_all(struct mlxsw_sp_fib6_entry *fib6_entry)
{
	struct mlxsw_sp_rt6 *mlxsw_sp_rt6, *tmp;

	list_for_each_entry_safe(mlxsw_sp_rt6, tmp, &fib6_entry->rt6_list,
				 list) {
		fib6_entry->nrt6--;
		list_del(&mlxsw_sp_rt6->list);
		mlxsw_sp_rt6_destroy(mlxsw_sp_rt6);
	}
}

static struct mlxsw_sp_fib6_entry *
mlxsw_sp_fib6_entry_create(struct mlxsw_sp *mlxsw_sp,
			   struct mlxsw_sp_fib_node *fib_node,
			   struct rt6_info *rt)
{
	struct mlxsw_sp_fib6_entry *fib6_entry;
	struct mlxsw_sp_fib_entry *fib_entry;
	struct mlxsw_sp_rt6 *mlxsw_sp_rt6;
	int err;

	fib6_entry = kzalloc(sizeof(*fib6_entry), GFP_KERNEL);
	if (!fib6_entry)
		return ERR_PTR(-ENOMEM);
	fib_entry = &fib6_entry->common;

	mlxsw_sp_rt6 = mlxsw_sp_rt6_create(rt);
	if (IS_ERR(mlxsw_sp_rt6)) {
		err = PTR_ERR(mlxsw_sp_rt6);
		goto err_rt6_create;
	}

	mlxsw_sp_fib6_entry_type_set(mlxsw_sp, fib_entry, mlxsw_sp_rt6->rt);

	INIT_LIST_HEAD(&fib6_entry->rt6_list);
	list_add_tail(&mlxsw_sp_rt6->list, &fib6_entry->rt6_list);
	fib6_entry->nrt6 = 1;
	err = mlxsw_sp_nexthop6_group_get(mlxsw_sp, fib6_entry);
	if (err)
		goto err_nexthop6_group_get;

	fib_entry->fib_node = fib_node;

	return fib6_entry;

err_nexthop6_group_get:
	list_del(&mlxsw_sp_rt6->list);
	mlxsw_sp_rt6_destroy(mlxsw_sp_rt6);
err_rt6_create:
	kfree(fib6_entry);
	return ERR_PTR(err);
}

static void mlxsw_sp_fib6_entry_destroy(struct mlxsw_sp *mlxsw_sp,
					struct mlxsw_sp_fib6_entry *fib6_entry)
{
	mlxsw_sp_nexthop6_group_put(mlxsw_sp, &fib6_entry->common);
	mlxsw_sp_fib6_entry_rt_destroy_all(fib6_entry);
	WARN_ON(fib6_entry->nrt6);
	kfree(fib6_entry);
}

static struct mlxsw_sp_fib6_entry *
mlxsw_sp_fib6_node_entry_find(const struct mlxsw_sp_fib_node *fib_node,
			      const struct rt6_info *nrt, bool replace)
{
	struct mlxsw_sp_fib6_entry *fib6_entry, *fallback = NULL;

	list_for_each_entry(fib6_entry, &fib_node->entry_list, common.list) {
		struct rt6_info *rt = mlxsw_sp_fib6_entry_rt(fib6_entry);

		if (rt->rt6i_table->tb6_id > nrt->rt6i_table->tb6_id)
			continue;
		if (rt->rt6i_table->tb6_id != nrt->rt6i_table->tb6_id)
			break;
		if (replace && rt->rt6i_metric == nrt->rt6i_metric) {
			if (mlxsw_sp_fib6_rt_can_mp(rt) ==
			    mlxsw_sp_fib6_rt_can_mp(nrt))
				return fib6_entry;
			if (mlxsw_sp_fib6_rt_can_mp(nrt))
				fallback = fallback ?: fib6_entry;
		}
		if (rt->rt6i_metric > nrt->rt6i_metric)
			return fallback ?: fib6_entry;
	}

	return fallback;
}

static int
mlxsw_sp_fib6_node_list_insert(struct mlxsw_sp_fib6_entry *new6_entry,
			       bool replace)
{
	struct mlxsw_sp_fib_node *fib_node = new6_entry->common.fib_node;
	struct rt6_info *nrt = mlxsw_sp_fib6_entry_rt(new6_entry);
	struct mlxsw_sp_fib6_entry *fib6_entry;

	fib6_entry = mlxsw_sp_fib6_node_entry_find(fib_node, nrt, replace);

	if (replace && WARN_ON(!fib6_entry))
		return -EINVAL;

	if (fib6_entry) {
		list_add_tail(&new6_entry->common.list,
			      &fib6_entry->common.list);
	} else {
		struct mlxsw_sp_fib6_entry *last;

		list_for_each_entry(last, &fib_node->entry_list, common.list) {
			struct rt6_info *rt = mlxsw_sp_fib6_entry_rt(last);

			if (nrt->rt6i_table->tb6_id > rt->rt6i_table->tb6_id)
				break;
			fib6_entry = last;
		}

		if (fib6_entry)
			list_add(&new6_entry->common.list,
				 &fib6_entry->common.list);
		else
			list_add(&new6_entry->common.list,
				 &fib_node->entry_list);
	}

	return 0;
}

static void
mlxsw_sp_fib6_node_list_remove(struct mlxsw_sp_fib6_entry *fib6_entry)
{
	list_del(&fib6_entry->common.list);
}

static int mlxsw_sp_fib6_node_entry_link(struct mlxsw_sp *mlxsw_sp,
					 struct mlxsw_sp_fib6_entry *fib6_entry,
					 bool replace)
{
	int err;

	err = mlxsw_sp_fib6_node_list_insert(fib6_entry, replace);
	if (err)
		return err;

	err = mlxsw_sp_fib_node_entry_add(mlxsw_sp, &fib6_entry->common);
	if (err)
		goto err_fib_node_entry_add;

	return 0;

err_fib_node_entry_add:
	mlxsw_sp_fib6_node_list_remove(fib6_entry);
	return err;
}

static void
mlxsw_sp_fib6_node_entry_unlink(struct mlxsw_sp *mlxsw_sp,
				struct mlxsw_sp_fib6_entry *fib6_entry)
{
	mlxsw_sp_fib_node_entry_del(mlxsw_sp, &fib6_entry->common);
	mlxsw_sp_fib6_node_list_remove(fib6_entry);
}

static struct mlxsw_sp_fib6_entry *
mlxsw_sp_fib6_entry_lookup(struct mlxsw_sp *mlxsw_sp,
			   const struct rt6_info *rt)
{
	struct mlxsw_sp_fib6_entry *fib6_entry;
	struct mlxsw_sp_fib_node *fib_node;
	struct mlxsw_sp_fib *fib;
	struct mlxsw_sp_vr *vr;

	vr = mlxsw_sp_vr_find(mlxsw_sp, rt->rt6i_table->tb6_id);
	if (!vr)
		return NULL;
	fib = mlxsw_sp_vr_fib(vr, MLXSW_SP_L3_PROTO_IPV6);

	fib_node = mlxsw_sp_fib_node_lookup(fib, &rt->rt6i_dst.addr,
					    sizeof(rt->rt6i_dst.addr),
					    rt->rt6i_dst.plen);
	if (!fib_node)
		return NULL;

	list_for_each_entry(fib6_entry, &fib_node->entry_list, common.list) {
		struct rt6_info *iter_rt = mlxsw_sp_fib6_entry_rt(fib6_entry);

		if (rt->rt6i_table->tb6_id == iter_rt->rt6i_table->tb6_id &&
		    rt->rt6i_metric == iter_rt->rt6i_metric &&
		    mlxsw_sp_fib6_entry_rt_find(fib6_entry, rt))
			return fib6_entry;
	}

	return NULL;
}

static void mlxsw_sp_fib6_entry_replace(struct mlxsw_sp *mlxsw_sp,
					struct mlxsw_sp_fib6_entry *fib6_entry,
					bool replace)
{
	struct mlxsw_sp_fib_node *fib_node = fib6_entry->common.fib_node;
	struct mlxsw_sp_fib6_entry *replaced;

	if (!replace)
		return;

	replaced = list_next_entry(fib6_entry, common.list);

	mlxsw_sp_fib6_node_entry_unlink(mlxsw_sp, replaced);
	mlxsw_sp_fib6_entry_destroy(mlxsw_sp, replaced);
	mlxsw_sp_fib_node_put(mlxsw_sp, fib_node);
}

static int mlxsw_sp_router_fib6_add(struct mlxsw_sp *mlxsw_sp,
				    struct rt6_info *rt, bool replace)
{
	struct mlxsw_sp_fib6_entry *fib6_entry;
	struct mlxsw_sp_fib_node *fib_node;
	int err;

	if (mlxsw_sp->router->aborted)
		return 0;

	if (rt->rt6i_src.plen)
		return -EINVAL;

	if (mlxsw_sp_fib6_rt_should_ignore(rt))
		return 0;

	fib_node = mlxsw_sp_fib_node_get(mlxsw_sp, rt->rt6i_table->tb6_id,
					 &rt->rt6i_dst.addr,
					 sizeof(rt->rt6i_dst.addr),
					 rt->rt6i_dst.plen,
					 MLXSW_SP_L3_PROTO_IPV6);
	if (IS_ERR(fib_node))
		return PTR_ERR(fib_node);

	/* Before creating a new entry, try to append route to an existing
	 * multipath entry.
	 */
	fib6_entry = mlxsw_sp_fib6_node_mp_entry_find(fib_node, rt, replace);
	if (fib6_entry) {
		err = mlxsw_sp_fib6_entry_nexthop_add(mlxsw_sp, fib6_entry, rt);
		if (err)
			goto err_fib6_entry_nexthop_add;
		return 0;
	}

	fib6_entry = mlxsw_sp_fib6_entry_create(mlxsw_sp, fib_node, rt);
	if (IS_ERR(fib6_entry)) {
		err = PTR_ERR(fib6_entry);
		goto err_fib6_entry_create;
	}

	err = mlxsw_sp_fib6_node_entry_link(mlxsw_sp, fib6_entry, replace);
	if (err)
		goto err_fib6_node_entry_link;

	mlxsw_sp_fib6_entry_replace(mlxsw_sp, fib6_entry, replace);

	return 0;

err_fib6_node_entry_link:
	mlxsw_sp_fib6_entry_destroy(mlxsw_sp, fib6_entry);
err_fib6_entry_create:
err_fib6_entry_nexthop_add:
	mlxsw_sp_fib_node_put(mlxsw_sp, fib_node);
	return err;
}

static void mlxsw_sp_router_fib6_del(struct mlxsw_sp *mlxsw_sp,
				     struct rt6_info *rt)
{
	struct mlxsw_sp_fib6_entry *fib6_entry;
	struct mlxsw_sp_fib_node *fib_node;

	if (mlxsw_sp->router->aborted)
		return;

	if (mlxsw_sp_fib6_rt_should_ignore(rt))
		return;

	fib6_entry = mlxsw_sp_fib6_entry_lookup(mlxsw_sp, rt);
	if (WARN_ON(!fib6_entry))
		return;

	/* If route is part of a multipath entry, but not the last one
	 * removed, then only reduce its nexthop group.
	 */
	if (!list_is_singular(&fib6_entry->rt6_list)) {
		mlxsw_sp_fib6_entry_nexthop_del(mlxsw_sp, fib6_entry, rt);
		return;
	}

	fib_node = fib6_entry->common.fib_node;

	mlxsw_sp_fib6_node_entry_unlink(mlxsw_sp, fib6_entry);
	mlxsw_sp_fib6_entry_destroy(mlxsw_sp, fib6_entry);
	mlxsw_sp_fib_node_put(mlxsw_sp, fib_node);
}

static int __mlxsw_sp_router_set_abort_trap(struct mlxsw_sp *mlxsw_sp,
					    enum mlxsw_reg_ralxx_protocol proto,
					    u8 tree_id)
{
	char ralta_pl[MLXSW_REG_RALTA_LEN];
	char ralst_pl[MLXSW_REG_RALST_LEN];
	int i, err;

	mlxsw_reg_ralta_pack(ralta_pl, true, proto, tree_id);
	err = mlxsw_reg_write(mlxsw_sp->core, MLXSW_REG(ralta), ralta_pl);
	if (err)
		return err;

	mlxsw_reg_ralst_pack(ralst_pl, 0xff, tree_id);
	err = mlxsw_reg_write(mlxsw_sp->core, MLXSW_REG(ralst), ralst_pl);
	if (err)
		return err;

	for (i = 0; i < MLXSW_CORE_RES_GET(mlxsw_sp->core, MAX_VRS); i++) {
		struct mlxsw_sp_vr *vr = &mlxsw_sp->router->vrs[i];
		char raltb_pl[MLXSW_REG_RALTB_LEN];
		char ralue_pl[MLXSW_REG_RALUE_LEN];

		mlxsw_reg_raltb_pack(raltb_pl, vr->id, proto, tree_id);
		err = mlxsw_reg_write(mlxsw_sp->core, MLXSW_REG(raltb),
				      raltb_pl);
		if (err)
			return err;

		mlxsw_reg_ralue_pack(ralue_pl, proto,
				     MLXSW_REG_RALUE_OP_WRITE_WRITE, vr->id, 0);
		mlxsw_reg_ralue_act_ip2me_pack(ralue_pl);
		err = mlxsw_reg_write(mlxsw_sp->core, MLXSW_REG(ralue),
				      ralue_pl);
		if (err)
			return err;
	}

	return 0;
}

static int mlxsw_sp_router_fibmr_add(struct mlxsw_sp *mlxsw_sp,
				     struct mfc_entry_notifier_info *men_info,
				     bool replace)
{
	struct mlxsw_sp_vr *vr;

	if (mlxsw_sp->router->aborted)
		return 0;

	vr = mlxsw_sp_vr_get(mlxsw_sp, men_info->tb_id, NULL);
	if (IS_ERR(vr))
		return PTR_ERR(vr);

	return mlxsw_sp_mr_route4_add(vr->mr4_table, men_info->mfc, replace);
}

static void mlxsw_sp_router_fibmr_del(struct mlxsw_sp *mlxsw_sp,
				      struct mfc_entry_notifier_info *men_info)
{
	struct mlxsw_sp_vr *vr;

	if (mlxsw_sp->router->aborted)
		return;

	vr = mlxsw_sp_vr_find(mlxsw_sp, men_info->tb_id);
	if (WARN_ON(!vr))
		return;

	mlxsw_sp_mr_route4_del(vr->mr4_table, men_info->mfc);
	mlxsw_sp_vr_put(mlxsw_sp, vr);
}

static int
mlxsw_sp_router_fibmr_vif_add(struct mlxsw_sp *mlxsw_sp,
			      struct vif_entry_notifier_info *ven_info)
{
	struct mlxsw_sp_rif *rif;
	struct mlxsw_sp_vr *vr;

	if (mlxsw_sp->router->aborted)
		return 0;

	vr = mlxsw_sp_vr_get(mlxsw_sp, ven_info->tb_id, NULL);
	if (IS_ERR(vr))
		return PTR_ERR(vr);

	rif = mlxsw_sp_rif_find_by_dev(mlxsw_sp, ven_info->dev);
	return mlxsw_sp_mr_vif_add(vr->mr4_table, ven_info->dev,
				   ven_info->vif_index,
				   ven_info->vif_flags, rif);
}

static void
mlxsw_sp_router_fibmr_vif_del(struct mlxsw_sp *mlxsw_sp,
			      struct vif_entry_notifier_info *ven_info)
{
	struct mlxsw_sp_vr *vr;

	if (mlxsw_sp->router->aborted)
		return;

	vr = mlxsw_sp_vr_find(mlxsw_sp, ven_info->tb_id);
	if (WARN_ON(!vr))
		return;

	mlxsw_sp_mr_vif_del(vr->mr4_table, ven_info->vif_index);
	mlxsw_sp_vr_put(mlxsw_sp, vr);
}

static int mlxsw_sp_router_set_abort_trap(struct mlxsw_sp *mlxsw_sp)
{
	enum mlxsw_reg_ralxx_protocol proto = MLXSW_REG_RALXX_PROTOCOL_IPV4;
	int err;

	err = __mlxsw_sp_router_set_abort_trap(mlxsw_sp, proto,
					       MLXSW_SP_LPM_TREE_MIN);
	if (err)
		return err;

	/* The multicast router code does not need an abort trap as by default,
	 * packets that don't match any routes are trapped to the CPU.
	 */

	proto = MLXSW_REG_RALXX_PROTOCOL_IPV6;
	return __mlxsw_sp_router_set_abort_trap(mlxsw_sp, proto,
						MLXSW_SP_LPM_TREE_MIN + 1);
}

static void mlxsw_sp_fib4_node_flush(struct mlxsw_sp *mlxsw_sp,
				     struct mlxsw_sp_fib_node *fib_node)
{
	struct mlxsw_sp_fib4_entry *fib4_entry, *tmp;

	list_for_each_entry_safe(fib4_entry, tmp, &fib_node->entry_list,
				 common.list) {
		bool do_break = &tmp->common.list == &fib_node->entry_list;

		mlxsw_sp_fib4_node_entry_unlink(mlxsw_sp, fib4_entry);
		mlxsw_sp_fib4_entry_destroy(mlxsw_sp, fib4_entry);
		mlxsw_sp_fib_node_put(mlxsw_sp, fib_node);
		/* Break when entry list is empty and node was freed.
		 * Otherwise, we'll access freed memory in the next
		 * iteration.
		 */
		if (do_break)
			break;
	}
}

static void mlxsw_sp_fib6_node_flush(struct mlxsw_sp *mlxsw_sp,
				     struct mlxsw_sp_fib_node *fib_node)
{
	struct mlxsw_sp_fib6_entry *fib6_entry, *tmp;

	list_for_each_entry_safe(fib6_entry, tmp, &fib_node->entry_list,
				 common.list) {
		bool do_break = &tmp->common.list == &fib_node->entry_list;

		mlxsw_sp_fib6_node_entry_unlink(mlxsw_sp, fib6_entry);
		mlxsw_sp_fib6_entry_destroy(mlxsw_sp, fib6_entry);
		mlxsw_sp_fib_node_put(mlxsw_sp, fib_node);
		if (do_break)
			break;
	}
}

static void mlxsw_sp_fib_node_flush(struct mlxsw_sp *mlxsw_sp,
				    struct mlxsw_sp_fib_node *fib_node)
{
	switch (fib_node->fib->proto) {
	case MLXSW_SP_L3_PROTO_IPV4:
		mlxsw_sp_fib4_node_flush(mlxsw_sp, fib_node);
		break;
	case MLXSW_SP_L3_PROTO_IPV6:
		mlxsw_sp_fib6_node_flush(mlxsw_sp, fib_node);
		break;
	}
}

static void mlxsw_sp_vr_fib_flush(struct mlxsw_sp *mlxsw_sp,
				  struct mlxsw_sp_vr *vr,
				  enum mlxsw_sp_l3proto proto)
{
	struct mlxsw_sp_fib *fib = mlxsw_sp_vr_fib(vr, proto);
	struct mlxsw_sp_fib_node *fib_node, *tmp;

	list_for_each_entry_safe(fib_node, tmp, &fib->node_list, list) {
		bool do_break = &tmp->list == &fib->node_list;

		mlxsw_sp_fib_node_flush(mlxsw_sp, fib_node);
		if (do_break)
			break;
	}
}

static void mlxsw_sp_router_fib_flush(struct mlxsw_sp *mlxsw_sp)
{
	int i;

	for (i = 0; i < MLXSW_CORE_RES_GET(mlxsw_sp->core, MAX_VRS); i++) {
		struct mlxsw_sp_vr *vr = &mlxsw_sp->router->vrs[i];

		if (!mlxsw_sp_vr_is_used(vr))
			continue;

		mlxsw_sp_mr_table_flush(vr->mr4_table);
		mlxsw_sp_vr_fib_flush(mlxsw_sp, vr, MLXSW_SP_L3_PROTO_IPV4);

		/* If virtual router was only used for IPv4, then it's no
		 * longer used.
		 */
		if (!mlxsw_sp_vr_is_used(vr))
			continue;
		mlxsw_sp_vr_fib_flush(mlxsw_sp, vr, MLXSW_SP_L3_PROTO_IPV6);
	}
}

static void mlxsw_sp_router_fib_abort(struct mlxsw_sp *mlxsw_sp)
{
	int err;

	if (mlxsw_sp->router->aborted)
		return;
	dev_warn(mlxsw_sp->bus_info->dev, "FIB abort triggered. Note that FIB entries are no longer being offloaded to this device.\n");
	mlxsw_sp_router_fib_flush(mlxsw_sp);
	mlxsw_sp->router->aborted = true;
	err = mlxsw_sp_router_set_abort_trap(mlxsw_sp);
	if (err)
		dev_warn(mlxsw_sp->bus_info->dev, "Failed to set abort trap.\n");
}

struct mlxsw_sp_fib_event_work {
	struct work_struct work;
	union {
		struct fib6_entry_notifier_info fen6_info;
		struct fib_entry_notifier_info fen_info;
		struct fib_rule_notifier_info fr_info;
		struct fib_nh_notifier_info fnh_info;
		struct mfc_entry_notifier_info men_info;
		struct vif_entry_notifier_info ven_info;
	};
	struct mlxsw_sp *mlxsw_sp;
	unsigned long event;
};

static void mlxsw_sp_router_fib4_event_work(struct work_struct *work)
{
	struct mlxsw_sp_fib_event_work *fib_work =
		container_of(work, struct mlxsw_sp_fib_event_work, work);
	struct mlxsw_sp *mlxsw_sp = fib_work->mlxsw_sp;
	bool replace, append;
	int err;

	/* Protect internal structures from changes */
	rtnl_lock();
	switch (fib_work->event) {
	case FIB_EVENT_ENTRY_REPLACE: /* fall through */
	case FIB_EVENT_ENTRY_APPEND: /* fall through */
	case FIB_EVENT_ENTRY_ADD:
		replace = fib_work->event == FIB_EVENT_ENTRY_REPLACE;
		append = fib_work->event == FIB_EVENT_ENTRY_APPEND;
		err = mlxsw_sp_router_fib4_add(mlxsw_sp, &fib_work->fen_info,
					       replace, append);
		if (err)
			mlxsw_sp_router_fib_abort(mlxsw_sp);
		fib_info_put(fib_work->fen_info.fi);
		break;
	case FIB_EVENT_ENTRY_DEL:
		mlxsw_sp_router_fib4_del(mlxsw_sp, &fib_work->fen_info);
		fib_info_put(fib_work->fen_info.fi);
		break;
	case FIB_EVENT_RULE_ADD:
		/* if we get here, a rule was added that we do not support.
		 * just do the fib_abort
		 */
		mlxsw_sp_router_fib_abort(mlxsw_sp);
		break;
	case FIB_EVENT_NH_ADD: /* fall through */
	case FIB_EVENT_NH_DEL:
		mlxsw_sp_nexthop4_event(mlxsw_sp, fib_work->event,
					fib_work->fnh_info.fib_nh);
		fib_info_put(fib_work->fnh_info.fib_nh->nh_parent);
		break;
	}
	rtnl_unlock();
	kfree(fib_work);
}

static void mlxsw_sp_router_fib6_event_work(struct work_struct *work)
{
	struct mlxsw_sp_fib_event_work *fib_work =
		container_of(work, struct mlxsw_sp_fib_event_work, work);
	struct mlxsw_sp *mlxsw_sp = fib_work->mlxsw_sp;
	bool replace;
	int err;

	rtnl_lock();
	switch (fib_work->event) {
	case FIB_EVENT_ENTRY_REPLACE: /* fall through */
	case FIB_EVENT_ENTRY_ADD:
		replace = fib_work->event == FIB_EVENT_ENTRY_REPLACE;
		err = mlxsw_sp_router_fib6_add(mlxsw_sp,
					       fib_work->fen6_info.rt, replace);
		if (err)
			mlxsw_sp_router_fib_abort(mlxsw_sp);
		mlxsw_sp_rt6_release(fib_work->fen6_info.rt);
		break;
	case FIB_EVENT_ENTRY_DEL:
		mlxsw_sp_router_fib6_del(mlxsw_sp, fib_work->fen6_info.rt);
		mlxsw_sp_rt6_release(fib_work->fen6_info.rt);
		break;
	case FIB_EVENT_RULE_ADD:
		/* if we get here, a rule was added that we do not support.
		 * just do the fib_abort
		 */
		mlxsw_sp_router_fib_abort(mlxsw_sp);
		break;
	}
	rtnl_unlock();
	kfree(fib_work);
}

static void mlxsw_sp_router_fibmr_event_work(struct work_struct *work)
{
	struct mlxsw_sp_fib_event_work *fib_work =
		container_of(work, struct mlxsw_sp_fib_event_work, work);
	struct mlxsw_sp *mlxsw_sp = fib_work->mlxsw_sp;
	bool replace;
	int err;

	rtnl_lock();
	switch (fib_work->event) {
	case FIB_EVENT_ENTRY_REPLACE: /* fall through */
	case FIB_EVENT_ENTRY_ADD:
		replace = fib_work->event == FIB_EVENT_ENTRY_REPLACE;

		err = mlxsw_sp_router_fibmr_add(mlxsw_sp, &fib_work->men_info,
						replace);
		if (err)
			mlxsw_sp_router_fib_abort(mlxsw_sp);
		ipmr_cache_put(fib_work->men_info.mfc);
		break;
	case FIB_EVENT_ENTRY_DEL:
		mlxsw_sp_router_fibmr_del(mlxsw_sp, &fib_work->men_info);
		ipmr_cache_put(fib_work->men_info.mfc);
		break;
	case FIB_EVENT_VIF_ADD:
		err = mlxsw_sp_router_fibmr_vif_add(mlxsw_sp,
						    &fib_work->ven_info);
		if (err)
			mlxsw_sp_router_fib_abort(mlxsw_sp);
		dev_put(fib_work->ven_info.dev);
		break;
	case FIB_EVENT_VIF_DEL:
		mlxsw_sp_router_fibmr_vif_del(mlxsw_sp,
					      &fib_work->ven_info);
		dev_put(fib_work->ven_info.dev);
		break;
	case FIB_EVENT_RULE_ADD:
		/* if we get here, a rule was added that we do not support.
		 * just do the fib_abort
		 */
		mlxsw_sp_router_fib_abort(mlxsw_sp);
		break;
	}
	rtnl_unlock();
	kfree(fib_work);
}

static void mlxsw_sp_router_fib4_event(struct mlxsw_sp_fib_event_work *fib_work,
				       struct fib_notifier_info *info)
{
	struct fib_entry_notifier_info *fen_info;
	struct fib_nh_notifier_info *fnh_info;

	switch (fib_work->event) {
	case FIB_EVENT_ENTRY_REPLACE: /* fall through */
	case FIB_EVENT_ENTRY_APPEND: /* fall through */
	case FIB_EVENT_ENTRY_ADD: /* fall through */
	case FIB_EVENT_ENTRY_DEL:
		fen_info = container_of(info, struct fib_entry_notifier_info,
					info);
		fib_work->fen_info = *fen_info;
		/* Take reference on fib_info to prevent it from being
		 * freed while work is queued. Release it afterwards.
		 */
		fib_info_hold(fib_work->fen_info.fi);
		break;
	case FIB_EVENT_NH_ADD: /* fall through */
	case FIB_EVENT_NH_DEL:
		fnh_info = container_of(info, struct fib_nh_notifier_info,
					info);
		fib_work->fnh_info = *fnh_info;
		fib_info_hold(fib_work->fnh_info.fib_nh->nh_parent);
		break;
	}
}

static void mlxsw_sp_router_fib6_event(struct mlxsw_sp_fib_event_work *fib_work,
				       struct fib_notifier_info *info)
{
	struct fib6_entry_notifier_info *fen6_info;

	switch (fib_work->event) {
	case FIB_EVENT_ENTRY_REPLACE: /* fall through */
	case FIB_EVENT_ENTRY_ADD: /* fall through */
	case FIB_EVENT_ENTRY_DEL:
		fen6_info = container_of(info, struct fib6_entry_notifier_info,
					 info);
		fib_work->fen6_info = *fen6_info;
		rt6_hold(fib_work->fen6_info.rt);
		break;
	}
}

static void
mlxsw_sp_router_fibmr_event(struct mlxsw_sp_fib_event_work *fib_work,
			    struct fib_notifier_info *info)
{
	switch (fib_work->event) {
	case FIB_EVENT_ENTRY_REPLACE: /* fall through */
	case FIB_EVENT_ENTRY_ADD: /* fall through */
	case FIB_EVENT_ENTRY_DEL:
		memcpy(&fib_work->men_info, info, sizeof(fib_work->men_info));
		ipmr_cache_hold(fib_work->men_info.mfc);
		break;
	case FIB_EVENT_VIF_ADD: /* fall through */
	case FIB_EVENT_VIF_DEL:
		memcpy(&fib_work->ven_info, info, sizeof(fib_work->ven_info));
		dev_hold(fib_work->ven_info.dev);
		break;
	}
}

static int mlxsw_sp_router_fib_rule_event(unsigned long event,
					  struct fib_notifier_info *info,
					  struct mlxsw_sp *mlxsw_sp)
{
	struct netlink_ext_ack *extack = info->extack;
	struct fib_rule_notifier_info *fr_info;
	struct fib_rule *rule;
	int err = 0;

	/* nothing to do at the moment */
	if (event == FIB_EVENT_RULE_DEL)
		return 0;

	if (mlxsw_sp->router->aborted)
		return 0;

	fr_info = container_of(info, struct fib_rule_notifier_info, info);
	rule = fr_info->rule;

	switch (info->family) {
	case AF_INET:
		if (!fib4_rule_default(rule) && !rule->l3mdev)
			err = -1;
		break;
	case AF_INET6:
		if (!fib6_rule_default(rule) && !rule->l3mdev)
			err = -1;
		break;
	case RTNL_FAMILY_IPMR:
		if (!ipmr_rule_default(rule) && !rule->l3mdev)
			err = -1;
		break;
	}

	if (err < 0)
		NL_SET_ERR_MSG(extack, "spectrum: FIB rules not supported. Aborting offload");

	return err;
}

/* Called with rcu_read_lock() */
static int mlxsw_sp_router_fib_event(struct notifier_block *nb,
				     unsigned long event, void *ptr)
{
	struct mlxsw_sp_fib_event_work *fib_work;
	struct fib_notifier_info *info = ptr;
	struct mlxsw_sp_router *router;
	int err;

	if (!net_eq(info->net, &init_net) ||
	    (info->family != AF_INET && info->family != AF_INET6 &&
	     info->family != RTNL_FAMILY_IPMR))
		return NOTIFY_DONE;

	router = container_of(nb, struct mlxsw_sp_router, fib_nb);

	switch (event) {
	case FIB_EVENT_RULE_ADD: /* fall through */
	case FIB_EVENT_RULE_DEL:
		err = mlxsw_sp_router_fib_rule_event(event, info,
						     router->mlxsw_sp);
		if (!err)
			return NOTIFY_DONE;
	}

	fib_work = kzalloc(sizeof(*fib_work), GFP_ATOMIC);
	if (WARN_ON(!fib_work))
		return NOTIFY_BAD;

	fib_work->mlxsw_sp = router->mlxsw_sp;
	fib_work->event = event;

	switch (info->family) {
	case AF_INET:
		INIT_WORK(&fib_work->work, mlxsw_sp_router_fib4_event_work);
		mlxsw_sp_router_fib4_event(fib_work, info);
		break;
	case AF_INET6:
		INIT_WORK(&fib_work->work, mlxsw_sp_router_fib6_event_work);
		mlxsw_sp_router_fib6_event(fib_work, info);
		break;
	case RTNL_FAMILY_IPMR:
		INIT_WORK(&fib_work->work, mlxsw_sp_router_fibmr_event_work);
		mlxsw_sp_router_fibmr_event(fib_work, info);
		break;
	}

	mlxsw_core_schedule_work(&fib_work->work);

	return NOTIFY_DONE;
}

static struct mlxsw_sp_rif *
mlxsw_sp_rif_find_by_dev(const struct mlxsw_sp *mlxsw_sp,
			 const struct net_device *dev)
{
	int i;

	for (i = 0; i < MLXSW_CORE_RES_GET(mlxsw_sp->core, MAX_RIFS); i++)
		if (mlxsw_sp->router->rifs[i] &&
		    mlxsw_sp->router->rifs[i]->dev == dev)
			return mlxsw_sp->router->rifs[i];

	return NULL;
}

static int mlxsw_sp_router_rif_disable(struct mlxsw_sp *mlxsw_sp, u16 rif)
{
	char ritr_pl[MLXSW_REG_RITR_LEN];
	int err;

	mlxsw_reg_ritr_rif_pack(ritr_pl, rif);
	err = mlxsw_reg_query(mlxsw_sp->core, MLXSW_REG(ritr), ritr_pl);
	if (WARN_ON_ONCE(err))
		return err;

	mlxsw_reg_ritr_enable_set(ritr_pl, false);
	return mlxsw_reg_write(mlxsw_sp->core, MLXSW_REG(ritr), ritr_pl);
}

static void mlxsw_sp_router_rif_gone_sync(struct mlxsw_sp *mlxsw_sp,
					  struct mlxsw_sp_rif *rif)
{
	mlxsw_sp_router_rif_disable(mlxsw_sp, rif->rif_index);
	mlxsw_sp_nexthop_rif_gone_sync(mlxsw_sp, rif);
	mlxsw_sp_neigh_rif_gone_sync(mlxsw_sp, rif);
}

static bool
mlxsw_sp_rif_should_config(struct mlxsw_sp_rif *rif, struct net_device *dev,
			   unsigned long event)
{
	struct inet6_dev *inet6_dev;
	bool addr_list_empty = true;
	struct in_device *idev;

	switch (event) {
	case NETDEV_UP:
		return rif == NULL;
	case NETDEV_DOWN:
		idev = __in_dev_get_rtnl(dev);
		if (idev && idev->ifa_list)
			addr_list_empty = false;

		inet6_dev = __in6_dev_get(dev);
		if (addr_list_empty && inet6_dev &&
		    !list_empty(&inet6_dev->addr_list))
			addr_list_empty = false;

		if (rif && addr_list_empty &&
		    !netif_is_l3_slave(rif->dev))
			return true;
		/* It is possible we already removed the RIF ourselves
		 * if it was assigned to a netdev that is now a bridge
		 * or LAG slave.
		 */
		return false;
	}

	return false;
}

static enum mlxsw_sp_rif_type
mlxsw_sp_dev_rif_type(const struct mlxsw_sp *mlxsw_sp,
		      const struct net_device *dev)
{
	enum mlxsw_sp_fid_type type;

	if (mlxsw_sp_netdev_ipip_type(mlxsw_sp, dev, NULL))
		return MLXSW_SP_RIF_TYPE_IPIP_LB;

	/* Otherwise RIF type is derived from the type of the underlying FID. */
	if (is_vlan_dev(dev) && netif_is_bridge_master(vlan_dev_real_dev(dev)))
		type = MLXSW_SP_FID_TYPE_8021Q;
	else if (netif_is_bridge_master(dev) && br_vlan_enabled(dev))
		type = MLXSW_SP_FID_TYPE_8021Q;
	else if (netif_is_bridge_master(dev))
		type = MLXSW_SP_FID_TYPE_8021D;
	else
		type = MLXSW_SP_FID_TYPE_RFID;

	return mlxsw_sp_fid_type_rif_type(mlxsw_sp, type);
}

static int mlxsw_sp_rif_index_alloc(struct mlxsw_sp *mlxsw_sp, u16 *p_rif_index)
{
	int i;

	for (i = 0; i < MLXSW_CORE_RES_GET(mlxsw_sp->core, MAX_RIFS); i++) {
		if (!mlxsw_sp->router->rifs[i]) {
			*p_rif_index = i;
			return 0;
		}
	}

	return -ENOBUFS;
}

static struct mlxsw_sp_rif *mlxsw_sp_rif_alloc(size_t rif_size, u16 rif_index,
					       u16 vr_id,
					       struct net_device *l3_dev)
{
	struct mlxsw_sp_rif *rif;

	rif = kzalloc(rif_size, GFP_KERNEL);
	if (!rif)
		return NULL;

	INIT_LIST_HEAD(&rif->nexthop_list);
	INIT_LIST_HEAD(&rif->neigh_list);
	ether_addr_copy(rif->addr, l3_dev->dev_addr);
	rif->mtu = l3_dev->mtu;
	rif->vr_id = vr_id;
	rif->dev = l3_dev;
	rif->rif_index = rif_index;

	return rif;
}

struct mlxsw_sp_rif *mlxsw_sp_rif_by_index(const struct mlxsw_sp *mlxsw_sp,
					   u16 rif_index)
{
	return mlxsw_sp->router->rifs[rif_index];
}

u16 mlxsw_sp_rif_index(const struct mlxsw_sp_rif *rif)
{
	return rif->rif_index;
}

u16 mlxsw_sp_ipip_lb_rif_index(const struct mlxsw_sp_rif_ipip_lb *lb_rif)
{
	return lb_rif->common.rif_index;
}

u16 mlxsw_sp_ipip_lb_ul_vr_id(const struct mlxsw_sp_rif_ipip_lb *lb_rif)
{
	return lb_rif->ul_vr_id;
}

int mlxsw_sp_rif_dev_ifindex(const struct mlxsw_sp_rif *rif)
{
	return rif->dev->ifindex;
}

const struct net_device *mlxsw_sp_rif_dev(const struct mlxsw_sp_rif *rif)
{
	return rif->dev;
}

static struct mlxsw_sp_rif *
mlxsw_sp_rif_create(struct mlxsw_sp *mlxsw_sp,
		    const struct mlxsw_sp_rif_params *params,
		    struct netlink_ext_ack *extack)
{
	u32 tb_id = l3mdev_fib_table(params->dev);
	const struct mlxsw_sp_rif_ops *ops;
	struct mlxsw_sp_fid *fid = NULL;
	enum mlxsw_sp_rif_type type;
	struct mlxsw_sp_rif *rif;
	struct mlxsw_sp_vr *vr;
	u16 rif_index;
	int err;

	type = mlxsw_sp_dev_rif_type(mlxsw_sp, params->dev);
	ops = mlxsw_sp->router->rif_ops_arr[type];

	vr = mlxsw_sp_vr_get(mlxsw_sp, tb_id ? : RT_TABLE_MAIN, extack);
	if (IS_ERR(vr))
		return ERR_CAST(vr);
	vr->rif_count++;

	err = mlxsw_sp_rif_index_alloc(mlxsw_sp, &rif_index);
	if (err) {
		NL_SET_ERR_MSG(extack, "spectrum: Exceeded number of supported router interfaces");
		goto err_rif_index_alloc;
	}

	rif = mlxsw_sp_rif_alloc(ops->rif_size, rif_index, vr->id, params->dev);
	if (!rif) {
		err = -ENOMEM;
		goto err_rif_alloc;
	}
	rif->mlxsw_sp = mlxsw_sp;
	rif->ops = ops;

	if (ops->fid_get) {
		fid = ops->fid_get(rif);
		if (IS_ERR(fid)) {
			err = PTR_ERR(fid);
			goto err_fid_get;
		}
		rif->fid = fid;
	}

	if (ops->setup)
		ops->setup(rif, params);

	err = ops->configure(rif);
	if (err)
		goto err_configure;

	err = mlxsw_sp_mr_rif_add(vr->mr4_table, rif);
	if (err)
		goto err_mr_rif_add;

	mlxsw_sp_rif_counters_alloc(rif);
	mlxsw_sp->router->rifs[rif_index] = rif;

	return rif;

err_mr_rif_add:
	ops->deconfigure(rif);
err_configure:
	if (fid)
		mlxsw_sp_fid_put(fid);
err_fid_get:
	kfree(rif);
err_rif_alloc:
err_rif_index_alloc:
	vr->rif_count--;
	mlxsw_sp_vr_put(mlxsw_sp, vr);
	return ERR_PTR(err);
}

void mlxsw_sp_rif_destroy(struct mlxsw_sp_rif *rif)
{
	const struct mlxsw_sp_rif_ops *ops = rif->ops;
	struct mlxsw_sp *mlxsw_sp = rif->mlxsw_sp;
	struct mlxsw_sp_fid *fid = rif->fid;
	struct mlxsw_sp_vr *vr;

	mlxsw_sp_router_rif_gone_sync(mlxsw_sp, rif);
	vr = &mlxsw_sp->router->vrs[rif->vr_id];

	mlxsw_sp->router->rifs[rif->rif_index] = NULL;
	mlxsw_sp_rif_counters_free(rif);
	mlxsw_sp_mr_rif_del(vr->mr4_table, rif);
	ops->deconfigure(rif);
	if (fid)
		/* Loopback RIFs are not associated with a FID. */
		mlxsw_sp_fid_put(fid);
	kfree(rif);
	vr->rif_count--;
	mlxsw_sp_vr_put(mlxsw_sp, vr);
}

static void
mlxsw_sp_rif_subport_params_init(struct mlxsw_sp_rif_params *params,
				 struct mlxsw_sp_port_vlan *mlxsw_sp_port_vlan)
{
	struct mlxsw_sp_port *mlxsw_sp_port = mlxsw_sp_port_vlan->mlxsw_sp_port;

	params->vid = mlxsw_sp_port_vlan->vid;
	params->lag = mlxsw_sp_port->lagged;
	if (params->lag)
		params->lag_id = mlxsw_sp_port->lag_id;
	else
		params->system_port = mlxsw_sp_port->local_port;
}

static int
mlxsw_sp_port_vlan_router_join(struct mlxsw_sp_port_vlan *mlxsw_sp_port_vlan,
			       struct net_device *l3_dev,
			       struct netlink_ext_ack *extack)
{
	struct mlxsw_sp_port *mlxsw_sp_port = mlxsw_sp_port_vlan->mlxsw_sp_port;
	struct mlxsw_sp *mlxsw_sp = mlxsw_sp_port->mlxsw_sp;
	u16 vid = mlxsw_sp_port_vlan->vid;
	struct mlxsw_sp_rif *rif;
	struct mlxsw_sp_fid *fid;
	int err;

	rif = mlxsw_sp_rif_find_by_dev(mlxsw_sp, l3_dev);
	if (!rif) {
		struct mlxsw_sp_rif_params params = {
			.dev = l3_dev,
		};

		mlxsw_sp_rif_subport_params_init(&params, mlxsw_sp_port_vlan);
		rif = mlxsw_sp_rif_create(mlxsw_sp, &params, extack);
		if (IS_ERR(rif))
			return PTR_ERR(rif);
	}

	/* FID was already created, just take a reference */
	fid = rif->ops->fid_get(rif);
	err = mlxsw_sp_fid_port_vid_map(fid, mlxsw_sp_port, vid);
	if (err)
		goto err_fid_port_vid_map;

	err = mlxsw_sp_port_vid_learning_set(mlxsw_sp_port, vid, false);
	if (err)
		goto err_port_vid_learning_set;

	err = mlxsw_sp_port_vid_stp_set(mlxsw_sp_port, vid,
					BR_STATE_FORWARDING);
	if (err)
		goto err_port_vid_stp_set;

	mlxsw_sp_port_vlan->fid = fid;

	return 0;

err_port_vid_stp_set:
	mlxsw_sp_port_vid_learning_set(mlxsw_sp_port, vid, true);
err_port_vid_learning_set:
	mlxsw_sp_fid_port_vid_unmap(fid, mlxsw_sp_port, vid);
err_fid_port_vid_map:
	mlxsw_sp_fid_put(fid);
	return err;
}

void
mlxsw_sp_port_vlan_router_leave(struct mlxsw_sp_port_vlan *mlxsw_sp_port_vlan)
{
	struct mlxsw_sp_port *mlxsw_sp_port = mlxsw_sp_port_vlan->mlxsw_sp_port;
	struct mlxsw_sp_fid *fid = mlxsw_sp_port_vlan->fid;
	u16 vid = mlxsw_sp_port_vlan->vid;

	if (WARN_ON(mlxsw_sp_fid_type(fid) != MLXSW_SP_FID_TYPE_RFID))
		return;

	mlxsw_sp_port_vlan->fid = NULL;
	mlxsw_sp_port_vid_stp_set(mlxsw_sp_port, vid, BR_STATE_BLOCKING);
	mlxsw_sp_port_vid_learning_set(mlxsw_sp_port, vid, true);
	mlxsw_sp_fid_port_vid_unmap(fid, mlxsw_sp_port, vid);
	/* If router port holds the last reference on the rFID, then the
	 * associated Sub-port RIF will be destroyed.
	 */
	mlxsw_sp_fid_put(fid);
}

static int mlxsw_sp_inetaddr_port_vlan_event(struct net_device *l3_dev,
					     struct net_device *port_dev,
					     unsigned long event, u16 vid,
					     struct netlink_ext_ack *extack)
{
	struct mlxsw_sp_port *mlxsw_sp_port = netdev_priv(port_dev);
	struct mlxsw_sp_port_vlan *mlxsw_sp_port_vlan;

	mlxsw_sp_port_vlan = mlxsw_sp_port_vlan_find_by_vid(mlxsw_sp_port, vid);
	if (WARN_ON(!mlxsw_sp_port_vlan))
		return -EINVAL;

	switch (event) {
	case NETDEV_UP:
		return mlxsw_sp_port_vlan_router_join(mlxsw_sp_port_vlan,
						      l3_dev, extack);
	case NETDEV_DOWN:
		mlxsw_sp_port_vlan_router_leave(mlxsw_sp_port_vlan);
		break;
	}

	return 0;
}

static int mlxsw_sp_inetaddr_port_event(struct net_device *port_dev,
					unsigned long event,
					struct netlink_ext_ack *extack)
{
	if (netif_is_bridge_port(port_dev) ||
	    netif_is_lag_port(port_dev) ||
	    netif_is_ovs_port(port_dev))
		return 0;

	return mlxsw_sp_inetaddr_port_vlan_event(port_dev, port_dev, event, 1,
						 extack);
}

static int __mlxsw_sp_inetaddr_lag_event(struct net_device *l3_dev,
					 struct net_device *lag_dev,
					 unsigned long event, u16 vid,
					 struct netlink_ext_ack *extack)
{
	struct net_device *port_dev;
	struct list_head *iter;
	int err;

	netdev_for_each_lower_dev(lag_dev, port_dev, iter) {
		if (mlxsw_sp_port_dev_check(port_dev)) {
			err = mlxsw_sp_inetaddr_port_vlan_event(l3_dev,
								port_dev,
								event, vid,
								extack);
			if (err)
				return err;
		}
	}

	return 0;
}

static int mlxsw_sp_inetaddr_lag_event(struct net_device *lag_dev,
				       unsigned long event,
				       struct netlink_ext_ack *extack)
{
	if (netif_is_bridge_port(lag_dev))
		return 0;

	return __mlxsw_sp_inetaddr_lag_event(lag_dev, lag_dev, event, 1,
					     extack);
}

static int mlxsw_sp_inetaddr_bridge_event(struct net_device *l3_dev,
					  unsigned long event,
					  struct netlink_ext_ack *extack)
{
	struct mlxsw_sp *mlxsw_sp = mlxsw_sp_lower_get(l3_dev);
	struct mlxsw_sp_rif_params params = {
		.dev = l3_dev,
	};
	struct mlxsw_sp_rif *rif;

	switch (event) {
	case NETDEV_UP:
		rif = mlxsw_sp_rif_create(mlxsw_sp, &params, extack);
		if (IS_ERR(rif))
			return PTR_ERR(rif);
		break;
	case NETDEV_DOWN:
		rif = mlxsw_sp_rif_find_by_dev(mlxsw_sp, l3_dev);
		mlxsw_sp_rif_destroy(rif);
		break;
	}

	return 0;
}

static int mlxsw_sp_inetaddr_vlan_event(struct net_device *vlan_dev,
					unsigned long event,
					struct netlink_ext_ack *extack)
{
	struct net_device *real_dev = vlan_dev_real_dev(vlan_dev);
	u16 vid = vlan_dev_vlan_id(vlan_dev);

	if (netif_is_bridge_port(vlan_dev))
		return 0;

	if (mlxsw_sp_port_dev_check(real_dev))
		return mlxsw_sp_inetaddr_port_vlan_event(vlan_dev, real_dev,
							 event, vid, extack);
	else if (netif_is_lag_master(real_dev))
		return __mlxsw_sp_inetaddr_lag_event(vlan_dev, real_dev, event,
						     vid, extack);
	else if (netif_is_bridge_master(real_dev) && br_vlan_enabled(real_dev))
		return mlxsw_sp_inetaddr_bridge_event(vlan_dev, event, extack);

	return 0;
}

static int __mlxsw_sp_inetaddr_event(struct net_device *dev,
				     unsigned long event,
				     struct netlink_ext_ack *extack)
{
	if (mlxsw_sp_port_dev_check(dev))
		return mlxsw_sp_inetaddr_port_event(dev, event, extack);
	else if (netif_is_lag_master(dev))
		return mlxsw_sp_inetaddr_lag_event(dev, event, extack);
	else if (netif_is_bridge_master(dev))
		return mlxsw_sp_inetaddr_bridge_event(dev, event, extack);
	else if (is_vlan_dev(dev))
		return mlxsw_sp_inetaddr_vlan_event(dev, event, extack);
	else
		return 0;
}

int mlxsw_sp_inetaddr_event(struct notifier_block *unused,
			    unsigned long event, void *ptr)
{
	struct in_ifaddr *ifa = (struct in_ifaddr *) ptr;
	struct net_device *dev = ifa->ifa_dev->dev;
	struct mlxsw_sp *mlxsw_sp;
	struct mlxsw_sp_rif *rif;
	int err = 0;

	/* NETDEV_UP event is handled by mlxsw_sp_inetaddr_valid_event */
	if (event == NETDEV_UP)
		goto out;

	mlxsw_sp = mlxsw_sp_lower_get(dev);
	if (!mlxsw_sp)
		goto out;

	rif = mlxsw_sp_rif_find_by_dev(mlxsw_sp, dev);
	if (!mlxsw_sp_rif_should_config(rif, dev, event))
		goto out;

	err = __mlxsw_sp_inetaddr_event(dev, event, NULL);
out:
	return notifier_from_errno(err);
}

int mlxsw_sp_inetaddr_valid_event(struct notifier_block *unused,
				  unsigned long event, void *ptr)
{
	struct in_validator_info *ivi = (struct in_validator_info *) ptr;
	struct net_device *dev = ivi->ivi_dev->dev;
	struct mlxsw_sp *mlxsw_sp;
	struct mlxsw_sp_rif *rif;
	int err = 0;

	mlxsw_sp = mlxsw_sp_lower_get(dev);
	if (!mlxsw_sp)
		goto out;

	rif = mlxsw_sp_rif_find_by_dev(mlxsw_sp, dev);
	if (!mlxsw_sp_rif_should_config(rif, dev, event))
		goto out;

	err = __mlxsw_sp_inetaddr_event(dev, event, ivi->extack);
out:
	return notifier_from_errno(err);
}

struct mlxsw_sp_inet6addr_event_work {
	struct work_struct work;
	struct net_device *dev;
	unsigned long event;
};

static void mlxsw_sp_inet6addr_event_work(struct work_struct *work)
{
	struct mlxsw_sp_inet6addr_event_work *inet6addr_work =
		container_of(work, struct mlxsw_sp_inet6addr_event_work, work);
	struct net_device *dev = inet6addr_work->dev;
	unsigned long event = inet6addr_work->event;
	struct mlxsw_sp *mlxsw_sp;
	struct mlxsw_sp_rif *rif;

	rtnl_lock();
	mlxsw_sp = mlxsw_sp_lower_get(dev);
	if (!mlxsw_sp)
		goto out;

	rif = mlxsw_sp_rif_find_by_dev(mlxsw_sp, dev);
	if (!mlxsw_sp_rif_should_config(rif, dev, event))
		goto out;

	__mlxsw_sp_inetaddr_event(dev, event, NULL);
out:
	rtnl_unlock();
	dev_put(dev);
	kfree(inet6addr_work);
}

/* Called with rcu_read_lock() */
int mlxsw_sp_inet6addr_event(struct notifier_block *unused,
			     unsigned long event, void *ptr)
{
	struct inet6_ifaddr *if6 = (struct inet6_ifaddr *) ptr;
	struct mlxsw_sp_inet6addr_event_work *inet6addr_work;
	struct net_device *dev = if6->idev->dev;

	/* NETDEV_UP event is handled by mlxsw_sp_inet6addr_valid_event */
	if (event == NETDEV_UP)
		return NOTIFY_DONE;

	if (!mlxsw_sp_port_dev_lower_find_rcu(dev))
		return NOTIFY_DONE;

	inet6addr_work = kzalloc(sizeof(*inet6addr_work), GFP_ATOMIC);
	if (!inet6addr_work)
		return NOTIFY_BAD;

	INIT_WORK(&inet6addr_work->work, mlxsw_sp_inet6addr_event_work);
	inet6addr_work->dev = dev;
	inet6addr_work->event = event;
	dev_hold(dev);
	mlxsw_core_schedule_work(&inet6addr_work->work);

	return NOTIFY_DONE;
}

int mlxsw_sp_inet6addr_valid_event(struct notifier_block *unused,
				   unsigned long event, void *ptr)
{
	struct in6_validator_info *i6vi = (struct in6_validator_info *) ptr;
	struct net_device *dev = i6vi->i6vi_dev->dev;
	struct mlxsw_sp *mlxsw_sp;
	struct mlxsw_sp_rif *rif;
	int err = 0;

	mlxsw_sp = mlxsw_sp_lower_get(dev);
	if (!mlxsw_sp)
		goto out;

	rif = mlxsw_sp_rif_find_by_dev(mlxsw_sp, dev);
	if (!mlxsw_sp_rif_should_config(rif, dev, event))
		goto out;

	err = __mlxsw_sp_inetaddr_event(dev, event, i6vi->extack);
out:
	return notifier_from_errno(err);
}

static int mlxsw_sp_rif_edit(struct mlxsw_sp *mlxsw_sp, u16 rif_index,
			     const char *mac, int mtu)
{
	char ritr_pl[MLXSW_REG_RITR_LEN];
	int err;

	mlxsw_reg_ritr_rif_pack(ritr_pl, rif_index);
	err = mlxsw_reg_query(mlxsw_sp->core, MLXSW_REG(ritr), ritr_pl);
	if (err)
		return err;

	mlxsw_reg_ritr_mtu_set(ritr_pl, mtu);
	mlxsw_reg_ritr_if_mac_memcpy_to(ritr_pl, mac);
	mlxsw_reg_ritr_op_set(ritr_pl, MLXSW_REG_RITR_RIF_CREATE);
	return mlxsw_reg_write(mlxsw_sp->core, MLXSW_REG(ritr), ritr_pl);
}

int mlxsw_sp_netdevice_router_port_event(struct net_device *dev)
{
	struct mlxsw_sp *mlxsw_sp;
	struct mlxsw_sp_rif *rif;
	u16 fid_index;
	int err;

	mlxsw_sp = mlxsw_sp_lower_get(dev);
	if (!mlxsw_sp)
		return 0;

	rif = mlxsw_sp_rif_find_by_dev(mlxsw_sp, dev);
	if (!rif)
		return 0;
	fid_index = mlxsw_sp_fid_index(rif->fid);

	err = mlxsw_sp_rif_fdb_op(mlxsw_sp, rif->addr, fid_index, false);
	if (err)
		return err;

	err = mlxsw_sp_rif_edit(mlxsw_sp, rif->rif_index, dev->dev_addr,
				dev->mtu);
	if (err)
		goto err_rif_edit;

	err = mlxsw_sp_rif_fdb_op(mlxsw_sp, dev->dev_addr, fid_index, true);
	if (err)
		goto err_rif_fdb_op;

	if (rif->mtu != dev->mtu) {
		struct mlxsw_sp_vr *vr;

		/* The RIF is relevant only to its mr_table instance, as unlike
		 * unicast routing, in multicast routing a RIF cannot be shared
		 * between several multicast routing tables.
		 */
		vr = &mlxsw_sp->router->vrs[rif->vr_id];
		mlxsw_sp_mr_rif_mtu_update(vr->mr4_table, rif, dev->mtu);
	}

	ether_addr_copy(rif->addr, dev->dev_addr);
	rif->mtu = dev->mtu;

	netdev_dbg(dev, "Updated RIF=%d\n", rif->rif_index);

	return 0;

err_rif_fdb_op:
	mlxsw_sp_rif_edit(mlxsw_sp, rif->rif_index, rif->addr, rif->mtu);
err_rif_edit:
	mlxsw_sp_rif_fdb_op(mlxsw_sp, rif->addr, fid_index, true);
	return err;
}

static int mlxsw_sp_port_vrf_join(struct mlxsw_sp *mlxsw_sp,
				  struct net_device *l3_dev,
				  struct netlink_ext_ack *extack)
{
	struct mlxsw_sp_rif *rif;

	/* If netdev is already associated with a RIF, then we need to
	 * destroy it and create a new one with the new virtual router ID.
	 */
	rif = mlxsw_sp_rif_find_by_dev(mlxsw_sp, l3_dev);
	if (rif)
		__mlxsw_sp_inetaddr_event(l3_dev, NETDEV_DOWN, extack);

	return __mlxsw_sp_inetaddr_event(l3_dev, NETDEV_UP, extack);
}

static void mlxsw_sp_port_vrf_leave(struct mlxsw_sp *mlxsw_sp,
				    struct net_device *l3_dev)
{
	struct mlxsw_sp_rif *rif;

	rif = mlxsw_sp_rif_find_by_dev(mlxsw_sp, l3_dev);
	if (!rif)
		return;
	__mlxsw_sp_inetaddr_event(l3_dev, NETDEV_DOWN, NULL);
}

int mlxsw_sp_netdevice_vrf_event(struct net_device *l3_dev, unsigned long event,
				 struct netdev_notifier_changeupper_info *info)
{
	struct mlxsw_sp *mlxsw_sp = mlxsw_sp_lower_get(l3_dev);
	int err = 0;

	if (!mlxsw_sp)
		return 0;

	switch (event) {
	case NETDEV_PRECHANGEUPPER:
		return 0;
	case NETDEV_CHANGEUPPER:
		if (info->linking) {
			struct netlink_ext_ack *extack;

			extack = netdev_notifier_info_to_extack(&info->info);
			err = mlxsw_sp_port_vrf_join(mlxsw_sp, l3_dev, extack);
		} else {
			mlxsw_sp_port_vrf_leave(mlxsw_sp, l3_dev);
		}
		break;
	}

	return err;
}

static struct mlxsw_sp_rif_subport *
mlxsw_sp_rif_subport_rif(const struct mlxsw_sp_rif *rif)
{
	return container_of(rif, struct mlxsw_sp_rif_subport, common);
}

static void mlxsw_sp_rif_subport_setup(struct mlxsw_sp_rif *rif,
				       const struct mlxsw_sp_rif_params *params)
{
	struct mlxsw_sp_rif_subport *rif_subport;

	rif_subport = mlxsw_sp_rif_subport_rif(rif);
	rif_subport->vid = params->vid;
	rif_subport->lag = params->lag;
	if (params->lag)
		rif_subport->lag_id = params->lag_id;
	else
		rif_subport->system_port = params->system_port;
}

static int mlxsw_sp_rif_subport_op(struct mlxsw_sp_rif *rif, bool enable)
{
	struct mlxsw_sp *mlxsw_sp = rif->mlxsw_sp;
	struct mlxsw_sp_rif_subport *rif_subport;
	char ritr_pl[MLXSW_REG_RITR_LEN];

	rif_subport = mlxsw_sp_rif_subport_rif(rif);
	mlxsw_reg_ritr_pack(ritr_pl, enable, MLXSW_REG_RITR_SP_IF,
			    rif->rif_index, rif->vr_id, rif->dev->mtu);
	mlxsw_reg_ritr_mac_pack(ritr_pl, rif->dev->dev_addr);
	mlxsw_reg_ritr_sp_if_pack(ritr_pl, rif_subport->lag,
				  rif_subport->lag ? rif_subport->lag_id :
						     rif_subport->system_port,
				  rif_subport->vid);

	return mlxsw_reg_write(mlxsw_sp->core, MLXSW_REG(ritr), ritr_pl);
}

static int mlxsw_sp_rif_subport_configure(struct mlxsw_sp_rif *rif)
{
	int err;

	err = mlxsw_sp_rif_subport_op(rif, true);
	if (err)
		return err;

	err = mlxsw_sp_rif_fdb_op(rif->mlxsw_sp, rif->dev->dev_addr,
				  mlxsw_sp_fid_index(rif->fid), true);
	if (err)
		goto err_rif_fdb_op;

	mlxsw_sp_fid_rif_set(rif->fid, rif);
	return 0;

err_rif_fdb_op:
	mlxsw_sp_rif_subport_op(rif, false);
	return err;
}

static void mlxsw_sp_rif_subport_deconfigure(struct mlxsw_sp_rif *rif)
{
	struct mlxsw_sp_fid *fid = rif->fid;

	mlxsw_sp_fid_rif_set(fid, NULL);
	mlxsw_sp_rif_fdb_op(rif->mlxsw_sp, rif->dev->dev_addr,
			    mlxsw_sp_fid_index(fid), false);
	mlxsw_sp_rif_subport_op(rif, false);
}

static struct mlxsw_sp_fid *
mlxsw_sp_rif_subport_fid_get(struct mlxsw_sp_rif *rif)
{
	return mlxsw_sp_fid_rfid_get(rif->mlxsw_sp, rif->rif_index);
}

static const struct mlxsw_sp_rif_ops mlxsw_sp_rif_subport_ops = {
	.type			= MLXSW_SP_RIF_TYPE_SUBPORT,
	.rif_size		= sizeof(struct mlxsw_sp_rif_subport),
	.setup			= mlxsw_sp_rif_subport_setup,
	.configure		= mlxsw_sp_rif_subport_configure,
	.deconfigure		= mlxsw_sp_rif_subport_deconfigure,
	.fid_get		= mlxsw_sp_rif_subport_fid_get,
};

static int mlxsw_sp_rif_vlan_fid_op(struct mlxsw_sp_rif *rif,
				    enum mlxsw_reg_ritr_if_type type,
				    u16 vid_fid, bool enable)
{
	struct mlxsw_sp *mlxsw_sp = rif->mlxsw_sp;
	char ritr_pl[MLXSW_REG_RITR_LEN];

	mlxsw_reg_ritr_pack(ritr_pl, enable, type, rif->rif_index, rif->vr_id,
			    rif->dev->mtu);
	mlxsw_reg_ritr_mac_pack(ritr_pl, rif->dev->dev_addr);
	mlxsw_reg_ritr_fid_set(ritr_pl, type, vid_fid);

	return mlxsw_reg_write(mlxsw_sp->core, MLXSW_REG(ritr), ritr_pl);
}

u8 mlxsw_sp_router_port(const struct mlxsw_sp *mlxsw_sp)
{
	return mlxsw_core_max_ports(mlxsw_sp->core) + 1;
}

static int mlxsw_sp_rif_vlan_configure(struct mlxsw_sp_rif *rif)
{
	struct mlxsw_sp *mlxsw_sp = rif->mlxsw_sp;
	u16 vid = mlxsw_sp_fid_8021q_vid(rif->fid);
	int err;

	err = mlxsw_sp_rif_vlan_fid_op(rif, MLXSW_REG_RITR_VLAN_IF, vid, true);
	if (err)
		return err;

	err = mlxsw_sp_fid_flood_set(rif->fid, MLXSW_SP_FLOOD_TYPE_MC,
				     mlxsw_sp_router_port(mlxsw_sp), true);
	if (err)
		goto err_fid_mc_flood_set;

	err = mlxsw_sp_fid_flood_set(rif->fid, MLXSW_SP_FLOOD_TYPE_BC,
				     mlxsw_sp_router_port(mlxsw_sp), true);
	if (err)
		goto err_fid_bc_flood_set;

	err = mlxsw_sp_rif_fdb_op(rif->mlxsw_sp, rif->dev->dev_addr,
				  mlxsw_sp_fid_index(rif->fid), true);
	if (err)
		goto err_rif_fdb_op;

	mlxsw_sp_fid_rif_set(rif->fid, rif);
	return 0;

err_rif_fdb_op:
	mlxsw_sp_fid_flood_set(rif->fid, MLXSW_SP_FLOOD_TYPE_BC,
			       mlxsw_sp_router_port(mlxsw_sp), false);
err_fid_bc_flood_set:
	mlxsw_sp_fid_flood_set(rif->fid, MLXSW_SP_FLOOD_TYPE_MC,
			       mlxsw_sp_router_port(mlxsw_sp), false);
err_fid_mc_flood_set:
	mlxsw_sp_rif_vlan_fid_op(rif, MLXSW_REG_RITR_VLAN_IF, vid, false);
	return err;
}

static void mlxsw_sp_rif_vlan_deconfigure(struct mlxsw_sp_rif *rif)
{
	u16 vid = mlxsw_sp_fid_8021q_vid(rif->fid);
	struct mlxsw_sp *mlxsw_sp = rif->mlxsw_sp;
	struct mlxsw_sp_fid *fid = rif->fid;

	mlxsw_sp_fid_rif_set(fid, NULL);
	mlxsw_sp_rif_fdb_op(rif->mlxsw_sp, rif->dev->dev_addr,
			    mlxsw_sp_fid_index(fid), false);
	mlxsw_sp_fid_flood_set(rif->fid, MLXSW_SP_FLOOD_TYPE_BC,
			       mlxsw_sp_router_port(mlxsw_sp), false);
	mlxsw_sp_fid_flood_set(rif->fid, MLXSW_SP_FLOOD_TYPE_MC,
			       mlxsw_sp_router_port(mlxsw_sp), false);
	mlxsw_sp_rif_vlan_fid_op(rif, MLXSW_REG_RITR_VLAN_IF, vid, false);
}

static struct mlxsw_sp_fid *
mlxsw_sp_rif_vlan_fid_get(struct mlxsw_sp_rif *rif)
{
	u16 vid = is_vlan_dev(rif->dev) ? vlan_dev_vlan_id(rif->dev) : 1;

	return mlxsw_sp_fid_8021q_get(rif->mlxsw_sp, vid);
}

static const struct mlxsw_sp_rif_ops mlxsw_sp_rif_vlan_ops = {
	.type			= MLXSW_SP_RIF_TYPE_VLAN,
	.rif_size		= sizeof(struct mlxsw_sp_rif),
	.configure		= mlxsw_sp_rif_vlan_configure,
	.deconfigure		= mlxsw_sp_rif_vlan_deconfigure,
	.fid_get		= mlxsw_sp_rif_vlan_fid_get,
};

static int mlxsw_sp_rif_fid_configure(struct mlxsw_sp_rif *rif)
{
	struct mlxsw_sp *mlxsw_sp = rif->mlxsw_sp;
	u16 fid_index = mlxsw_sp_fid_index(rif->fid);
	int err;

	err = mlxsw_sp_rif_vlan_fid_op(rif, MLXSW_REG_RITR_FID_IF, fid_index,
				       true);
	if (err)
		return err;

	err = mlxsw_sp_fid_flood_set(rif->fid, MLXSW_SP_FLOOD_TYPE_MC,
				     mlxsw_sp_router_port(mlxsw_sp), true);
	if (err)
		goto err_fid_mc_flood_set;

	err = mlxsw_sp_fid_flood_set(rif->fid, MLXSW_SP_FLOOD_TYPE_BC,
				     mlxsw_sp_router_port(mlxsw_sp), true);
	if (err)
		goto err_fid_bc_flood_set;

	err = mlxsw_sp_rif_fdb_op(rif->mlxsw_sp, rif->dev->dev_addr,
				  mlxsw_sp_fid_index(rif->fid), true);
	if (err)
		goto err_rif_fdb_op;

	mlxsw_sp_fid_rif_set(rif->fid, rif);
	return 0;

err_rif_fdb_op:
	mlxsw_sp_fid_flood_set(rif->fid, MLXSW_SP_FLOOD_TYPE_BC,
			       mlxsw_sp_router_port(mlxsw_sp), false);
err_fid_bc_flood_set:
	mlxsw_sp_fid_flood_set(rif->fid, MLXSW_SP_FLOOD_TYPE_MC,
			       mlxsw_sp_router_port(mlxsw_sp), false);
err_fid_mc_flood_set:
	mlxsw_sp_rif_vlan_fid_op(rif, MLXSW_REG_RITR_FID_IF, fid_index, false);
	return err;
}

static void mlxsw_sp_rif_fid_deconfigure(struct mlxsw_sp_rif *rif)
{
	u16 fid_index = mlxsw_sp_fid_index(rif->fid);
	struct mlxsw_sp *mlxsw_sp = rif->mlxsw_sp;
	struct mlxsw_sp_fid *fid = rif->fid;

	mlxsw_sp_fid_rif_set(fid, NULL);
	mlxsw_sp_rif_fdb_op(rif->mlxsw_sp, rif->dev->dev_addr,
			    mlxsw_sp_fid_index(fid), false);
	mlxsw_sp_fid_flood_set(rif->fid, MLXSW_SP_FLOOD_TYPE_BC,
			       mlxsw_sp_router_port(mlxsw_sp), false);
	mlxsw_sp_fid_flood_set(rif->fid, MLXSW_SP_FLOOD_TYPE_MC,
			       mlxsw_sp_router_port(mlxsw_sp), false);
	mlxsw_sp_rif_vlan_fid_op(rif, MLXSW_REG_RITR_FID_IF, fid_index, false);
}

static struct mlxsw_sp_fid *
mlxsw_sp_rif_fid_fid_get(struct mlxsw_sp_rif *rif)
{
	return mlxsw_sp_fid_8021d_get(rif->mlxsw_sp, rif->dev->ifindex);
}

static const struct mlxsw_sp_rif_ops mlxsw_sp_rif_fid_ops = {
	.type			= MLXSW_SP_RIF_TYPE_FID,
	.rif_size		= sizeof(struct mlxsw_sp_rif),
	.configure		= mlxsw_sp_rif_fid_configure,
	.deconfigure		= mlxsw_sp_rif_fid_deconfigure,
	.fid_get		= mlxsw_sp_rif_fid_fid_get,
};

static struct mlxsw_sp_rif_ipip_lb *
mlxsw_sp_rif_ipip_lb_rif(struct mlxsw_sp_rif *rif)
{
	return container_of(rif, struct mlxsw_sp_rif_ipip_lb, common);
}

static void
mlxsw_sp_rif_ipip_lb_setup(struct mlxsw_sp_rif *rif,
			   const struct mlxsw_sp_rif_params *params)
{
	struct mlxsw_sp_rif_params_ipip_lb *params_lb;
	struct mlxsw_sp_rif_ipip_lb *rif_lb;

	params_lb = container_of(params, struct mlxsw_sp_rif_params_ipip_lb,
				 common);
	rif_lb = mlxsw_sp_rif_ipip_lb_rif(rif);
	rif_lb->lb_config = params_lb->lb_config;
}

static int
mlxsw_sp_rif_ipip_lb_op(struct mlxsw_sp_rif_ipip_lb *lb_rif,
			struct mlxsw_sp_vr *ul_vr, bool enable)
{
	struct mlxsw_sp_rif_ipip_lb_config lb_cf = lb_rif->lb_config;
	struct mlxsw_sp_rif *rif = &lb_rif->common;
	struct mlxsw_sp *mlxsw_sp = rif->mlxsw_sp;
	char ritr_pl[MLXSW_REG_RITR_LEN];
	u32 saddr4;

	switch (lb_cf.ul_protocol) {
	case MLXSW_SP_L3_PROTO_IPV4:
		saddr4 = be32_to_cpu(lb_cf.saddr.addr4);
		mlxsw_reg_ritr_pack(ritr_pl, enable, MLXSW_REG_RITR_LOOPBACK_IF,
				    rif->rif_index, rif->vr_id, rif->dev->mtu);
		mlxsw_reg_ritr_loopback_ipip4_pack(ritr_pl, lb_cf.lb_ipipt,
			    MLXSW_REG_RITR_LOOPBACK_IPIP_OPTIONS_GRE_KEY_PRESET,
			    ul_vr->id, saddr4, lb_cf.okey);
		break;

	case MLXSW_SP_L3_PROTO_IPV6:
		return -EAFNOSUPPORT;
	}

	return mlxsw_reg_write(mlxsw_sp->core, MLXSW_REG(ritr), ritr_pl);
}

static int
mlxsw_sp_rif_ipip_lb_configure(struct mlxsw_sp_rif *rif)
{
	struct mlxsw_sp_rif_ipip_lb *lb_rif = mlxsw_sp_rif_ipip_lb_rif(rif);
	u32 ul_tb_id = mlxsw_sp_ipip_dev_ul_tb_id(rif->dev);
	struct mlxsw_sp *mlxsw_sp = rif->mlxsw_sp;
	struct mlxsw_sp_vr *ul_vr;
	int err;

	ul_vr = mlxsw_sp_vr_get(mlxsw_sp, ul_tb_id, NULL);
	if (IS_ERR(ul_vr))
		return PTR_ERR(ul_vr);

	err = mlxsw_sp_rif_ipip_lb_op(lb_rif, ul_vr, true);
	if (err)
		goto err_loopback_op;

	lb_rif->ul_vr_id = ul_vr->id;
	++ul_vr->rif_count;
	return 0;

err_loopback_op:
	mlxsw_sp_vr_put(mlxsw_sp, ul_vr);
	return err;
}

static void mlxsw_sp_rif_ipip_lb_deconfigure(struct mlxsw_sp_rif *rif)
{
	struct mlxsw_sp_rif_ipip_lb *lb_rif = mlxsw_sp_rif_ipip_lb_rif(rif);
	struct mlxsw_sp *mlxsw_sp = rif->mlxsw_sp;
	struct mlxsw_sp_vr *ul_vr;

	ul_vr = &mlxsw_sp->router->vrs[lb_rif->ul_vr_id];
	mlxsw_sp_rif_ipip_lb_op(lb_rif, ul_vr, false);

	--ul_vr->rif_count;
	mlxsw_sp_vr_put(mlxsw_sp, ul_vr);
}

static const struct mlxsw_sp_rif_ops mlxsw_sp_rif_ipip_lb_ops = {
	.type			= MLXSW_SP_RIF_TYPE_IPIP_LB,
	.rif_size		= sizeof(struct mlxsw_sp_rif_ipip_lb),
	.setup                  = mlxsw_sp_rif_ipip_lb_setup,
	.configure		= mlxsw_sp_rif_ipip_lb_configure,
	.deconfigure		= mlxsw_sp_rif_ipip_lb_deconfigure,
};

static const struct mlxsw_sp_rif_ops *mlxsw_sp_rif_ops_arr[] = {
	[MLXSW_SP_RIF_TYPE_SUBPORT]	= &mlxsw_sp_rif_subport_ops,
	[MLXSW_SP_RIF_TYPE_VLAN]	= &mlxsw_sp_rif_vlan_ops,
	[MLXSW_SP_RIF_TYPE_FID]		= &mlxsw_sp_rif_fid_ops,
	[MLXSW_SP_RIF_TYPE_IPIP_LB]	= &mlxsw_sp_rif_ipip_lb_ops,
};

static int mlxsw_sp_rifs_init(struct mlxsw_sp *mlxsw_sp)
{
	u64 max_rifs = MLXSW_CORE_RES_GET(mlxsw_sp->core, MAX_RIFS);

	mlxsw_sp->router->rifs = kcalloc(max_rifs,
					 sizeof(struct mlxsw_sp_rif *),
					 GFP_KERNEL);
	if (!mlxsw_sp->router->rifs)
		return -ENOMEM;

	mlxsw_sp->router->rif_ops_arr = mlxsw_sp_rif_ops_arr;

	return 0;
}

static void mlxsw_sp_rifs_fini(struct mlxsw_sp *mlxsw_sp)
{
	int i;

	for (i = 0; i < MLXSW_CORE_RES_GET(mlxsw_sp->core, MAX_RIFS); i++)
		WARN_ON_ONCE(mlxsw_sp->router->rifs[i]);

	kfree(mlxsw_sp->router->rifs);
}

static int
mlxsw_sp_ipip_config_tigcr(struct mlxsw_sp *mlxsw_sp)
{
	char tigcr_pl[MLXSW_REG_TIGCR_LEN];

	mlxsw_reg_tigcr_pack(tigcr_pl, true, 0);
	return mlxsw_reg_write(mlxsw_sp->core, MLXSW_REG(tigcr), tigcr_pl);
}

static int mlxsw_sp_ipips_init(struct mlxsw_sp *mlxsw_sp)
{
	mlxsw_sp->router->ipip_ops_arr = mlxsw_sp_ipip_ops_arr;
	INIT_LIST_HEAD(&mlxsw_sp->router->ipip_list);
	return mlxsw_sp_ipip_config_tigcr(mlxsw_sp);
}

static void mlxsw_sp_ipips_fini(struct mlxsw_sp *mlxsw_sp)
{
	WARN_ON(!list_empty(&mlxsw_sp->router->ipip_list));
}

static void mlxsw_sp_router_fib_dump_flush(struct notifier_block *nb)
{
	struct mlxsw_sp_router *router;

	/* Flush pending FIB notifications and then flush the device's
	 * table before requesting another dump. The FIB notification
	 * block is unregistered, so no need to take RTNL.
	 */
	mlxsw_core_flush_owq();
	router = container_of(nb, struct mlxsw_sp_router, fib_nb);
	mlxsw_sp_router_fib_flush(router->mlxsw_sp);
}

#ifdef CONFIG_IP_ROUTE_MULTIPATH
static void mlxsw_sp_mp_hash_header_set(char *recr2_pl, int header)
{
	mlxsw_reg_recr2_outer_header_enables_set(recr2_pl, header, true);
}

static void mlxsw_sp_mp_hash_field_set(char *recr2_pl, int field)
{
	mlxsw_reg_recr2_outer_header_fields_enable_set(recr2_pl, field, true);
}

static void mlxsw_sp_mp4_hash_init(char *recr2_pl)
{
	bool only_l3 = !init_net.ipv4.sysctl_fib_multipath_hash_policy;

	mlxsw_sp_mp_hash_header_set(recr2_pl,
				    MLXSW_REG_RECR2_IPV4_EN_NOT_TCP_NOT_UDP);
	mlxsw_sp_mp_hash_header_set(recr2_pl, MLXSW_REG_RECR2_IPV4_EN_TCP_UDP);
	mlxsw_reg_recr2_ipv4_sip_enable(recr2_pl);
	mlxsw_reg_recr2_ipv4_dip_enable(recr2_pl);
	if (only_l3)
		return;
	mlxsw_sp_mp_hash_header_set(recr2_pl, MLXSW_REG_RECR2_TCP_UDP_EN_IPV4);
	mlxsw_sp_mp_hash_field_set(recr2_pl, MLXSW_REG_RECR2_IPV4_PROTOCOL);
	mlxsw_sp_mp_hash_field_set(recr2_pl, MLXSW_REG_RECR2_TCP_UDP_SPORT);
	mlxsw_sp_mp_hash_field_set(recr2_pl, MLXSW_REG_RECR2_TCP_UDP_DPORT);
}

static void mlxsw_sp_mp6_hash_init(char *recr2_pl)
{
	mlxsw_sp_mp_hash_header_set(recr2_pl,
				    MLXSW_REG_RECR2_IPV6_EN_NOT_TCP_NOT_UDP);
	mlxsw_sp_mp_hash_header_set(recr2_pl, MLXSW_REG_RECR2_IPV6_EN_TCP_UDP);
	mlxsw_reg_recr2_ipv6_sip_enable(recr2_pl);
	mlxsw_reg_recr2_ipv6_dip_enable(recr2_pl);
	mlxsw_sp_mp_hash_field_set(recr2_pl, MLXSW_REG_RECR2_IPV6_FLOW_LABEL);
	mlxsw_sp_mp_hash_field_set(recr2_pl, MLXSW_REG_RECR2_IPV6_NEXT_HEADER);
}

static int mlxsw_sp_mp_hash_init(struct mlxsw_sp *mlxsw_sp)
{
	char recr2_pl[MLXSW_REG_RECR2_LEN];
	u32 seed;

	get_random_bytes(&seed, sizeof(seed));
	mlxsw_reg_recr2_pack(recr2_pl, seed);
	mlxsw_sp_mp4_hash_init(recr2_pl);
	mlxsw_sp_mp6_hash_init(recr2_pl);

	return mlxsw_reg_write(mlxsw_sp->core, MLXSW_REG(recr2), recr2_pl);
}
#else
static int mlxsw_sp_mp_hash_init(struct mlxsw_sp *mlxsw_sp)
{
	return 0;
}
#endif

static int mlxsw_sp_dscp_init(struct mlxsw_sp *mlxsw_sp)
{
	char rdpm_pl[MLXSW_REG_RDPM_LEN];
	unsigned int i;

	MLXSW_REG_ZERO(rdpm, rdpm_pl);

	/* HW is determining switch priority based on DSCP-bits, but the
	 * kernel is still doing that based on the ToS. Since there's a
	 * mismatch in bits we need to make sure to translate the right
	 * value ToS would observe, skipping the 2 least-significant ECN bits.
	 */
	for (i = 0; i < MLXSW_REG_RDPM_DSCP_ENTRY_REC_MAX_COUNT; i++)
		mlxsw_reg_rdpm_pack(rdpm_pl, i, rt_tos2priority(i << 2));

	return mlxsw_reg_write(mlxsw_sp->core, MLXSW_REG(rdpm), rdpm_pl);
}

static int __mlxsw_sp_router_init(struct mlxsw_sp *mlxsw_sp)
{
	char rgcr_pl[MLXSW_REG_RGCR_LEN];
	u64 max_rifs;
	int err;

	if (!MLXSW_CORE_RES_VALID(mlxsw_sp->core, MAX_RIFS))
		return -EIO;
	max_rifs = MLXSW_CORE_RES_GET(mlxsw_sp->core, MAX_RIFS);

	mlxsw_reg_rgcr_pack(rgcr_pl, true, true);
	mlxsw_reg_rgcr_max_router_interfaces_set(rgcr_pl, max_rifs);
	mlxsw_reg_rgcr_usp_set(rgcr_pl, true);
	err = mlxsw_reg_write(mlxsw_sp->core, MLXSW_REG(rgcr), rgcr_pl);
	if (err)
		return err;
	return 0;
}

static void __mlxsw_sp_router_fini(struct mlxsw_sp *mlxsw_sp)
{
	char rgcr_pl[MLXSW_REG_RGCR_LEN];

	mlxsw_reg_rgcr_pack(rgcr_pl, false, false);
	mlxsw_reg_write(mlxsw_sp->core, MLXSW_REG(rgcr), rgcr_pl);
}

int mlxsw_sp_router_init(struct mlxsw_sp *mlxsw_sp)
{
	struct mlxsw_sp_router *router;
	int err;

	router = kzalloc(sizeof(*mlxsw_sp->router), GFP_KERNEL);
	if (!router)
		return -ENOMEM;
	mlxsw_sp->router = router;
	router->mlxsw_sp = mlxsw_sp;

	INIT_LIST_HEAD(&mlxsw_sp->router->nexthop_neighs_list);
	err = __mlxsw_sp_router_init(mlxsw_sp);
	if (err)
		goto err_router_init;

	err = mlxsw_sp_rifs_init(mlxsw_sp);
	if (err)
		goto err_rifs_init;

	err = mlxsw_sp_ipips_init(mlxsw_sp);
	if (err)
		goto err_ipips_init;

	err = rhashtable_init(&mlxsw_sp->router->nexthop_ht,
			      &mlxsw_sp_nexthop_ht_params);
	if (err)
		goto err_nexthop_ht_init;

	err = rhashtable_init(&mlxsw_sp->router->nexthop_group_ht,
			      &mlxsw_sp_nexthop_group_ht_params);
	if (err)
		goto err_nexthop_group_ht_init;

	INIT_LIST_HEAD(&mlxsw_sp->router->nexthop_list);
	err = mlxsw_sp_lpm_init(mlxsw_sp);
	if (err)
		goto err_lpm_init;

	err = mlxsw_sp_mr_init(mlxsw_sp, &mlxsw_sp_mr_tcam_ops);
	if (err)
		goto err_mr_init;

	err = mlxsw_sp_vrs_init(mlxsw_sp);
	if (err)
		goto err_vrs_init;

	err = mlxsw_sp_neigh_init(mlxsw_sp);
	if (err)
		goto err_neigh_init;

	mlxsw_sp->router->netevent_nb.notifier_call =
		mlxsw_sp_router_netevent_event;
	err = register_netevent_notifier(&mlxsw_sp->router->netevent_nb);
	if (err)
		goto err_register_netevent_notifier;

	err = mlxsw_sp_mp_hash_init(mlxsw_sp);
	if (err)
		goto err_mp_hash_init;

	err = mlxsw_sp_dscp_init(mlxsw_sp);
	if (err)
		goto err_dscp_init;

	mlxsw_sp->router->fib_nb.notifier_call = mlxsw_sp_router_fib_event;
	err = register_fib_notifier(&mlxsw_sp->router->fib_nb,
				    mlxsw_sp_router_fib_dump_flush);
	if (err)
		goto err_register_fib_notifier;

	return 0;

err_register_fib_notifier:
err_dscp_init:
err_mp_hash_init:
	unregister_netevent_notifier(&mlxsw_sp->router->netevent_nb);
err_register_netevent_notifier:
	mlxsw_sp_neigh_fini(mlxsw_sp);
err_neigh_init:
	mlxsw_sp_vrs_fini(mlxsw_sp);
err_vrs_init:
	mlxsw_sp_mr_fini(mlxsw_sp);
err_mr_init:
	mlxsw_sp_lpm_fini(mlxsw_sp);
err_lpm_init:
	rhashtable_destroy(&mlxsw_sp->router->nexthop_group_ht);
err_nexthop_group_ht_init:
	rhashtable_destroy(&mlxsw_sp->router->nexthop_ht);
err_nexthop_ht_init:
	mlxsw_sp_ipips_fini(mlxsw_sp);
err_ipips_init:
	mlxsw_sp_rifs_fini(mlxsw_sp);
err_rifs_init:
	__mlxsw_sp_router_fini(mlxsw_sp);
err_router_init:
	kfree(mlxsw_sp->router);
	return err;
}

void mlxsw_sp_router_fini(struct mlxsw_sp *mlxsw_sp)
{
	unregister_fib_notifier(&mlxsw_sp->router->fib_nb);
	unregister_netevent_notifier(&mlxsw_sp->router->netevent_nb);
	mlxsw_sp_neigh_fini(mlxsw_sp);
	mlxsw_sp_vrs_fini(mlxsw_sp);
	mlxsw_sp_mr_fini(mlxsw_sp);
	mlxsw_sp_lpm_fini(mlxsw_sp);
	rhashtable_destroy(&mlxsw_sp->router->nexthop_group_ht);
	rhashtable_destroy(&mlxsw_sp->router->nexthop_ht);
	mlxsw_sp_ipips_fini(mlxsw_sp);
	mlxsw_sp_rifs_fini(mlxsw_sp);
	__mlxsw_sp_router_fini(mlxsw_sp);
	kfree(mlxsw_sp->router);
}<|MERGE_RESOLUTION|>--- conflicted
+++ resolved
@@ -927,39 +927,6 @@
 					     old_tree);
 	}
 	return err;
-<<<<<<< HEAD
-
-no_replace:
-	fib->lpm_tree = new_tree;
-	mlxsw_sp_lpm_tree_hold(new_tree);
-	err = mlxsw_sp_vr_lpm_tree_bind(mlxsw_sp, fib, new_tree->id);
-	if (err) {
-		mlxsw_sp_lpm_tree_put(mlxsw_sp, new_tree);
-		fib->lpm_tree = NULL;
-		return err;
-	}
-	return 0;
-}
-
-static void
-mlxsw_sp_vrs_prefixes(struct mlxsw_sp *mlxsw_sp,
-		      enum mlxsw_sp_l3proto proto,
-		      struct mlxsw_sp_prefix_usage *req_prefix_usage)
-{
-	int i;
-
-	for (i = 0; i < MLXSW_CORE_RES_GET(mlxsw_sp->core, MAX_VRS); i++) {
-		struct mlxsw_sp_vr *vr = &mlxsw_sp->router->vrs[i];
-		struct mlxsw_sp_fib *fib = mlxsw_sp_vr_fib(vr, proto);
-		unsigned char prefix;
-
-		if (!mlxsw_sp_vr_is_used(vr))
-			continue;
-		mlxsw_sp_prefix_usage_for_each(prefix, &fib->prefix_usage)
-			mlxsw_sp_prefix_usage_set(req_prefix_usage, prefix);
-	}
-=======
->>>>>>> 03a0dded
 }
 
 static int mlxsw_sp_vrs_init(struct mlxsw_sp *mlxsw_sp)
