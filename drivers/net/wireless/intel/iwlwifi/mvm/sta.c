--- conflicted
+++ resolved
@@ -326,10 +326,7 @@
 	u8 mac_queue = mvmsta->vif->hw_queue[ac];
 	int queue = -1;
 	int ssn;
-<<<<<<< HEAD
-=======
 	int ret;
->>>>>>> 52776a70
 
 	lockdep_assert_held(&mvm->mutex);
 
@@ -358,10 +355,6 @@
 	if (queue < 0)
 		queue = iwl_mvm_find_free_queue(mvm, IWL_MVM_DQA_MIN_DATA_QUEUE,
 						IWL_MVM_DQA_MAX_DATA_QUEUE);
-<<<<<<< HEAD
-	if (queue >= 0)
-		mvm->queue_info[queue].setup_reserved = false;
-=======
 
 	/*
 	 * Mark TXQ as ready, even though it hasn't been fully configured yet,
@@ -371,7 +364,6 @@
 	 */
 	if (queue >= 0)
 		mvm->queue_info[queue].status = IWL_MVM_QUEUE_READY;
->>>>>>> 52776a70
 
 	spin_unlock_bh(&mvm->queue_info_lock);
 
@@ -403,9 +395,6 @@
 		mvmsta->reserved_queue = IEEE80211_INVAL_HW_QUEUE;
 	spin_unlock_bh(&mvmsta->lock);
 
-<<<<<<< HEAD
-	return iwl_mvm_sta_send_to_fw(mvm, sta, true, STA_MODIFY_QUEUES);
-=======
 	ret = iwl_mvm_sta_send_to_fw(mvm, sta, true, STA_MODIFY_QUEUES);
 	if (ret)
 		goto out_err;
@@ -416,7 +405,6 @@
 	iwl_mvm_disable_txq(mvm, queue, mac_queue, tid, 0);
 
 	return ret;
->>>>>>> 52776a70
 }
 
 static inline u8 iwl_mvm_tid_to_ac_queue(int tid)
@@ -522,12 +510,8 @@
 	/* Make sure we have free resources for this STA */
 	if (vif_type == NL80211_IFTYPE_STATION && !sta->tdls &&
 	    !mvm->queue_info[IWL_MVM_DQA_BSS_CLIENT_QUEUE].hw_queue_refcount &&
-<<<<<<< HEAD
-	    !mvm->queue_info[IWL_MVM_DQA_BSS_CLIENT_QUEUE].setup_reserved)
-=======
 	    (mvm->queue_info[IWL_MVM_DQA_BSS_CLIENT_QUEUE].status ==
 	     IWL_MVM_QUEUE_FREE))
->>>>>>> 52776a70
 		queue = IWL_MVM_DQA_BSS_CLIENT_QUEUE;
 	else
 		queue = iwl_mvm_find_free_queue(mvm, IWL_MVM_DQA_MIN_DATA_QUEUE,
@@ -537,11 +521,7 @@
 		IWL_ERR(mvm, "No available queues for new station\n");
 		return -ENOSPC;
 	}
-<<<<<<< HEAD
-	mvm->queue_info[queue].setup_reserved = true;
-=======
 	mvm->queue_info[queue].status = IWL_MVM_QUEUE_RESERVED;
->>>>>>> 52776a70
 
 	spin_unlock_bh(&mvm->queue_info_lock);
 
