// SPDX-License-Identifier: GPL-2.0-only
/*
 * Copyright (c) 2015-2021, Linaro Limited
 */
#include <linux/device.h>
#include <linux/err.h>
#include <linux/errno.h>
#include <linux/mm.h>
#include <linux/slab.h>
#include <linux/tee_drv.h>
#include <linux/types.h>
#include "optee_private.h"

void optee_cq_wait_init(struct optee_call_queue *cq,
			struct optee_call_waiter *w)
{
	/*
	 * We're preparing to make a call to secure world. In case we can't
	 * allocate a thread in secure world we'll end up waiting in
	 * optee_cq_wait_for_completion().
	 *
	 * Normally if there's no contention in secure world the call will
	 * complete and we can cleanup directly with optee_cq_wait_final().
	 */
	mutex_lock(&cq->mutex);

	/*
	 * We add ourselves to the queue, but we don't wait. This
	 * guarantees that we don't lose a completion if secure world
	 * returns busy and another thread just exited and try to complete
	 * someone.
	 */
	init_completion(&w->c);
	list_add_tail(&w->list_node, &cq->waiters);

	mutex_unlock(&cq->mutex);
}

void optee_cq_wait_for_completion(struct optee_call_queue *cq,
				  struct optee_call_waiter *w)
{
	wait_for_completion(&w->c);

	mutex_lock(&cq->mutex);

	/* Move to end of list to get out of the way for other waiters */
	list_del(&w->list_node);
	reinit_completion(&w->c);
	list_add_tail(&w->list_node, &cq->waiters);

	mutex_unlock(&cq->mutex);
}

static void optee_cq_complete_one(struct optee_call_queue *cq)
{
	struct optee_call_waiter *w;

	list_for_each_entry(w, &cq->waiters, list_node) {
		if (!completion_done(&w->c)) {
			complete(&w->c);
			break;
		}
	}
}

void optee_cq_wait_final(struct optee_call_queue *cq,
			 struct optee_call_waiter *w)
{
	/*
	 * We're done with the call to secure world. The thread in secure
	 * world that was used for this call is now available for some
	 * other task to use.
	 */
	mutex_lock(&cq->mutex);

	/* Get out of the list */
	list_del(&w->list_node);

	/* Wake up one eventual waiting task */
	optee_cq_complete_one(cq);

	/*
	 * If we're completed we've got a completion from another task that
	 * was just done with its call to secure world. Since yet another
	 * thread now is available in secure world wake up another eventual
	 * waiting task.
	 */
	if (completion_done(&w->c))
		optee_cq_complete_one(cq);

	mutex_unlock(&cq->mutex);
}

/* Requires the filpstate mutex to be held */
static struct optee_session *find_session(struct optee_context_data *ctxdata,
					  u32 session_id)
{
	struct optee_session *sess;

	list_for_each_entry(sess, &ctxdata->sess_list, list_node)
		if (sess->session_id == session_id)
			return sess;

	return NULL;
}

struct tee_shm *optee_get_msg_arg(struct tee_context *ctx, size_t num_params,
				  struct optee_msg_arg **msg_arg)
{
	struct optee *optee = tee_get_drvdata(ctx->teedev);
	size_t sz = OPTEE_MSG_GET_ARG_SIZE(num_params);
	struct tee_shm *shm;
	struct optee_msg_arg *ma;

	/*
	 * rpc_arg_count is set to the number of allocated parameters in
	 * the RPC argument struct if a second MSG arg struct is expected.
	 * The second arg struct will then be used for RPC.
	 */
	if (optee->rpc_arg_count)
		sz += OPTEE_MSG_GET_ARG_SIZE(optee->rpc_arg_count);

<<<<<<< HEAD
static struct tee_shm *get_msg_arg(struct tee_context *ctx, size_t num_params,
				   struct optee_msg_arg **msg_arg,
				   phys_addr_t *msg_parg)
{
	int rc;
	struct tee_shm *shm;
	struct optee_msg_arg *ma;

	shm = tee_shm_alloc(ctx, OPTEE_MSG_GET_ARG_SIZE(num_params),
			    TEE_SHM_MAPPED | TEE_SHM_PRIV);
=======
	shm = tee_shm_alloc(ctx, sz, TEE_SHM_MAPPED | TEE_SHM_PRIV);
>>>>>>> df0cc57e
	if (IS_ERR(shm))
		return shm;

	ma = tee_shm_get_va(shm, 0);
	if (IS_ERR(ma)) {
		tee_shm_free(shm);
		return (void *)ma;
	}

	memset(ma, 0, OPTEE_MSG_GET_ARG_SIZE(num_params));
	ma->num_params = num_params;
	*msg_arg = ma;

	return shm;
}

int optee_open_session(struct tee_context *ctx,
		       struct tee_ioctl_open_session_arg *arg,
		       struct tee_param *param)
{
	struct optee *optee = tee_get_drvdata(ctx->teedev);
	struct optee_context_data *ctxdata = ctx->data;
	int rc;
	struct tee_shm *shm;
	struct optee_msg_arg *msg_arg;
	struct optee_session *sess = NULL;
	uuid_t client_uuid;

	/* +2 for the meta parameters added below */
	shm = optee_get_msg_arg(ctx, arg->num_params + 2, &msg_arg);
	if (IS_ERR(shm))
		return PTR_ERR(shm);

	msg_arg->cmd = OPTEE_MSG_CMD_OPEN_SESSION;
	msg_arg->cancel_id = arg->cancel_id;

	/*
	 * Initialize and add the meta parameters needed when opening a
	 * session.
	 */
	msg_arg->params[0].attr = OPTEE_MSG_ATTR_TYPE_VALUE_INPUT |
				  OPTEE_MSG_ATTR_META;
	msg_arg->params[1].attr = OPTEE_MSG_ATTR_TYPE_VALUE_INPUT |
				  OPTEE_MSG_ATTR_META;
	memcpy(&msg_arg->params[0].u.value, arg->uuid, sizeof(arg->uuid));
	msg_arg->params[1].u.value.c = arg->clnt_login;

	rc = tee_session_calc_client_uuid(&client_uuid, arg->clnt_login,
					  arg->clnt_uuid);
	if (rc)
		goto out;
	export_uuid(msg_arg->params[1].u.octets, &client_uuid);

	rc = optee->ops->to_msg_param(optee, msg_arg->params + 2,
				      arg->num_params, param);
	if (rc)
		goto out;

	sess = kzalloc(sizeof(*sess), GFP_KERNEL);
	if (!sess) {
		rc = -ENOMEM;
		goto out;
	}

	if (optee->ops->do_call_with_arg(ctx, shm)) {
		msg_arg->ret = TEEC_ERROR_COMMUNICATION;
		msg_arg->ret_origin = TEEC_ORIGIN_COMMS;
	}

	if (msg_arg->ret == TEEC_SUCCESS) {
		/* A new session has been created, add it to the list. */
		sess->session_id = msg_arg->session;
		mutex_lock(&ctxdata->mutex);
		list_add(&sess->list_node, &ctxdata->sess_list);
		mutex_unlock(&ctxdata->mutex);
	} else {
		kfree(sess);
	}

	if (optee->ops->from_msg_param(optee, param, arg->num_params,
				       msg_arg->params + 2)) {
		arg->ret = TEEC_ERROR_COMMUNICATION;
		arg->ret_origin = TEEC_ORIGIN_COMMS;
		/* Close session again to avoid leakage */
		optee_close_session(ctx, msg_arg->session);
	} else {
		arg->session = msg_arg->session;
		arg->ret = msg_arg->ret;
		arg->ret_origin = msg_arg->ret_origin;
	}
out:
	tee_shm_free(shm);

	return rc;
}

int optee_close_session_helper(struct tee_context *ctx, u32 session)
{
	struct tee_shm *shm;
	struct optee *optee = tee_get_drvdata(ctx->teedev);
	struct optee_msg_arg *msg_arg;

	shm = optee_get_msg_arg(ctx, 0, &msg_arg);
	if (IS_ERR(shm))
		return PTR_ERR(shm);

	msg_arg->cmd = OPTEE_MSG_CMD_CLOSE_SESSION;
	msg_arg->session = session;
	optee->ops->do_call_with_arg(ctx, shm);

	tee_shm_free(shm);

	return 0;
}

int optee_close_session(struct tee_context *ctx, u32 session)
{
	struct optee_context_data *ctxdata = ctx->data;
	struct optee_session *sess;

	/* Check that the session is valid and remove it from the list */
	mutex_lock(&ctxdata->mutex);
	sess = find_session(ctxdata, session);
	if (sess)
		list_del(&sess->list_node);
	mutex_unlock(&ctxdata->mutex);
	if (!sess)
		return -EINVAL;
	kfree(sess);

	return optee_close_session_helper(ctx, session);
}

int optee_invoke_func(struct tee_context *ctx, struct tee_ioctl_invoke_arg *arg,
		      struct tee_param *param)
{
	struct optee *optee = tee_get_drvdata(ctx->teedev);
	struct optee_context_data *ctxdata = ctx->data;
	struct tee_shm *shm;
	struct optee_msg_arg *msg_arg;
	struct optee_session *sess;
	int rc;

	/* Check that the session is valid */
	mutex_lock(&ctxdata->mutex);
	sess = find_session(ctxdata, arg->session);
	mutex_unlock(&ctxdata->mutex);
	if (!sess)
		return -EINVAL;

	shm = optee_get_msg_arg(ctx, arg->num_params, &msg_arg);
	if (IS_ERR(shm))
		return PTR_ERR(shm);
	msg_arg->cmd = OPTEE_MSG_CMD_INVOKE_COMMAND;
	msg_arg->func = arg->func;
	msg_arg->session = arg->session;
	msg_arg->cancel_id = arg->cancel_id;

	rc = optee->ops->to_msg_param(optee, msg_arg->params, arg->num_params,
				      param);
	if (rc)
		goto out;

	if (optee->ops->do_call_with_arg(ctx, shm)) {
		msg_arg->ret = TEEC_ERROR_COMMUNICATION;
		msg_arg->ret_origin = TEEC_ORIGIN_COMMS;
	}

	if (optee->ops->from_msg_param(optee, param, arg->num_params,
				       msg_arg->params)) {
		msg_arg->ret = TEEC_ERROR_COMMUNICATION;
		msg_arg->ret_origin = TEEC_ORIGIN_COMMS;
	}

	arg->ret = msg_arg->ret;
	arg->ret_origin = msg_arg->ret_origin;
out:
	tee_shm_free(shm);
	return rc;
}

int optee_cancel_req(struct tee_context *ctx, u32 cancel_id, u32 session)
{
	struct optee *optee = tee_get_drvdata(ctx->teedev);
	struct optee_context_data *ctxdata = ctx->data;
	struct tee_shm *shm;
	struct optee_msg_arg *msg_arg;
	struct optee_session *sess;

	/* Check that the session is valid */
	mutex_lock(&ctxdata->mutex);
	sess = find_session(ctxdata, session);
	mutex_unlock(&ctxdata->mutex);
	if (!sess)
		return -EINVAL;

	shm = optee_get_msg_arg(ctx, 0, &msg_arg);
	if (IS_ERR(shm))
		return PTR_ERR(shm);

	msg_arg->cmd = OPTEE_MSG_CMD_CANCEL;
	msg_arg->session = session;
	msg_arg->cancel_id = cancel_id;
	optee->ops->do_call_with_arg(ctx, shm);

	tee_shm_free(shm);
	return 0;
}

<<<<<<< HEAD
/**
 * optee_enable_shm_cache() - Enables caching of some shared memory allocation
 *			      in OP-TEE
 * @optee:	main service struct
 */
void optee_enable_shm_cache(struct optee *optee)
{
	struct optee_call_waiter w;

	/* We need to retry until secure world isn't busy. */
	optee_cq_wait_init(&optee->call_queue, &w);
	while (true) {
		struct arm_smccc_res res;

		optee->invoke_fn(OPTEE_SMC_ENABLE_SHM_CACHE, 0, 0, 0, 0, 0, 0,
				 0, &res);
		if (res.a0 == OPTEE_SMC_RETURN_OK)
			break;
		optee_cq_wait_for_completion(&optee->call_queue, &w);
	}
	optee_cq_wait_final(&optee->call_queue, &w);
}

/**
 * __optee_disable_shm_cache() - Disables caching of some shared memory
 *                               allocation in OP-TEE
 * @optee:	main service struct
 * @is_mapped:	true if the cached shared memory addresses were mapped by this
 *		kernel, are safe to dereference, and should be freed
 */
static void __optee_disable_shm_cache(struct optee *optee, bool is_mapped)
{
	struct optee_call_waiter w;

	/* We need to retry until secure world isn't busy. */
	optee_cq_wait_init(&optee->call_queue, &w);
	while (true) {
		union {
			struct arm_smccc_res smccc;
			struct optee_smc_disable_shm_cache_result result;
		} res;

		optee->invoke_fn(OPTEE_SMC_DISABLE_SHM_CACHE, 0, 0, 0, 0, 0, 0,
				 0, &res.smccc);
		if (res.result.status == OPTEE_SMC_RETURN_ENOTAVAIL)
			break; /* All shm's freed */
		if (res.result.status == OPTEE_SMC_RETURN_OK) {
			struct tee_shm *shm;

			/*
			 * Shared memory references that were not mapped by
			 * this kernel must be ignored to prevent a crash.
			 */
			if (!is_mapped)
				continue;

			shm = reg_pair_to_ptr(res.result.shm_upper32,
					      res.result.shm_lower32);
			tee_shm_free(shm);
		} else {
			optee_cq_wait_for_completion(&optee->call_queue, &w);
		}
	}
	optee_cq_wait_final(&optee->call_queue, &w);
}

/**
 * optee_disable_shm_cache() - Disables caching of mapped shared memory
 *                             allocations in OP-TEE
 * @optee:	main service struct
 */
void optee_disable_shm_cache(struct optee *optee)
{
	return __optee_disable_shm_cache(optee, true);
}

/**
 * optee_disable_unmapped_shm_cache() - Disables caching of shared memory
 *                                      allocations in OP-TEE which are not
 *                                      currently mapped
 * @optee:	main service struct
 */
void optee_disable_unmapped_shm_cache(struct optee *optee)
{
	return __optee_disable_shm_cache(optee, false);
}

#define PAGELIST_ENTRIES_PER_PAGE				\
	((OPTEE_MSG_NONCONTIG_PAGE_SIZE / sizeof(u64)) - 1)

/**
 * optee_fill_pages_list() - write list of user pages to given shared
 * buffer.
 *
 * @dst: page-aligned buffer where list of pages will be stored
 * @pages: array of pages that represents shared buffer
 * @num_pages: number of entries in @pages
 * @page_offset: offset of user buffer from page start
 *
 * @dst should be big enough to hold list of user page addresses and
 *	links to the next pages of buffer
 */
void optee_fill_pages_list(u64 *dst, struct page **pages, int num_pages,
			   size_t page_offset)
{
	int n = 0;
	phys_addr_t optee_page;
	/*
	 * Refer to OPTEE_MSG_ATTR_NONCONTIG description in optee_msg.h
	 * for details.
	 */
	struct {
		u64 pages_list[PAGELIST_ENTRIES_PER_PAGE];
		u64 next_page_data;
	} *pages_data;

	/*
	 * Currently OP-TEE uses 4k page size and it does not looks
	 * like this will change in the future.  On other hand, there are
	 * no know ARM architectures with page size < 4k.
	 * Thus the next built assert looks redundant. But the following
	 * code heavily relies on this assumption, so it is better be
	 * safe than sorry.
	 */
	BUILD_BUG_ON(PAGE_SIZE < OPTEE_MSG_NONCONTIG_PAGE_SIZE);

	pages_data = (void *)dst;
	/*
	 * If linux page is bigger than 4k, and user buffer offset is
	 * larger than 4k/8k/12k/etc this will skip first 4k pages,
	 * because they bear no value data for OP-TEE.
	 */
	optee_page = page_to_phys(*pages) +
		round_down(page_offset, OPTEE_MSG_NONCONTIG_PAGE_SIZE);

	while (true) {
		pages_data->pages_list[n++] = optee_page;

		if (n == PAGELIST_ENTRIES_PER_PAGE) {
			pages_data->next_page_data =
				virt_to_phys(pages_data + 1);
			pages_data++;
			n = 0;
		}

		optee_page += OPTEE_MSG_NONCONTIG_PAGE_SIZE;
		if (!(optee_page & ~PAGE_MASK)) {
			if (!--num_pages)
				break;
			pages++;
			optee_page = page_to_phys(*pages);
		}
	}
}

/*
 * The final entry in each pagelist page is a pointer to the next
 * pagelist page.
 */
static size_t get_pages_list_size(size_t num_entries)
{
	int pages = DIV_ROUND_UP(num_entries, PAGELIST_ENTRIES_PER_PAGE);

	return pages * OPTEE_MSG_NONCONTIG_PAGE_SIZE;
}

u64 *optee_allocate_pages_list(size_t num_entries)
{
	return alloc_pages_exact(get_pages_list_size(num_entries), GFP_KERNEL);
}

void optee_free_pages_list(void *list, size_t num_entries)
{
	free_pages_exact(list, get_pages_list_size(num_entries));
}

=======
>>>>>>> df0cc57e
static bool is_normal_memory(pgprot_t p)
{
#if defined(CONFIG_ARM)
	return (((pgprot_val(p) & L_PTE_MT_MASK) == L_PTE_MT_WRITEALLOC) ||
		((pgprot_val(p) & L_PTE_MT_MASK) == L_PTE_MT_WRITEBACK));
#elif defined(CONFIG_ARM64)
	return (pgprot_val(p) & PTE_ATTRINDX_MASK) == PTE_ATTRINDX(MT_NORMAL);
#else
#error "Unuspported architecture"
#endif
}

static int __check_mem_type(struct vm_area_struct *vma, unsigned long end)
{
	while (vma && is_normal_memory(vma->vm_page_prot)) {
		if (vma->vm_end >= end)
			return 0;
		vma = vma->vm_next;
	}

	return -EINVAL;
}

int optee_check_mem_type(unsigned long start, size_t num_pages)
{
	struct mm_struct *mm = current->mm;
	int rc;

	/*
	 * Allow kernel address to register with OP-TEE as kernel
	 * pages are configured as normal memory only.
	 */
	if (virt_addr_valid(start))
		return 0;

	mmap_read_lock(mm);
	rc = __check_mem_type(find_vma(mm, start),
			      start + num_pages * PAGE_SIZE);
	mmap_read_unlock(mm);

	return rc;
}<|MERGE_RESOLUTION|>--- conflicted
+++ resolved
@@ -120,20 +120,7 @@
 	if (optee->rpc_arg_count)
 		sz += OPTEE_MSG_GET_ARG_SIZE(optee->rpc_arg_count);
 
-<<<<<<< HEAD
-static struct tee_shm *get_msg_arg(struct tee_context *ctx, size_t num_params,
-				   struct optee_msg_arg **msg_arg,
-				   phys_addr_t *msg_parg)
-{
-	int rc;
-	struct tee_shm *shm;
-	struct optee_msg_arg *ma;
-
-	shm = tee_shm_alloc(ctx, OPTEE_MSG_GET_ARG_SIZE(num_params),
-			    TEE_SHM_MAPPED | TEE_SHM_PRIV);
-=======
 	shm = tee_shm_alloc(ctx, sz, TEE_SHM_MAPPED | TEE_SHM_PRIV);
->>>>>>> df0cc57e
 	if (IS_ERR(shm))
 		return shm;
 
@@ -343,185 +330,6 @@
 	return 0;
 }
 
-<<<<<<< HEAD
-/**
- * optee_enable_shm_cache() - Enables caching of some shared memory allocation
- *			      in OP-TEE
- * @optee:	main service struct
- */
-void optee_enable_shm_cache(struct optee *optee)
-{
-	struct optee_call_waiter w;
-
-	/* We need to retry until secure world isn't busy. */
-	optee_cq_wait_init(&optee->call_queue, &w);
-	while (true) {
-		struct arm_smccc_res res;
-
-		optee->invoke_fn(OPTEE_SMC_ENABLE_SHM_CACHE, 0, 0, 0, 0, 0, 0,
-				 0, &res);
-		if (res.a0 == OPTEE_SMC_RETURN_OK)
-			break;
-		optee_cq_wait_for_completion(&optee->call_queue, &w);
-	}
-	optee_cq_wait_final(&optee->call_queue, &w);
-}
-
-/**
- * __optee_disable_shm_cache() - Disables caching of some shared memory
- *                               allocation in OP-TEE
- * @optee:	main service struct
- * @is_mapped:	true if the cached shared memory addresses were mapped by this
- *		kernel, are safe to dereference, and should be freed
- */
-static void __optee_disable_shm_cache(struct optee *optee, bool is_mapped)
-{
-	struct optee_call_waiter w;
-
-	/* We need to retry until secure world isn't busy. */
-	optee_cq_wait_init(&optee->call_queue, &w);
-	while (true) {
-		union {
-			struct arm_smccc_res smccc;
-			struct optee_smc_disable_shm_cache_result result;
-		} res;
-
-		optee->invoke_fn(OPTEE_SMC_DISABLE_SHM_CACHE, 0, 0, 0, 0, 0, 0,
-				 0, &res.smccc);
-		if (res.result.status == OPTEE_SMC_RETURN_ENOTAVAIL)
-			break; /* All shm's freed */
-		if (res.result.status == OPTEE_SMC_RETURN_OK) {
-			struct tee_shm *shm;
-
-			/*
-			 * Shared memory references that were not mapped by
-			 * this kernel must be ignored to prevent a crash.
-			 */
-			if (!is_mapped)
-				continue;
-
-			shm = reg_pair_to_ptr(res.result.shm_upper32,
-					      res.result.shm_lower32);
-			tee_shm_free(shm);
-		} else {
-			optee_cq_wait_for_completion(&optee->call_queue, &w);
-		}
-	}
-	optee_cq_wait_final(&optee->call_queue, &w);
-}
-
-/**
- * optee_disable_shm_cache() - Disables caching of mapped shared memory
- *                             allocations in OP-TEE
- * @optee:	main service struct
- */
-void optee_disable_shm_cache(struct optee *optee)
-{
-	return __optee_disable_shm_cache(optee, true);
-}
-
-/**
- * optee_disable_unmapped_shm_cache() - Disables caching of shared memory
- *                                      allocations in OP-TEE which are not
- *                                      currently mapped
- * @optee:	main service struct
- */
-void optee_disable_unmapped_shm_cache(struct optee *optee)
-{
-	return __optee_disable_shm_cache(optee, false);
-}
-
-#define PAGELIST_ENTRIES_PER_PAGE				\
-	((OPTEE_MSG_NONCONTIG_PAGE_SIZE / sizeof(u64)) - 1)
-
-/**
- * optee_fill_pages_list() - write list of user pages to given shared
- * buffer.
- *
- * @dst: page-aligned buffer where list of pages will be stored
- * @pages: array of pages that represents shared buffer
- * @num_pages: number of entries in @pages
- * @page_offset: offset of user buffer from page start
- *
- * @dst should be big enough to hold list of user page addresses and
- *	links to the next pages of buffer
- */
-void optee_fill_pages_list(u64 *dst, struct page **pages, int num_pages,
-			   size_t page_offset)
-{
-	int n = 0;
-	phys_addr_t optee_page;
-	/*
-	 * Refer to OPTEE_MSG_ATTR_NONCONTIG description in optee_msg.h
-	 * for details.
-	 */
-	struct {
-		u64 pages_list[PAGELIST_ENTRIES_PER_PAGE];
-		u64 next_page_data;
-	} *pages_data;
-
-	/*
-	 * Currently OP-TEE uses 4k page size and it does not looks
-	 * like this will change in the future.  On other hand, there are
-	 * no know ARM architectures with page size < 4k.
-	 * Thus the next built assert looks redundant. But the following
-	 * code heavily relies on this assumption, so it is better be
-	 * safe than sorry.
-	 */
-	BUILD_BUG_ON(PAGE_SIZE < OPTEE_MSG_NONCONTIG_PAGE_SIZE);
-
-	pages_data = (void *)dst;
-	/*
-	 * If linux page is bigger than 4k, and user buffer offset is
-	 * larger than 4k/8k/12k/etc this will skip first 4k pages,
-	 * because they bear no value data for OP-TEE.
-	 */
-	optee_page = page_to_phys(*pages) +
-		round_down(page_offset, OPTEE_MSG_NONCONTIG_PAGE_SIZE);
-
-	while (true) {
-		pages_data->pages_list[n++] = optee_page;
-
-		if (n == PAGELIST_ENTRIES_PER_PAGE) {
-			pages_data->next_page_data =
-				virt_to_phys(pages_data + 1);
-			pages_data++;
-			n = 0;
-		}
-
-		optee_page += OPTEE_MSG_NONCONTIG_PAGE_SIZE;
-		if (!(optee_page & ~PAGE_MASK)) {
-			if (!--num_pages)
-				break;
-			pages++;
-			optee_page = page_to_phys(*pages);
-		}
-	}
-}
-
-/*
- * The final entry in each pagelist page is a pointer to the next
- * pagelist page.
- */
-static size_t get_pages_list_size(size_t num_entries)
-{
-	int pages = DIV_ROUND_UP(num_entries, PAGELIST_ENTRIES_PER_PAGE);
-
-	return pages * OPTEE_MSG_NONCONTIG_PAGE_SIZE;
-}
-
-u64 *optee_allocate_pages_list(size_t num_entries)
-{
-	return alloc_pages_exact(get_pages_list_size(num_entries), GFP_KERNEL);
-}
-
-void optee_free_pages_list(void *list, size_t num_entries)
-{
-	free_pages_exact(list, get_pages_list_size(num_entries));
-}
-
-=======
->>>>>>> df0cc57e
 static bool is_normal_memory(pgprot_t p)
 {
 #if defined(CONFIG_ARM)
