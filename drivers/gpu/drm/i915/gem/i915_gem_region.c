// SPDX-License-Identifier: MIT
/*
 * Copyright © 2019 Intel Corporation
 */

#include <uapi/drm/i915_drm.h>

#include "intel_memory_region.h"
#include "i915_gem_region.h"
#include "i915_drv.h"
#include "i915_trace.h"

void i915_gem_object_init_memory_region(struct drm_i915_gem_object *obj,
					struct intel_memory_region *mem)
{
	obj->mm.region = mem;

	mutex_lock(&mem->objects.lock);
	list_add(&obj->mm.region_link, &mem->objects.list);
	mutex_unlock(&mem->objects.lock);
}

void i915_gem_object_release_memory_region(struct drm_i915_gem_object *obj)
{
	struct intel_memory_region *mem = obj->mm.region;

	mutex_lock(&mem->objects.lock);
	list_del(&obj->mm.region_link);
	mutex_unlock(&mem->objects.lock);
}

static struct drm_i915_gem_object *
__i915_gem_object_create_region(struct intel_memory_region *mem,
				resource_size_t offset,
				resource_size_t size,
				resource_size_t page_size,
				unsigned int flags)
{
	struct drm_i915_gem_object *obj;
	resource_size_t default_page_size;
	int err;

	/*
	 * NB: Our use of resource_size_t for the size stems from using struct
	 * resource for the mem->region. We might need to revisit this in the
	 * future.
	 */

	GEM_BUG_ON(flags & ~I915_BO_ALLOC_FLAGS);

	if (WARN_ON_ONCE(flags & I915_BO_ALLOC_GPU_ONLY &&
			 (flags & I915_BO_ALLOC_CPU_CLEAR ||
			  flags & I915_BO_ALLOC_PM_EARLY)))
		return ERR_PTR(-EINVAL);

	if (!mem)
		return ERR_PTR(-ENODEV);

	default_page_size = mem->min_page_size;
	if (page_size)
		default_page_size = page_size;

	GEM_BUG_ON(!is_power_of_2_u64(default_page_size));
	GEM_BUG_ON(default_page_size < PAGE_SIZE);

	size = round_up(size, default_page_size);

	if (default_page_size == size)
		flags |= I915_BO_ALLOC_CONTIGUOUS;

	GEM_BUG_ON(!size);
	GEM_BUG_ON(!IS_ALIGNED(size, I915_GTT_MIN_ALIGNMENT));

	if (i915_gem_object_size_2big(size))
		return ERR_PTR(-E2BIG);

	obj = i915_gem_object_alloc();
	if (!obj)
		return ERR_PTR(-ENOMEM);

	/*
	 * Anything smaller than the min_page_size can't be freely inserted into
	 * the GTT, due to alignemnt restrictions. For such special objects,
	 * make sure we force memcpy based suspend-resume. In the future we can
	 * revisit this, either by allowing special mis-aligned objects in the
	 * migration path, or by mapping all of LMEM upfront using cheap 1G
	 * GTT entries.
	 */
	if (default_page_size < mem->min_page_size)
		flags |= I915_BO_ALLOC_PM_EARLY;

<<<<<<< HEAD
	err = mem->ops->init_object(mem, obj, size, page_size, flags);
=======
	err = mem->ops->init_object(mem, obj, offset, size, page_size, flags);
>>>>>>> 88084a3d
	if (err)
		goto err_object_free;

	trace_i915_gem_object_create(obj);
	return obj;

err_object_free:
	i915_gem_object_free(obj);
	return ERR_PTR(err);
}

struct drm_i915_gem_object *
i915_gem_object_create_region(struct intel_memory_region *mem,
			      resource_size_t size,
			      resource_size_t page_size,
			      unsigned int flags)
{
	return __i915_gem_object_create_region(mem, I915_BO_INVALID_OFFSET,
					       size, page_size, flags);
}

struct drm_i915_gem_object *
i915_gem_object_create_region_at(struct intel_memory_region *mem,
				 resource_size_t offset,
				 resource_size_t size,
				 unsigned int flags)
{
	GEM_BUG_ON(offset == I915_BO_INVALID_OFFSET);

	if (GEM_WARN_ON(!IS_ALIGNED(size, mem->min_page_size)) ||
	    GEM_WARN_ON(!IS_ALIGNED(offset, mem->min_page_size)))
		return ERR_PTR(-EINVAL);

	if (range_overflows(offset, size, resource_size(&mem->region)))
		return ERR_PTR(-EINVAL);

	if (!(flags & I915_BO_ALLOC_GPU_ONLY) &&
	    offset + size > mem->io_size &&
	    !i915_ggtt_has_aperture(to_gt(mem->i915)->ggtt))
		return ERR_PTR(-ENOSPC);

	return __i915_gem_object_create_region(mem, offset, size, 0,
					       flags | I915_BO_ALLOC_CONTIGUOUS);
}

/**
 * i915_gem_process_region - Iterate over all objects of a region using ops
 * to process and optionally skip objects
 * @mr: The memory region
 * @apply: ops and private data
 *
 * This function can be used to iterate over the regions object list,
 * checking whether to skip objects, and, if not, lock the objects and
 * process them using the supplied ops. Note that this function temporarily
 * removes objects from the region list while iterating, so that if run
 * concurrently with itself may not iterate over all objects.
 *
 * Return: 0 if successful, negative error code on failure.
 */
int i915_gem_process_region(struct intel_memory_region *mr,
			    struct i915_gem_apply_to_region *apply)
{
	const struct i915_gem_apply_to_region_ops *ops = apply->ops;
	struct drm_i915_gem_object *obj;
	struct list_head still_in_list;
	int ret = 0;

	/*
	 * In the future, a non-NULL apply->ww could mean the caller is
	 * already in a locking transaction and provides its own context.
	 */
	GEM_WARN_ON(apply->ww);

	INIT_LIST_HEAD(&still_in_list);
	mutex_lock(&mr->objects.lock);
	for (;;) {
		struct i915_gem_ww_ctx ww;

		obj = list_first_entry_or_null(&mr->objects.list, typeof(*obj),
					       mm.region_link);
		if (!obj)
			break;

		list_move_tail(&obj->mm.region_link, &still_in_list);
		if (!kref_get_unless_zero(&obj->base.refcount))
			continue;

		/*
		 * Note: Someone else might be migrating the object at this
		 * point. The object's region is not stable until we lock
		 * the object.
		 */
		mutex_unlock(&mr->objects.lock);
		apply->ww = &ww;
		for_i915_gem_ww(&ww, ret, apply->interruptible) {
			ret = i915_gem_object_lock(obj, apply->ww);
			if (ret)
				continue;

			if (obj->mm.region == mr)
				ret = ops->process_obj(apply, obj);
			/* Implicit object unlock */
		}

		i915_gem_object_put(obj);
		mutex_lock(&mr->objects.lock);
		if (ret)
			break;
	}
	list_splice_tail(&still_in_list, &mr->objects.list);
	mutex_unlock(&mr->objects.lock);

	return ret;
}<|MERGE_RESOLUTION|>--- conflicted
+++ resolved
@@ -89,11 +89,7 @@
 	if (default_page_size < mem->min_page_size)
 		flags |= I915_BO_ALLOC_PM_EARLY;
 
-<<<<<<< HEAD
-	err = mem->ops->init_object(mem, obj, size, page_size, flags);
-=======
 	err = mem->ops->init_object(mem, obj, offset, size, page_size, flags);
->>>>>>> 88084a3d
 	if (err)
 		goto err_object_free;
 
