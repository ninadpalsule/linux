--- conflicted
+++ resolved
@@ -883,7 +883,6 @@
 	.llseek = noop_llseek,
 };
 
-<<<<<<< HEAD
 static int tegra_drm_context_cleanup(int id, void *p, void *data)
 {
 	struct tegra_drm_context *context = p;
@@ -893,10 +892,7 @@
 	return 0;
 }
 
-static void tegra_drm_preclose(struct drm_device *drm, struct drm_file *file)
-=======
 static void tegra_drm_postclose(struct drm_device *drm, struct drm_file *file)
->>>>>>> 9cf8f580
 {
 	struct tegra_drm_file *fpriv = file->driver_priv;
 
