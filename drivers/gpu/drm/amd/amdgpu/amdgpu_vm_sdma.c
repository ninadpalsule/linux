--- conflicted
+++ resolved
@@ -70,17 +70,7 @@
 
 	p->num_dw_left = ndw;
 
-<<<<<<< HEAD
-	/* Wait for moves to be completed */
-	r = amdgpu_sync_fence(&p->job->sync, exclusive, false);
-	if (r)
-		return r;
-
-	/* Don't wait for any submissions during page fault handling */
-	if (p->direct)
-=======
 	if (!resv)
->>>>>>> 04d5ce62
 		return 0;
 
 	return amdgpu_sync_resv(p->adev, &p->job->sync, resv, sync_mode, p->vm);
@@ -114,14 +104,6 @@
 	if (r)
 		goto error;
 
-<<<<<<< HEAD
-	tmp = dma_fence_get(f);
-	if (p->direct)
-		swap(p->vm->last_direct, tmp);
-	else
-		swap(p->vm->last_delayed, tmp);
-	dma_fence_put(tmp);
-=======
 	if (p->direct) {
 		tmp = dma_fence_get(f);
 		swap(p->vm->last_direct, tmp);
@@ -129,7 +111,6 @@
 	} else {
 		dma_resv_add_shared_fence(p->vm->root.base.bo->tbo.base.resv, f);
 	}
->>>>>>> 04d5ce62
 
 	if (fence && !p->direct)
 		swap(*fence, f);
