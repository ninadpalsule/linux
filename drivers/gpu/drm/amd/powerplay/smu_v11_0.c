/*
 * Copyright 2019 Advanced Micro Devices, Inc.
 *
 * Permission is hereby granted, free of charge, to any person obtaining a
 * copy of this software and associated documentation files (the "Software"),
 * to deal in the Software without restriction, including without limitation
 * the rights to use, copy, modify, merge, publish, distribute, sublicense,
 * and/or sell copies of the Software, and to permit persons to whom the
 * Software is furnished to do so, subject to the following conditions:
 *
 * The above copyright notice and this permission notice shall be included in
 * all copies or substantial portions of the Software.
 *
 * THE SOFTWARE IS PROVIDED "AS IS", WITHOUT WARRANTY OF ANY KIND, EXPRESS OR
 * IMPLIED, INCLUDING BUT NOT LIMITED TO THE WARRANTIES OF MERCHANTABILITY,
 * FITNESS FOR A PARTICULAR PURPOSE AND NONINFRINGEMENT.  IN NO EVENT SHALL
 * THE COPYRIGHT HOLDER(S) OR AUTHOR(S) BE LIABLE FOR ANY CLAIM, DAMAGES OR
 * OTHER LIABILITY, WHETHER IN AN ACTION OF CONTRACT, TORT OR OTHERWISE,
 * ARISING FROM, OUT OF OR IN CONNECTION WITH THE SOFTWARE OR THE USE OR
 * OTHER DEALINGS IN THE SOFTWARE.
 */

#include <linux/firmware.h>
#include <linux/module.h>
#include <linux/pci.h>

#define SMU_11_0_PARTIAL_PPTABLE

#include "pp_debug.h"
#include "amdgpu.h"
#include "amdgpu_smu.h"
#include "smu_internal.h"
#include "atomfirmware.h"
#include "amdgpu_atomfirmware.h"
#include "smu_v11_0.h"
#include "smu_v11_0_pptable.h"
#include "soc15_common.h"
#include "atom.h"
#include "amd_pcie.h"
#include "amdgpu_ras.h"

#include "asic_reg/thm/thm_11_0_2_offset.h"
#include "asic_reg/thm/thm_11_0_2_sh_mask.h"
#include "asic_reg/mp/mp_11_0_offset.h"
#include "asic_reg/mp/mp_11_0_sh_mask.h"
#include "asic_reg/nbio/nbio_7_4_offset.h"
#include "asic_reg/nbio/nbio_7_4_sh_mask.h"
#include "asic_reg/smuio/smuio_11_0_0_offset.h"
#include "asic_reg/smuio/smuio_11_0_0_sh_mask.h"

MODULE_FIRMWARE("amdgpu/vega20_smc.bin");
MODULE_FIRMWARE("amdgpu/arcturus_smc.bin");
MODULE_FIRMWARE("amdgpu/navi10_smc.bin");
MODULE_FIRMWARE("amdgpu/navi14_smc.bin");
MODULE_FIRMWARE("amdgpu/navi12_smc.bin");

#define SMU11_VOLTAGE_SCALE 4

static int smu_v11_0_send_msg_without_waiting(struct smu_context *smu,
					      uint16_t msg)
{
	struct amdgpu_device *adev = smu->adev;
	WREG32_SOC15(MP1, 0, mmMP1_SMN_C2PMSG_66, msg);
	return 0;
}

int smu_v11_0_read_arg(struct smu_context *smu, uint32_t *arg)
{
	struct amdgpu_device *adev = smu->adev;

	*arg = RREG32_SOC15(MP1, 0, mmMP1_SMN_C2PMSG_82);
	return 0;
}

static int smu_v11_0_wait_for_response(struct smu_context *smu)
{
	struct amdgpu_device *adev = smu->adev;
	uint32_t cur_value, i, timeout = adev->usec_timeout * 10;

	for (i = 0; i < timeout; i++) {
		cur_value = RREG32_SOC15(MP1, 0, mmMP1_SMN_C2PMSG_90);
		if ((cur_value & MP1_C2PMSG_90__CONTENT_MASK) != 0)
			return cur_value == 0x1 ? 0 : -EIO;

		udelay(1);
	}

	/* timeout means wrong logic */
	return -ETIME;
}

int
smu_v11_0_send_msg_with_param(struct smu_context *smu,
			      enum smu_message_type msg,
			      uint32_t param)
{
	struct amdgpu_device *adev = smu->adev;
	int ret = 0, index = 0;

	index = smu_msg_get_index(smu, msg);
	if (index < 0)
		return index;

	ret = smu_v11_0_wait_for_response(smu);
	if (ret) {
		pr_err("Msg issuing pre-check failed and "
		       "SMU may be not in the right state!\n");
		return ret;
	}

	WREG32_SOC15(MP1, 0, mmMP1_SMN_C2PMSG_90, 0);

	WREG32_SOC15(MP1, 0, mmMP1_SMN_C2PMSG_82, param);

	smu_v11_0_send_msg_without_waiting(smu, (uint16_t)index);

	ret = smu_v11_0_wait_for_response(smu);
	if (ret)
		pr_err("failed send message: %10s (%d) \tparam: 0x%08x response %#x\n",
		       smu_get_message_name(smu, msg), index, param, ret);

	return ret;
}

int smu_v11_0_init_microcode(struct smu_context *smu)
{
	struct amdgpu_device *adev = smu->adev;
	const char *chip_name;
	char fw_name[30];
	int err = 0;
	const struct smc_firmware_header_v1_0 *hdr;
	const struct common_firmware_header *header;
	struct amdgpu_firmware_info *ucode = NULL;

	switch (adev->asic_type) {
	case CHIP_VEGA20:
		chip_name = "vega20";
		break;
	case CHIP_ARCTURUS:
		chip_name = "arcturus";
		break;
	case CHIP_NAVI10:
		chip_name = "navi10";
		break;
	case CHIP_NAVI14:
		chip_name = "navi14";
		break;
	case CHIP_NAVI12:
		chip_name = "navi12";
		break;
	default:
		BUG();
	}

	snprintf(fw_name, sizeof(fw_name), "amdgpu/%s_smc.bin", chip_name);

	err = request_firmware(&adev->pm.fw, fw_name, adev->dev);
	if (err)
		goto out;
	err = amdgpu_ucode_validate(adev->pm.fw);
	if (err)
		goto out;

	hdr = (const struct smc_firmware_header_v1_0 *) adev->pm.fw->data;
	amdgpu_ucode_print_smc_hdr(&hdr->header);
	adev->pm.fw_version = le32_to_cpu(hdr->header.ucode_version);

	if (adev->firmware.load_type == AMDGPU_FW_LOAD_PSP) {
		ucode = &adev->firmware.ucode[AMDGPU_UCODE_ID_SMC];
		ucode->ucode_id = AMDGPU_UCODE_ID_SMC;
		ucode->fw = adev->pm.fw;
		header = (const struct common_firmware_header *)ucode->fw->data;
		adev->firmware.fw_size +=
			ALIGN(le32_to_cpu(header->ucode_size_bytes), PAGE_SIZE);
	}

out:
	if (err) {
		DRM_ERROR("smu_v11_0: Failed to load firmware \"%s\"\n",
			  fw_name);
		release_firmware(adev->pm.fw);
		adev->pm.fw = NULL;
	}
	return err;
}

int smu_v11_0_load_microcode(struct smu_context *smu)
{
	struct amdgpu_device *adev = smu->adev;
	const uint32_t *src;
	const struct smc_firmware_header_v1_0 *hdr;
	uint32_t addr_start = MP1_SRAM;
	uint32_t i;
	uint32_t mp1_fw_flags;

	hdr = (const struct smc_firmware_header_v1_0 *) adev->pm.fw->data;
	src = (const uint32_t *)(adev->pm.fw->data +
		le32_to_cpu(hdr->header.ucode_array_offset_bytes));

	for (i = 1; i < MP1_SMC_SIZE/4 - 1; i++) {
		WREG32_PCIE(addr_start, src[i]);
		addr_start += 4;
	}

	WREG32_PCIE(MP1_Public | (smnMP1_PUB_CTRL & 0xffffffff),
		1 & MP1_SMN_PUB_CTRL__RESET_MASK);
	WREG32_PCIE(MP1_Public | (smnMP1_PUB_CTRL & 0xffffffff),
		1 & ~MP1_SMN_PUB_CTRL__RESET_MASK);

	for (i = 0; i < adev->usec_timeout; i++) {
		mp1_fw_flags = RREG32_PCIE(MP1_Public |
			(smnMP1_FIRMWARE_FLAGS & 0xffffffff));
		if ((mp1_fw_flags & MP1_FIRMWARE_FLAGS__INTERRUPTS_ENABLED_MASK) >>
			MP1_FIRMWARE_FLAGS__INTERRUPTS_ENABLED__SHIFT)
			break;
		udelay(1);
	}

	if (i == adev->usec_timeout)
		return -ETIME;

	return 0;
}

int smu_v11_0_check_fw_status(struct smu_context *smu)
{
	struct amdgpu_device *adev = smu->adev;
	uint32_t mp1_fw_flags;

	mp1_fw_flags = RREG32_PCIE(MP1_Public |
				   (smnMP1_FIRMWARE_FLAGS & 0xffffffff));

	if ((mp1_fw_flags & MP1_FIRMWARE_FLAGS__INTERRUPTS_ENABLED_MASK) >>
	    MP1_FIRMWARE_FLAGS__INTERRUPTS_ENABLED__SHIFT)
		return 0;

	return -EIO;
}

int smu_v11_0_check_fw_version(struct smu_context *smu)
{
	uint32_t if_version = 0xff, smu_version = 0xff;
	uint16_t smu_major;
	uint8_t smu_minor, smu_debug;
	int ret = 0;

	ret = smu_get_smc_version(smu, &if_version, &smu_version);
	if (ret)
		return ret;

	smu_major = (smu_version >> 16) & 0xffff;
	smu_minor = (smu_version >> 8) & 0xff;
	smu_debug = (smu_version >> 0) & 0xff;

	switch (smu->adev->asic_type) {
	case CHIP_VEGA20:
		smu->smc_if_version = SMU11_DRIVER_IF_VERSION_VG20;
		break;
	case CHIP_ARCTURUS:
		smu->smc_if_version = SMU11_DRIVER_IF_VERSION_ARCT;
		break;
	case CHIP_NAVI10:
		smu->smc_if_version = SMU11_DRIVER_IF_VERSION_NV10;
		break;
	case CHIP_NAVI14:
		smu->smc_if_version = SMU11_DRIVER_IF_VERSION_NV14;
		break;
	default:
		pr_err("smu unsupported asic type:%d.\n", smu->adev->asic_type);
		smu->smc_if_version = SMU11_DRIVER_IF_VERSION_INV;
		break;
	}

	/*
	 * 1. if_version mismatch is not critical as our fw is designed
	 * to be backward compatible.
	 * 2. New fw usually brings some optimizations. But that's visible
	 * only on the paired driver.
	 * Considering above, we just leave user a warning message instead
	 * of halt driver loading.
	 */
	if (if_version != smu->smc_if_version) {
		pr_info("smu driver if version = 0x%08x, smu fw if version = 0x%08x, "
			"smu fw version = 0x%08x (%d.%d.%d)\n",
			smu->smc_if_version, if_version,
			smu_version, smu_major, smu_minor, smu_debug);
		pr_warn("SMU driver if version not matched\n");
	}

	return ret;
}

static int smu_v11_0_set_pptable_v2_0(struct smu_context *smu, void **table, uint32_t *size)
{
	struct amdgpu_device *adev = smu->adev;
	uint32_t ppt_offset_bytes;
	const struct smc_firmware_header_v2_0 *v2;

	v2 = (const struct smc_firmware_header_v2_0 *) adev->pm.fw->data;

	ppt_offset_bytes = le32_to_cpu(v2->ppt_offset_bytes);
	*size = le32_to_cpu(v2->ppt_size_bytes);
	*table = (uint8_t *)v2 + ppt_offset_bytes;

	return 0;
}

static int smu_v11_0_set_pptable_v2_1(struct smu_context *smu, void **table,
				      uint32_t *size, uint32_t pptable_id)
{
	struct amdgpu_device *adev = smu->adev;
	const struct smc_firmware_header_v2_1 *v2_1;
	struct smc_soft_pptable_entry *entries;
	uint32_t pptable_count = 0;
	int i = 0;

	v2_1 = (const struct smc_firmware_header_v2_1 *) adev->pm.fw->data;
	entries = (struct smc_soft_pptable_entry *)
		((uint8_t *)v2_1 + le32_to_cpu(v2_1->pptable_entry_offset));
	pptable_count = le32_to_cpu(v2_1->pptable_count);
	for (i = 0; i < pptable_count; i++) {
		if (le32_to_cpu(entries[i].id) == pptable_id) {
			*table = ((uint8_t *)v2_1 + le32_to_cpu(entries[i].ppt_offset_bytes));
			*size = le32_to_cpu(entries[i].ppt_size_bytes);
			break;
		}
	}

	if (i == pptable_count)
		return -EINVAL;

	return 0;
}

int smu_v11_0_setup_pptable(struct smu_context *smu)
{
	struct amdgpu_device *adev = smu->adev;
	const struct smc_firmware_header_v1_0 *hdr;
	int ret, index;
	uint32_t size = 0;
	uint16_t atom_table_size;
	uint8_t frev, crev;
	void *table;
	uint16_t version_major, version_minor;

	hdr = (const struct smc_firmware_header_v1_0 *) adev->pm.fw->data;
	version_major = le16_to_cpu(hdr->header.header_version_major);
	version_minor = le16_to_cpu(hdr->header.header_version_minor);
	if (version_major == 2 && smu->smu_table.boot_values.pp_table_id > 0) {
		pr_info("use driver provided pptable %d\n", smu->smu_table.boot_values.pp_table_id);
		switch (version_minor) {
		case 0:
			ret = smu_v11_0_set_pptable_v2_0(smu, &table, &size);
			break;
		case 1:
			ret = smu_v11_0_set_pptable_v2_1(smu, &table, &size,
							 smu->smu_table.boot_values.pp_table_id);
			break;
		default:
			ret = -EINVAL;
			break;
		}
		if (ret)
			return ret;

	} else {
		pr_info("use vbios provided pptable\n");
		index = get_index_into_master_table(atom_master_list_of_data_tables_v2_1,
						    powerplayinfo);

		ret = smu_get_atom_data_table(smu, index, &atom_table_size, &frev, &crev,
					      (uint8_t **)&table);
		if (ret)
			return ret;
		size = atom_table_size;
	}

	if (!smu->smu_table.power_play_table)
		smu->smu_table.power_play_table = table;
	if (!smu->smu_table.power_play_table_size)
		smu->smu_table.power_play_table_size = size;

	return 0;
}

static int smu_v11_0_init_dpm_context(struct smu_context *smu)
{
	struct smu_dpm_context *smu_dpm = &smu->smu_dpm;

	if (smu_dpm->dpm_context || smu_dpm->dpm_context_size != 0)
		return -EINVAL;

	return smu_alloc_dpm_context(smu);
}

static int smu_v11_0_fini_dpm_context(struct smu_context *smu)
{
	struct smu_dpm_context *smu_dpm = &smu->smu_dpm;

	if (!smu_dpm->dpm_context || smu_dpm->dpm_context_size == 0)
		return -EINVAL;

	kfree(smu_dpm->dpm_context);
	kfree(smu_dpm->golden_dpm_context);
	kfree(smu_dpm->dpm_current_power_state);
	kfree(smu_dpm->dpm_request_power_state);
	smu_dpm->dpm_context = NULL;
	smu_dpm->golden_dpm_context = NULL;
	smu_dpm->dpm_context_size = 0;
	smu_dpm->dpm_current_power_state = NULL;
	smu_dpm->dpm_request_power_state = NULL;

	return 0;
}

int smu_v11_0_init_smc_tables(struct smu_context *smu)
{
	struct smu_table_context *smu_table = &smu->smu_table;
	struct smu_table *tables = NULL;
	int ret = 0;

	if (smu_table->tables)
		return -EINVAL;

	tables = kcalloc(SMU_TABLE_COUNT, sizeof(struct smu_table),
			 GFP_KERNEL);
	if (!tables)
		return -ENOMEM;

	smu_table->tables = tables;

	ret = smu_tables_init(smu, tables);
	if (ret)
		return ret;

	ret = smu_v11_0_init_dpm_context(smu);
	if (ret)
		return ret;

	return 0;
}

int smu_v11_0_fini_smc_tables(struct smu_context *smu)
{
	struct smu_table_context *smu_table = &smu->smu_table;
	int ret = 0;

	if (!smu_table->tables)
		return -EINVAL;

	kfree(smu_table->tables);
	kfree(smu_table->metrics_table);
	kfree(smu_table->watermarks_table);
	smu_table->tables = NULL;
	smu_table->metrics_table = NULL;
	smu_table->watermarks_table = NULL;
	smu_table->metrics_time = 0;

	ret = smu_v11_0_fini_dpm_context(smu);
	if (ret)
		return ret;
	return 0;
}

int smu_v11_0_init_power(struct smu_context *smu)
{
	struct smu_power_context *smu_power = &smu->smu_power;

	if (!smu->pm_enabled)
		return 0;
	if (smu_power->power_context || smu_power->power_context_size != 0)
		return -EINVAL;

	smu_power->power_context = kzalloc(sizeof(struct smu_11_0_dpm_context),
					   GFP_KERNEL);
	if (!smu_power->power_context)
		return -ENOMEM;
	smu_power->power_context_size = sizeof(struct smu_11_0_dpm_context);

	return 0;
}

int smu_v11_0_fini_power(struct smu_context *smu)
{
	struct smu_power_context *smu_power = &smu->smu_power;

	if (!smu->pm_enabled)
		return 0;
	if (!smu_power->power_context || smu_power->power_context_size == 0)
		return -EINVAL;

	kfree(smu_power->power_context);
	smu_power->power_context = NULL;
	smu_power->power_context_size = 0;

	return 0;
}

int smu_v11_0_get_vbios_bootup_values(struct smu_context *smu)
{
	int ret, index;
	uint16_t size;
	uint8_t frev, crev;
	struct atom_common_table_header *header;
	struct atom_firmware_info_v3_3 *v_3_3;
	struct atom_firmware_info_v3_1 *v_3_1;

	index = get_index_into_master_table(atom_master_list_of_data_tables_v2_1,
					    firmwareinfo);

	ret = smu_get_atom_data_table(smu, index, &size, &frev, &crev,
				      (uint8_t **)&header);
	if (ret)
		return ret;

	if (header->format_revision != 3) {
		pr_err("unknown atom_firmware_info version! for smu11\n");
		return -EINVAL;
	}

	switch (header->content_revision) {
	case 0:
	case 1:
	case 2:
		v_3_1 = (struct atom_firmware_info_v3_1 *)header;
		smu->smu_table.boot_values.revision = v_3_1->firmware_revision;
		smu->smu_table.boot_values.gfxclk = v_3_1->bootup_sclk_in10khz;
		smu->smu_table.boot_values.uclk = v_3_1->bootup_mclk_in10khz;
		smu->smu_table.boot_values.socclk = 0;
		smu->smu_table.boot_values.dcefclk = 0;
		smu->smu_table.boot_values.vddc = v_3_1->bootup_vddc_mv;
		smu->smu_table.boot_values.vddci = v_3_1->bootup_vddci_mv;
		smu->smu_table.boot_values.mvddc = v_3_1->bootup_mvddc_mv;
		smu->smu_table.boot_values.vdd_gfx = v_3_1->bootup_vddgfx_mv;
		smu->smu_table.boot_values.cooling_id = v_3_1->coolingsolution_id;
		smu->smu_table.boot_values.pp_table_id = 0;
		break;
	case 3:
	default:
		v_3_3 = (struct atom_firmware_info_v3_3 *)header;
		smu->smu_table.boot_values.revision = v_3_3->firmware_revision;
		smu->smu_table.boot_values.gfxclk = v_3_3->bootup_sclk_in10khz;
		smu->smu_table.boot_values.uclk = v_3_3->bootup_mclk_in10khz;
		smu->smu_table.boot_values.socclk = 0;
		smu->smu_table.boot_values.dcefclk = 0;
		smu->smu_table.boot_values.vddc = v_3_3->bootup_vddc_mv;
		smu->smu_table.boot_values.vddci = v_3_3->bootup_vddci_mv;
		smu->smu_table.boot_values.mvddc = v_3_3->bootup_mvddc_mv;
		smu->smu_table.boot_values.vdd_gfx = v_3_3->bootup_vddgfx_mv;
		smu->smu_table.boot_values.cooling_id = v_3_3->coolingsolution_id;
		smu->smu_table.boot_values.pp_table_id = v_3_3->pplib_pptable_id;
	}

	smu->smu_table.boot_values.format_revision = header->format_revision;
	smu->smu_table.boot_values.content_revision = header->content_revision;

	return 0;
}

int smu_v11_0_get_clk_info_from_vbios(struct smu_context *smu)
{
	int ret, index;
	struct amdgpu_device *adev = smu->adev;
	struct atom_get_smu_clock_info_parameters_v3_1 input = {0};
	struct atom_get_smu_clock_info_output_parameters_v3_1 *output;

	input.clk_id = SMU11_SYSPLL0_SOCCLK_ID;
	input.command = GET_SMU_CLOCK_INFO_V3_1_GET_CLOCK_FREQ;
	index = get_index_into_master_table(atom_master_list_of_command_functions_v2_1,
					    getsmuclockinfo);

	ret = amdgpu_atom_execute_table(adev->mode_info.atom_context, index,
					(uint32_t *)&input);
	if (ret)
		return -EINVAL;

	output = (struct atom_get_smu_clock_info_output_parameters_v3_1 *)&input;
	smu->smu_table.boot_values.socclk = le32_to_cpu(output->atom_smu_outputclkfreq.smu_clock_freq_hz) / 10000;

	memset(&input, 0, sizeof(input));
	input.clk_id = SMU11_SYSPLL0_DCEFCLK_ID;
	input.command = GET_SMU_CLOCK_INFO_V3_1_GET_CLOCK_FREQ;
	index = get_index_into_master_table(atom_master_list_of_command_functions_v2_1,
					    getsmuclockinfo);

	ret = amdgpu_atom_execute_table(adev->mode_info.atom_context, index,
					(uint32_t *)&input);
	if (ret)
		return -EINVAL;

	output = (struct atom_get_smu_clock_info_output_parameters_v3_1 *)&input;
	smu->smu_table.boot_values.dcefclk = le32_to_cpu(output->atom_smu_outputclkfreq.smu_clock_freq_hz) / 10000;

	memset(&input, 0, sizeof(input));
	input.clk_id = SMU11_SYSPLL0_ECLK_ID;
	input.command = GET_SMU_CLOCK_INFO_V3_1_GET_CLOCK_FREQ;
	index = get_index_into_master_table(atom_master_list_of_command_functions_v2_1,
					    getsmuclockinfo);

	ret = amdgpu_atom_execute_table(adev->mode_info.atom_context, index,
					(uint32_t *)&input);
	if (ret)
		return -EINVAL;

	output = (struct atom_get_smu_clock_info_output_parameters_v3_1 *)&input;
	smu->smu_table.boot_values.eclk = le32_to_cpu(output->atom_smu_outputclkfreq.smu_clock_freq_hz) / 10000;

	memset(&input, 0, sizeof(input));
	input.clk_id = SMU11_SYSPLL0_VCLK_ID;
	input.command = GET_SMU_CLOCK_INFO_V3_1_GET_CLOCK_FREQ;
	index = get_index_into_master_table(atom_master_list_of_command_functions_v2_1,
					    getsmuclockinfo);

	ret = amdgpu_atom_execute_table(adev->mode_info.atom_context, index,
					(uint32_t *)&input);
	if (ret)
		return -EINVAL;

	output = (struct atom_get_smu_clock_info_output_parameters_v3_1 *)&input;
	smu->smu_table.boot_values.vclk = le32_to_cpu(output->atom_smu_outputclkfreq.smu_clock_freq_hz) / 10000;

	memset(&input, 0, sizeof(input));
	input.clk_id = SMU11_SYSPLL0_DCLK_ID;
	input.command = GET_SMU_CLOCK_INFO_V3_1_GET_CLOCK_FREQ;
	index = get_index_into_master_table(atom_master_list_of_command_functions_v2_1,
					    getsmuclockinfo);

	ret = amdgpu_atom_execute_table(adev->mode_info.atom_context, index,
					(uint32_t *)&input);
	if (ret)
		return -EINVAL;

	output = (struct atom_get_smu_clock_info_output_parameters_v3_1 *)&input;
	smu->smu_table.boot_values.dclk = le32_to_cpu(output->atom_smu_outputclkfreq.smu_clock_freq_hz) / 10000;

	if ((smu->smu_table.boot_values.format_revision == 3) &&
	    (smu->smu_table.boot_values.content_revision >= 2)) {
		memset(&input, 0, sizeof(input));
		input.clk_id = SMU11_SYSPLL1_0_FCLK_ID;
		input.syspll_id = SMU11_SYSPLL1_2_ID;
		input.command = GET_SMU_CLOCK_INFO_V3_1_GET_CLOCK_FREQ;
		index = get_index_into_master_table(atom_master_list_of_command_functions_v2_1,
						    getsmuclockinfo);

		ret = amdgpu_atom_execute_table(adev->mode_info.atom_context, index,
						(uint32_t *)&input);
		if (ret)
			return -EINVAL;

		output = (struct atom_get_smu_clock_info_output_parameters_v3_1 *)&input;
		smu->smu_table.boot_values.fclk = le32_to_cpu(output->atom_smu_outputclkfreq.smu_clock_freq_hz) / 10000;
	}

	return 0;
}

int smu_v11_0_notify_memory_pool_location(struct smu_context *smu)
{
	struct smu_table_context *smu_table = &smu->smu_table;
	struct smu_table *memory_pool = &smu_table->memory_pool;
	int ret = 0;
	uint64_t address;
	uint32_t address_low, address_high;

	if (memory_pool->size == 0 || memory_pool->cpu_addr == NULL)
		return ret;

	address = (uintptr_t)memory_pool->cpu_addr;
	address_high = (uint32_t)upper_32_bits(address);
	address_low  = (uint32_t)lower_32_bits(address);

	ret = smu_send_smc_msg_with_param(smu,
					  SMU_MSG_SetSystemVirtualDramAddrHigh,
					  address_high);
	if (ret)
		return ret;
	ret = smu_send_smc_msg_with_param(smu,
					  SMU_MSG_SetSystemVirtualDramAddrLow,
					  address_low);
	if (ret)
		return ret;

	address = memory_pool->mc_address;
	address_high = (uint32_t)upper_32_bits(address);
	address_low  = (uint32_t)lower_32_bits(address);

	ret = smu_send_smc_msg_with_param(smu, SMU_MSG_DramLogSetDramAddrHigh,
					  address_high);
	if (ret)
		return ret;
	ret = smu_send_smc_msg_with_param(smu, SMU_MSG_DramLogSetDramAddrLow,
					  address_low);
	if (ret)
		return ret;
	ret = smu_send_smc_msg_with_param(smu, SMU_MSG_DramLogSetDramSize,
					  (uint32_t)memory_pool->size);
	if (ret)
		return ret;

	return ret;
}

int smu_v11_0_check_pptable(struct smu_context *smu)
{
	int ret;

	ret = smu_check_powerplay_table(smu);
	return ret;
}

int smu_v11_0_parse_pptable(struct smu_context *smu)
{
	int ret;

	struct smu_table_context *table_context = &smu->smu_table;
	struct smu_table *table = &table_context->tables[SMU_TABLE_PPTABLE];

	if (table_context->driver_pptable)
		return -EINVAL;

	table_context->driver_pptable = kzalloc(table->size, GFP_KERNEL);

	if (!table_context->driver_pptable)
		return -ENOMEM;

	ret = smu_store_powerplay_table(smu);
	if (ret)
		return -EINVAL;

	ret = smu_append_powerplay_table(smu);

	return ret;
}

int smu_v11_0_populate_smc_pptable(struct smu_context *smu)
{
	int ret;

	ret = smu_set_default_dpm_table(smu);

	return ret;
}

int smu_v11_0_write_pptable(struct smu_context *smu)
{
	struct smu_table_context *table_context = &smu->smu_table;
	int ret = 0;

	ret = smu_update_table(smu, SMU_TABLE_PPTABLE, 0,
			       table_context->driver_pptable, true);

	return ret;
}

int smu_v11_0_set_deep_sleep_dcefclk(struct smu_context *smu, uint32_t clk)
{
	int ret;

	ret = smu_send_smc_msg_with_param(smu,
					  SMU_MSG_SetMinDeepSleepDcefclk, clk);
	if (ret)
		pr_err("SMU11 attempt to set divider for DCEFCLK Failed!");

	return ret;
}

int smu_v11_0_set_min_dcef_deep_sleep(struct smu_context *smu)
{
	struct smu_table_context *table_context = &smu->smu_table;

	if (!smu->pm_enabled)
		return 0;
	if (!table_context)
		return -EINVAL;

	return smu_v11_0_set_deep_sleep_dcefclk(smu, table_context->boot_values.dcefclk / 100);
}

int smu_v11_0_set_driver_table_location(struct smu_context *smu)
{
	struct smu_table *driver_table = &smu->smu_table.driver_table;
	int ret = 0;

	if (driver_table->mc_address) {
		ret = smu_send_smc_msg_with_param(smu,
				SMU_MSG_SetDriverDramAddrHigh,
				upper_32_bits(driver_table->mc_address));
		if (!ret)
			ret = smu_send_smc_msg_with_param(smu,
				SMU_MSG_SetDriverDramAddrLow,
				lower_32_bits(driver_table->mc_address));
	}

	return ret;
}

int smu_v11_0_set_tool_table_location(struct smu_context *smu)
{
	int ret = 0;
	struct smu_table *tool_table = &smu->smu_table.tables[SMU_TABLE_PMSTATUSLOG];

	if (tool_table->mc_address) {
		ret = smu_send_smc_msg_with_param(smu,
				SMU_MSG_SetToolsDramAddrHigh,
				upper_32_bits(tool_table->mc_address));
		if (!ret)
			ret = smu_send_smc_msg_with_param(smu,
				SMU_MSG_SetToolsDramAddrLow,
				lower_32_bits(tool_table->mc_address));
	}

	return ret;
}

int smu_v11_0_init_display_count(struct smu_context *smu, uint32_t count)
{
	int ret = 0;

	if (!smu->pm_enabled)
		return ret;

	ret = smu_send_smc_msg_with_param(smu, SMU_MSG_NumOfDisplays, count);
	return ret;
}


int smu_v11_0_set_allowed_mask(struct smu_context *smu)
{
	struct smu_feature *feature = &smu->smu_feature;
	int ret = 0;
	uint32_t feature_mask[2];

	mutex_lock(&feature->mutex);
	if (bitmap_empty(feature->allowed, SMU_FEATURE_MAX) || feature->feature_num < 64)
		goto failed;

	bitmap_copy((unsigned long *)feature_mask, feature->allowed, 64);

	ret = smu_send_smc_msg_with_param(smu, SMU_MSG_SetAllowedFeaturesMaskHigh,
					  feature_mask[1]);
	if (ret)
		goto failed;

	ret = smu_send_smc_msg_with_param(smu, SMU_MSG_SetAllowedFeaturesMaskLow,
					  feature_mask[0]);
	if (ret)
		goto failed;

failed:
	mutex_unlock(&feature->mutex);
	return ret;
}

int smu_v11_0_get_enabled_mask(struct smu_context *smu,
				      uint32_t *feature_mask, uint32_t num)
{
	uint32_t feature_mask_high = 0, feature_mask_low = 0;
	struct smu_feature *feature = &smu->smu_feature;
	int ret = 0;

	if (!feature_mask || num < 2)
		return -EINVAL;

	if (bitmap_empty(feature->enabled, feature->feature_num)) {
		ret = smu_send_smc_msg(smu, SMU_MSG_GetEnabledSmuFeaturesHigh);
		if (ret)
			return ret;
		ret = smu_read_smc_arg(smu, &feature_mask_high);
		if (ret)
			return ret;

		ret = smu_send_smc_msg(smu, SMU_MSG_GetEnabledSmuFeaturesLow);
		if (ret)
			return ret;
		ret = smu_read_smc_arg(smu, &feature_mask_low);
		if (ret)
			return ret;

		feature_mask[0] = feature_mask_low;
		feature_mask[1] = feature_mask_high;
	} else {
		bitmap_copy((unsigned long *)feature_mask, feature->enabled,
			     feature->feature_num);
	}

	return ret;
}

int smu_v11_0_system_features_control(struct smu_context *smu,
					     bool en)
{
	struct smu_feature *feature = &smu->smu_feature;
	uint32_t feature_mask[2];
	int ret = 0;

	ret = smu_send_smc_msg(smu, (en ? SMU_MSG_EnableAllSmuFeatures :
				     SMU_MSG_DisableAllSmuFeatures));
	if (ret)
		return ret;

<<<<<<< HEAD
=======
	bitmap_zero(feature->enabled, feature->feature_num);
	bitmap_zero(feature->supported, feature->feature_num);

>>>>>>> 2c523b34
	if (en) {
		ret = smu_feature_get_enabled_mask(smu, feature_mask, 2);
		if (ret)
			return ret;

		bitmap_copy(feature->enabled, (unsigned long *)&feature_mask,
			    feature->feature_num);
		bitmap_copy(feature->supported, (unsigned long *)&feature_mask,
			    feature->feature_num);
<<<<<<< HEAD
	} else {
		bitmap_zero(feature->enabled, feature->feature_num);
		bitmap_zero(feature->supported, feature->feature_num);
=======
>>>>>>> 2c523b34
	}

	return ret;
}

int smu_v11_0_notify_display_change(struct smu_context *smu)
{
	int ret = 0;

	if (!smu->pm_enabled)
		return ret;
	if (smu_feature_is_enabled(smu, SMU_FEATURE_DPM_UCLK_BIT) &&
	    smu->adev->gmc.vram_type == AMDGPU_VRAM_TYPE_HBM)
		ret = smu_send_smc_msg_with_param(smu, SMU_MSG_SetUclkFastSwitch, 1);

	return ret;
}

static int
smu_v11_0_get_max_sustainable_clock(struct smu_context *smu, uint32_t *clock,
				    enum smu_clk_type clock_select)
{
	int ret = 0;
	int clk_id;

	if (!smu->pm_enabled)
		return ret;

	if ((smu_msg_get_index(smu, SMU_MSG_GetDcModeMaxDpmFreq) < 0) ||
	    (smu_msg_get_index(smu, SMU_MSG_GetMaxDpmFreq) < 0))
		return 0;

	clk_id = smu_clk_get_index(smu, clock_select);
	if (clk_id < 0)
		return -EINVAL;

	ret = smu_send_smc_msg_with_param(smu, SMU_MSG_GetDcModeMaxDpmFreq,
					  clk_id << 16);
	if (ret) {
		pr_err("[GetMaxSustainableClock] Failed to get max DC clock from SMC!");
		return ret;
	}

	ret = smu_read_smc_arg(smu, clock);
	if (ret)
		return ret;

	if (*clock != 0)
		return 0;

	/* if DC limit is zero, return AC limit */
	ret = smu_send_smc_msg_with_param(smu, SMU_MSG_GetMaxDpmFreq,
					  clk_id << 16);
	if (ret) {
		pr_err("[GetMaxSustainableClock] failed to get max AC clock from SMC!");
		return ret;
	}

	ret = smu_read_smc_arg(smu, clock);

	return ret;
}

int smu_v11_0_init_max_sustainable_clocks(struct smu_context *smu)
{
	struct smu_11_0_max_sustainable_clocks *max_sustainable_clocks;
	int ret = 0;

	if (!smu->smu_table.max_sustainable_clocks)
		max_sustainable_clocks = kzalloc(sizeof(struct smu_11_0_max_sustainable_clocks),
					 GFP_KERNEL);
	else
		max_sustainable_clocks = smu->smu_table.max_sustainable_clocks;

	smu->smu_table.max_sustainable_clocks = (void *)max_sustainable_clocks;

	max_sustainable_clocks->uclock = smu->smu_table.boot_values.uclk / 100;
	max_sustainable_clocks->soc_clock = smu->smu_table.boot_values.socclk / 100;
	max_sustainable_clocks->dcef_clock = smu->smu_table.boot_values.dcefclk / 100;
	max_sustainable_clocks->display_clock = 0xFFFFFFFF;
	max_sustainable_clocks->phy_clock = 0xFFFFFFFF;
	max_sustainable_clocks->pixel_clock = 0xFFFFFFFF;

	if (smu_feature_is_enabled(smu, SMU_FEATURE_DPM_UCLK_BIT)) {
		ret = smu_v11_0_get_max_sustainable_clock(smu,
							  &(max_sustainable_clocks->uclock),
							  SMU_UCLK);
		if (ret) {
			pr_err("[%s] failed to get max UCLK from SMC!",
			       __func__);
			return ret;
		}
	}

	if (smu_feature_is_enabled(smu, SMU_FEATURE_DPM_SOCCLK_BIT)) {
		ret = smu_v11_0_get_max_sustainable_clock(smu,
							  &(max_sustainable_clocks->soc_clock),
							  SMU_SOCCLK);
		if (ret) {
			pr_err("[%s] failed to get max SOCCLK from SMC!",
			       __func__);
			return ret;
		}
	}

	if (smu_feature_is_enabled(smu, SMU_FEATURE_DPM_DCEFCLK_BIT)) {
		ret = smu_v11_0_get_max_sustainable_clock(smu,
							  &(max_sustainable_clocks->dcef_clock),
							  SMU_DCEFCLK);
		if (ret) {
			pr_err("[%s] failed to get max DCEFCLK from SMC!",
			       __func__);
			return ret;
		}

		ret = smu_v11_0_get_max_sustainable_clock(smu,
							  &(max_sustainable_clocks->display_clock),
							  SMU_DISPCLK);
		if (ret) {
			pr_err("[%s] failed to get max DISPCLK from SMC!",
			       __func__);
			return ret;
		}
		ret = smu_v11_0_get_max_sustainable_clock(smu,
							  &(max_sustainable_clocks->phy_clock),
							  SMU_PHYCLK);
		if (ret) {
			pr_err("[%s] failed to get max PHYCLK from SMC!",
			       __func__);
			return ret;
		}
		ret = smu_v11_0_get_max_sustainable_clock(smu,
							  &(max_sustainable_clocks->pixel_clock),
							  SMU_PIXCLK);
		if (ret) {
			pr_err("[%s] failed to get max PIXCLK from SMC!",
			       __func__);
			return ret;
		}
	}

	if (max_sustainable_clocks->soc_clock < max_sustainable_clocks->uclock)
		max_sustainable_clocks->uclock = max_sustainable_clocks->soc_clock;

	return 0;
}

uint32_t smu_v11_0_get_max_power_limit(struct smu_context *smu) {
	uint32_t od_limit, max_power_limit;
	struct smu_11_0_powerplay_table *powerplay_table = NULL;
	struct smu_table_context *table_context = &smu->smu_table;
	powerplay_table = table_context->power_play_table;

	max_power_limit = smu_get_pptable_power_limit(smu);

	if (!max_power_limit) {
		// If we couldn't get the table limit, fall back on first-read value
		if (!smu->default_power_limit)
			smu->default_power_limit = smu->power_limit;
		max_power_limit = smu->default_power_limit;
	}

	if (smu->od_enabled) {
		od_limit = le32_to_cpu(powerplay_table->overdrive_table.max[SMU_11_0_ODSETTING_POWERPERCENTAGE]);

		pr_debug("ODSETTING_POWERPERCENTAGE: %d (default: %d)\n", od_limit, smu->default_power_limit);

		max_power_limit *= (100 + od_limit);
		max_power_limit /= 100;
	}

	return max_power_limit;
}

int smu_v11_0_set_power_limit(struct smu_context *smu, uint32_t n)
{
	int ret = 0;
	uint32_t max_power_limit;

	max_power_limit = smu_v11_0_get_max_power_limit(smu);

	if (n > max_power_limit) {
		pr_err("New power limit (%d) is over the max allowed %d\n",
				n,
				max_power_limit);
		return -EINVAL;
	}

	if (n == 0)
		n = smu->default_power_limit;

	if (!smu_feature_is_enabled(smu, SMU_FEATURE_PPT_BIT)) {
		pr_err("Setting new power limit is not supported!\n");
		return -EOPNOTSUPP;
	}

	ret = smu_send_smc_msg_with_param(smu, SMU_MSG_SetPptLimit, n);
	if (ret) {
		pr_err("[%s] Set power limit Failed!\n", __func__);
		return ret;
	}
	smu->power_limit = n;

	return 0;
}

int smu_v11_0_get_current_clk_freq(struct smu_context *smu,
					  enum smu_clk_type clk_id,
					  uint32_t *value)
{
	int ret = 0;
	uint32_t freq = 0;
	int asic_clk_id;

	if (clk_id >= SMU_CLK_COUNT || !value)
		return -EINVAL;

	asic_clk_id = smu_clk_get_index(smu, clk_id);
	if (asic_clk_id < 0)
		return -EINVAL;

	/* if don't has GetDpmClockFreq Message, try get current clock by SmuMetrics_t */
	if (smu_msg_get_index(smu, SMU_MSG_GetDpmClockFreq) < 0)
		ret =  smu_get_current_clk_freq_by_table(smu, clk_id, &freq);
	else {
		ret = smu_send_smc_msg_with_param(smu, SMU_MSG_GetDpmClockFreq,
						  (asic_clk_id << 16));
		if (ret)
			return ret;

		ret = smu_read_smc_arg(smu, &freq);
		if (ret)
			return ret;
	}

	freq *= 100;
	*value = freq;

	return ret;
}

static int smu_v11_0_set_thermal_range(struct smu_context *smu,
				       struct smu_temperature_range range)
{
	struct amdgpu_device *adev = smu->adev;
	int low = SMU_THERMAL_MINIMUM_ALERT_TEMP;
	int high = SMU_THERMAL_MAXIMUM_ALERT_TEMP;
	uint32_t val;
	struct smu_table_context *table_context = &smu->smu_table;
	struct smu_11_0_powerplay_table *powerplay_table = table_context->power_play_table;

	low = max(SMU_THERMAL_MINIMUM_ALERT_TEMP,
			range.min / SMU_TEMPERATURE_UNITS_PER_CENTIGRADES);
	high = min((uint16_t)SMU_THERMAL_MAXIMUM_ALERT_TEMP, powerplay_table->software_shutdown_temp);

	if (low > high)
		return -EINVAL;

	val = RREG32_SOC15(THM, 0, mmTHM_THERMAL_INT_CTRL);
	val = REG_SET_FIELD(val, THM_THERMAL_INT_CTRL, MAX_IH_CREDIT, 5);
	val = REG_SET_FIELD(val, THM_THERMAL_INT_CTRL, THERM_IH_HW_ENA, 1);
	val = REG_SET_FIELD(val, THM_THERMAL_INT_CTRL, THERM_INTH_MASK, 0);
	val = REG_SET_FIELD(val, THM_THERMAL_INT_CTRL, THERM_INTL_MASK, 0);
	val = REG_SET_FIELD(val, THM_THERMAL_INT_CTRL, DIG_THERM_INTH, (high & 0xff));
	val = REG_SET_FIELD(val, THM_THERMAL_INT_CTRL, DIG_THERM_INTL, (low & 0xff));
	val = val & (~THM_THERMAL_INT_CTRL__THERM_TRIGGER_MASK_MASK);

	WREG32_SOC15(THM, 0, mmTHM_THERMAL_INT_CTRL, val);

	return 0;
}

static int smu_v11_0_enable_thermal_alert(struct smu_context *smu)
{
	struct amdgpu_device *adev = smu->adev;
	uint32_t val = 0;

	val |= (1 << THM_THERMAL_INT_ENA__THERM_INTH_CLR__SHIFT);
	val |= (1 << THM_THERMAL_INT_ENA__THERM_INTL_CLR__SHIFT);
	val |= (1 << THM_THERMAL_INT_ENA__THERM_TRIGGER_CLR__SHIFT);

	WREG32_SOC15(THM, 0, mmTHM_THERMAL_INT_ENA, val);

	return 0;
}

int smu_v11_0_start_thermal_control(struct smu_context *smu)
{
	int ret = 0;
	struct smu_temperature_range range;
	struct amdgpu_device *adev = smu->adev;

	if (!smu->pm_enabled)
		return ret;

	memcpy(&range, &smu11_thermal_policy[0], sizeof(struct smu_temperature_range));

	ret = smu_get_thermal_temperature_range(smu, &range);
	if (ret)
		return ret;

	if (smu->smu_table.thermal_controller_type) {
		ret = smu_v11_0_set_thermal_range(smu, range);
		if (ret)
			return ret;

		ret = smu_v11_0_enable_thermal_alert(smu);
		if (ret)
			return ret;

		ret = smu_set_thermal_fan_table(smu);
		if (ret)
			return ret;
	}

	adev->pm.dpm.thermal.min_temp = range.min;
	adev->pm.dpm.thermal.max_temp = range.max;
	adev->pm.dpm.thermal.max_edge_emergency_temp = range.edge_emergency_max;
	adev->pm.dpm.thermal.min_hotspot_temp = range.hotspot_min;
	adev->pm.dpm.thermal.max_hotspot_crit_temp = range.hotspot_crit_max;
	adev->pm.dpm.thermal.max_hotspot_emergency_temp = range.hotspot_emergency_max;
	adev->pm.dpm.thermal.min_mem_temp = range.mem_min;
	adev->pm.dpm.thermal.max_mem_crit_temp = range.mem_crit_max;
	adev->pm.dpm.thermal.max_mem_emergency_temp = range.mem_emergency_max;

	return ret;
}

int smu_v11_0_stop_thermal_control(struct smu_context *smu)
{
	struct amdgpu_device *adev = smu->adev;

	WREG32_SOC15(THM, 0, mmTHM_THERMAL_INT_ENA, 0);

	return 0;
}

static uint16_t convert_to_vddc(uint8_t vid)
{
	return (uint16_t) ((6200 - (vid * 25)) / SMU11_VOLTAGE_SCALE);
}

static int smu_v11_0_get_gfx_vdd(struct smu_context *smu, uint32_t *value)
{
	struct amdgpu_device *adev = smu->adev;
	uint32_t vdd = 0, val_vid = 0;

	if (!value)
		return -EINVAL;
	val_vid = (RREG32_SOC15(SMUIO, 0, mmSMUSVI0_TEL_PLANE0) &
		SMUSVI0_TEL_PLANE0__SVI0_PLANE0_VDDCOR_MASK) >>
		SMUSVI0_TEL_PLANE0__SVI0_PLANE0_VDDCOR__SHIFT;

	vdd = (uint32_t)convert_to_vddc((uint8_t)val_vid);

	*value = vdd;

	return 0;

}

int smu_v11_0_read_sensor(struct smu_context *smu,
				 enum amd_pp_sensors sensor,
				 void *data, uint32_t *size)
{
	int ret = 0;

	if(!data || !size)
		return -EINVAL;

	switch (sensor) {
	case AMDGPU_PP_SENSOR_GFX_MCLK:
		ret = smu_get_current_clk_freq(smu, SMU_UCLK, (uint32_t *)data);
		*size = 4;
		break;
	case AMDGPU_PP_SENSOR_GFX_SCLK:
		ret = smu_get_current_clk_freq(smu, SMU_GFXCLK, (uint32_t *)data);
		*size = 4;
		break;
	case AMDGPU_PP_SENSOR_VDDGFX:
		ret = smu_v11_0_get_gfx_vdd(smu, (uint32_t *)data);
		*size = 4;
		break;
	case AMDGPU_PP_SENSOR_MIN_FAN_RPM:
		*(uint32_t *)data = 0;
		*size = 4;
		break;
	default:
		ret = smu_common_read_sensor(smu, sensor, data, size);
		break;
	}

	if (ret)
		*size = 0;

	return ret;
}

int
smu_v11_0_display_clock_voltage_request(struct smu_context *smu,
					struct pp_display_clock_request
					*clock_req)
{
	enum amd_pp_clock_type clk_type = clock_req->clock_type;
	int ret = 0;
	enum smu_clk_type clk_select = 0;
	uint32_t clk_freq = clock_req->clock_freq_in_khz / 1000;

	if (!smu->pm_enabled)
		return -EINVAL;

	if (smu_feature_is_enabled(smu, SMU_FEATURE_DPM_DCEFCLK_BIT) ||
		smu_feature_is_enabled(smu, SMU_FEATURE_DPM_UCLK_BIT)) {
		switch (clk_type) {
		case amd_pp_dcef_clock:
			clk_select = SMU_DCEFCLK;
			break;
		case amd_pp_disp_clock:
			clk_select = SMU_DISPCLK;
			break;
		case amd_pp_pixel_clock:
			clk_select = SMU_PIXCLK;
			break;
		case amd_pp_phy_clock:
			clk_select = SMU_PHYCLK;
			break;
		case amd_pp_mem_clock:
			clk_select = SMU_UCLK;
			break;
		default:
			pr_info("[%s] Invalid Clock Type!", __func__);
			ret = -EINVAL;
			break;
		}

		if (ret)
			goto failed;

		if (clk_select == SMU_UCLK && smu->disable_uclk_switch)
			return 0;

		ret = smu_set_hard_freq_range(smu, clk_select, clk_freq, 0);

		if(clk_select == SMU_UCLK)
			smu->hard_min_uclk_req_from_dal = clk_freq;
	}

failed:
	return ret;
}

int smu_v11_0_gfx_off_control(struct smu_context *smu, bool enable)
{
	int ret = 0;
	struct amdgpu_device *adev = smu->adev;

	switch (adev->asic_type) {
	case CHIP_VEGA20:
		break;
	case CHIP_NAVI10:
	case CHIP_NAVI14:
	case CHIP_NAVI12:
		if (!(adev->pm.pp_feature & PP_GFXOFF_MASK))
			return 0;
		if (enable)
			ret = smu_send_smc_msg(smu, SMU_MSG_AllowGfxOff);
		else
			ret = smu_send_smc_msg(smu, SMU_MSG_DisallowGfxOff);
		break;
	default:
		break;
	}

	return ret;
}

uint32_t
smu_v11_0_get_fan_control_mode(struct smu_context *smu)
{
	if (!smu_feature_is_enabled(smu, SMU_FEATURE_FAN_CONTROL_BIT))
		return AMD_FAN_CTRL_MANUAL;
	else
		return AMD_FAN_CTRL_AUTO;
}

static int
smu_v11_0_auto_fan_control(struct smu_context *smu, bool auto_fan_control)
{
	int ret = 0;

	if (!smu_feature_is_supported(smu, SMU_FEATURE_FAN_CONTROL_BIT))
		return 0;

	ret = smu_feature_set_enabled(smu, SMU_FEATURE_FAN_CONTROL_BIT, auto_fan_control);
	if (ret)
		pr_err("[%s]%s smc FAN CONTROL feature failed!",
		       __func__, (auto_fan_control ? "Start" : "Stop"));

	return ret;
}

static int
smu_v11_0_set_fan_static_mode(struct smu_context *smu, uint32_t mode)
{
	struct amdgpu_device *adev = smu->adev;

	WREG32_SOC15(THM, 0, mmCG_FDO_CTRL2,
		     REG_SET_FIELD(RREG32_SOC15(THM, 0, mmCG_FDO_CTRL2),
				   CG_FDO_CTRL2, TMIN, 0));
	WREG32_SOC15(THM, 0, mmCG_FDO_CTRL2,
		     REG_SET_FIELD(RREG32_SOC15(THM, 0, mmCG_FDO_CTRL2),
				   CG_FDO_CTRL2, FDO_PWM_MODE, mode));

	return 0;
}

int
smu_v11_0_set_fan_speed_percent(struct smu_context *smu, uint32_t speed)
{
	struct amdgpu_device *adev = smu->adev;
	uint32_t duty100, duty;
	uint64_t tmp64;

	if (speed > 100)
		speed = 100;

	if (smu_v11_0_auto_fan_control(smu, 0))
		return -EINVAL;

	duty100 = REG_GET_FIELD(RREG32_SOC15(THM, 0, mmCG_FDO_CTRL1),
				CG_FDO_CTRL1, FMAX_DUTY100);
	if (!duty100)
		return -EINVAL;

	tmp64 = (uint64_t)speed * duty100;
	do_div(tmp64, 100);
	duty = (uint32_t)tmp64;

	WREG32_SOC15(THM, 0, mmCG_FDO_CTRL0,
		     REG_SET_FIELD(RREG32_SOC15(THM, 0, mmCG_FDO_CTRL0),
				   CG_FDO_CTRL0, FDO_STATIC_DUTY, duty));

	return smu_v11_0_set_fan_static_mode(smu, FDO_PWM_MODE_STATIC);
}

int
smu_v11_0_set_fan_control_mode(struct smu_context *smu,
			       uint32_t mode)
{
	int ret = 0;

	switch (mode) {
	case AMD_FAN_CTRL_NONE:
		ret = smu_v11_0_set_fan_speed_percent(smu, 100);
		break;
	case AMD_FAN_CTRL_MANUAL:
		ret = smu_v11_0_auto_fan_control(smu, 0);
		break;
	case AMD_FAN_CTRL_AUTO:
		ret = smu_v11_0_auto_fan_control(smu, 1);
		break;
	default:
		break;
	}

	if (ret) {
		pr_err("[%s]Set fan control mode failed!", __func__);
		return -EINVAL;
	}

	return ret;
}

int smu_v11_0_set_fan_speed_rpm(struct smu_context *smu,
				       uint32_t speed)
{
	struct amdgpu_device *adev = smu->adev;
	int ret;
	uint32_t tach_period, crystal_clock_freq;

	if (!speed)
		return -EINVAL;

	ret = smu_v11_0_auto_fan_control(smu, 0);
	if (ret)
		return ret;

	crystal_clock_freq = amdgpu_asic_get_xclk(adev);
	tach_period = 60 * crystal_clock_freq * 10000 / (8 * speed);
	WREG32_SOC15(THM, 0, mmCG_TACH_CTRL,
		     REG_SET_FIELD(RREG32_SOC15(THM, 0, mmCG_TACH_CTRL),
				   CG_TACH_CTRL, TARGET_PERIOD,
				   tach_period));

	ret = smu_v11_0_set_fan_static_mode(smu, FDO_PWM_MODE_STATIC_RPM);

	return ret;
}

int smu_v11_0_set_xgmi_pstate(struct smu_context *smu,
				     uint32_t pstate)
{
	int ret = 0;
	ret = smu_send_smc_msg_with_param(smu,
					  SMU_MSG_SetXgmiMode,
					  pstate ? XGMI_MODE_PSTATE_D0 : XGMI_MODE_PSTATE_D3);
	return ret;
}

#define THM_11_0__SRCID__THM_DIG_THERM_L2H		0		/* ASIC_TEMP > CG_THERMAL_INT.DIG_THERM_INTH  */
#define THM_11_0__SRCID__THM_DIG_THERM_H2L		1		/* ASIC_TEMP < CG_THERMAL_INT.DIG_THERM_INTL  */

static int smu_v11_0_irq_process(struct amdgpu_device *adev,
				 struct amdgpu_irq_src *source,
				 struct amdgpu_iv_entry *entry)
{
	uint32_t client_id = entry->client_id;
	uint32_t src_id = entry->src_id;

	if (client_id == SOC15_IH_CLIENTID_THM) {
		switch (src_id) {
		case THM_11_0__SRCID__THM_DIG_THERM_L2H:
			pr_warn("GPU over temperature range detected on PCIe %d:%d.%d!\n",
				PCI_BUS_NUM(adev->pdev->devfn),
				PCI_SLOT(adev->pdev->devfn),
				PCI_FUNC(adev->pdev->devfn));
		break;
		case THM_11_0__SRCID__THM_DIG_THERM_H2L:
			pr_warn("GPU under temperature range detected on PCIe %d:%d.%d!\n",
				PCI_BUS_NUM(adev->pdev->devfn),
				PCI_SLOT(adev->pdev->devfn),
				PCI_FUNC(adev->pdev->devfn));
		break;
		default:
			pr_warn("GPU under temperature range unknown src id (%d), detected on PCIe %d:%d.%d!\n",
				src_id,
				PCI_BUS_NUM(adev->pdev->devfn),
				PCI_SLOT(adev->pdev->devfn),
				PCI_FUNC(adev->pdev->devfn));
		break;

		}
	}

	return 0;
}

static const struct amdgpu_irq_src_funcs smu_v11_0_irq_funcs =
{
	.process = smu_v11_0_irq_process,
};

int smu_v11_0_register_irq_handler(struct smu_context *smu)
{
	struct amdgpu_device *adev = smu->adev;
	struct amdgpu_irq_src *irq_src = smu->irq_source;
	int ret = 0;

	/* already register */
	if (irq_src)
		return 0;

	irq_src = kzalloc(sizeof(struct amdgpu_irq_src), GFP_KERNEL);
	if (!irq_src)
		return -ENOMEM;
	smu->irq_source = irq_src;

	irq_src->funcs = &smu_v11_0_irq_funcs;

	ret = amdgpu_irq_add_id(adev, SOC15_IH_CLIENTID_THM,
				THM_11_0__SRCID__THM_DIG_THERM_L2H,
				irq_src);
	if (ret)
		return ret;

	ret = amdgpu_irq_add_id(adev, SOC15_IH_CLIENTID_THM,
				THM_11_0__SRCID__THM_DIG_THERM_H2L,
				irq_src);
	if (ret)
		return ret;

	return ret;
}

int smu_v11_0_get_max_sustainable_clocks_by_dc(struct smu_context *smu,
		struct pp_smu_nv_clock_table *max_clocks)
{
	struct smu_table_context *table_context = &smu->smu_table;
	struct smu_11_0_max_sustainable_clocks *sustainable_clocks = NULL;

	if (!max_clocks || !table_context->max_sustainable_clocks)
		return -EINVAL;

	sustainable_clocks = table_context->max_sustainable_clocks;

	max_clocks->dcfClockInKhz =
			(unsigned int) sustainable_clocks->dcef_clock * 1000;
	max_clocks->displayClockInKhz =
			(unsigned int) sustainable_clocks->display_clock * 1000;
	max_clocks->phyClockInKhz =
			(unsigned int) sustainable_clocks->phy_clock * 1000;
	max_clocks->pixelClockInKhz =
			(unsigned int) sustainable_clocks->pixel_clock * 1000;
	max_clocks->uClockInKhz =
			(unsigned int) sustainable_clocks->uclock * 1000;
	max_clocks->socClockInKhz =
			(unsigned int) sustainable_clocks->soc_clock * 1000;
	max_clocks->dscClockInKhz = 0;
	max_clocks->dppClockInKhz = 0;
	max_clocks->fabricClockInKhz = 0;

	return 0;
}

int smu_v11_0_set_azalia_d3_pme(struct smu_context *smu)
{
	int ret = 0;

	ret = smu_send_smc_msg(smu, SMU_MSG_BacoAudioD3PME);

	return ret;
}

static int smu_v11_0_baco_set_armd3_sequence(struct smu_context *smu, enum smu_v11_0_baco_seq baco_seq)
{
	return smu_send_smc_msg_with_param(smu, SMU_MSG_ArmD3, baco_seq);
}

bool smu_v11_0_baco_is_support(struct smu_context *smu)
{
	struct amdgpu_device *adev = smu->adev;
	struct smu_baco_context *smu_baco = &smu->smu_baco;
	uint32_t val;
	bool baco_support;

	mutex_lock(&smu_baco->mutex);
	baco_support = smu_baco->platform_support;
	mutex_unlock(&smu_baco->mutex);

	if (!baco_support)
		return false;

	/* Arcturus does not support this bit mask */
	if (smu_feature_is_supported(smu, SMU_FEATURE_BACO_BIT) &&
	   !smu_feature_is_enabled(smu, SMU_FEATURE_BACO_BIT))
		return false;

	val = RREG32_SOC15(NBIO, 0, mmRCC_BIF_STRAP0);
	if (val & RCC_BIF_STRAP0__STRAP_PX_CAPABLE_MASK)
		return true;

	return false;
}

enum smu_baco_state smu_v11_0_baco_get_state(struct smu_context *smu)
{
	struct smu_baco_context *smu_baco = &smu->smu_baco;
	enum smu_baco_state baco_state;

	mutex_lock(&smu_baco->mutex);
	baco_state = smu_baco->state;
	mutex_unlock(&smu_baco->mutex);

	return baco_state;
}

int smu_v11_0_baco_set_state(struct smu_context *smu, enum smu_baco_state state)
{

	struct smu_baco_context *smu_baco = &smu->smu_baco;
	struct amdgpu_device *adev = smu->adev;
	struct amdgpu_ras *ras = amdgpu_ras_get_context(adev);
	uint32_t bif_doorbell_intr_cntl;
	uint32_t data;
	int ret = 0;

	if (smu_v11_0_baco_get_state(smu) == state)
		return 0;

	mutex_lock(&smu_baco->mutex);

	bif_doorbell_intr_cntl = RREG32_SOC15(NBIO, 0, mmBIF_DOORBELL_INT_CNTL);

	if (state == SMU_BACO_STATE_ENTER) {
		bif_doorbell_intr_cntl = REG_SET_FIELD(bif_doorbell_intr_cntl,
						BIF_DOORBELL_INT_CNTL,
						DOORBELL_INTERRUPT_DISABLE, 1);
		WREG32_SOC15(NBIO, 0, mmBIF_DOORBELL_INT_CNTL, bif_doorbell_intr_cntl);

		if (!ras || !ras->supported) {
			data = RREG32_SOC15(THM, 0, mmTHM_BACO_CNTL);
			data |= 0x80000000;
			WREG32_SOC15(THM, 0, mmTHM_BACO_CNTL, data);

			ret = smu_send_smc_msg_with_param(smu, SMU_MSG_EnterBaco, 0);
		} else {
			ret = smu_send_smc_msg_with_param(smu, SMU_MSG_EnterBaco, 1);
		}
	} else {
		ret = smu_send_smc_msg(smu, SMU_MSG_ExitBaco);
		if (ret)
			goto out;

		bif_doorbell_intr_cntl = REG_SET_FIELD(bif_doorbell_intr_cntl,
						BIF_DOORBELL_INT_CNTL,
						DOORBELL_INTERRUPT_DISABLE, 0);
		WREG32_SOC15(NBIO, 0, mmBIF_DOORBELL_INT_CNTL, bif_doorbell_intr_cntl);

		/* clear vbios scratch 6 and 7 for coming asic reinit */
		WREG32(adev->bios_scratch_reg_offset + 6, 0);
		WREG32(adev->bios_scratch_reg_offset + 7, 0);
	}
	if (ret)
		goto out;

	smu_baco->state = state;
out:
	mutex_unlock(&smu_baco->mutex);
	return ret;
}

int smu_v11_0_baco_enter(struct smu_context *smu)
{
	struct amdgpu_device *adev = smu->adev;
	int ret = 0;

	/* Arcturus does not need this audio workaround */
	if (adev->asic_type != CHIP_ARCTURUS) {
		ret = smu_v11_0_baco_set_armd3_sequence(smu, BACO_SEQ_BACO);
		if (ret)
			return ret;
	}

	ret = smu_v11_0_baco_set_state(smu, SMU_BACO_STATE_ENTER);
	if (ret)
		return ret;

	msleep(10);

	return ret;
}

int smu_v11_0_baco_exit(struct smu_context *smu)
{
	int ret = 0;

	ret = smu_v11_0_baco_set_state(smu, SMU_BACO_STATE_EXIT);
	if (ret)
		return ret;

	return ret;
}

int smu_v11_0_get_dpm_ultimate_freq(struct smu_context *smu, enum smu_clk_type clk_type,
						 uint32_t *min, uint32_t *max)
{
	int ret = 0, clk_id = 0;
	uint32_t param = 0;

	clk_id = smu_clk_get_index(smu, clk_type);
	if (clk_id < 0) {
		ret = -EINVAL;
		goto failed;
	}
	param = (clk_id & 0xffff) << 16;

	if (max) {
		ret = smu_send_smc_msg_with_param(smu, SMU_MSG_GetMaxDpmFreq, param);
		if (ret)
			goto failed;
		ret = smu_read_smc_arg(smu, max);
		if (ret)
			goto failed;
	}

	if (min) {
		ret = smu_send_smc_msg_with_param(smu, SMU_MSG_GetMinDpmFreq, param);
		if (ret)
			goto failed;
		ret = smu_read_smc_arg(smu, min);
		if (ret)
			goto failed;
	}

failed:
	return ret;
}

int smu_v11_0_set_soft_freq_limited_range(struct smu_context *smu, enum smu_clk_type clk_type,
			    uint32_t min, uint32_t max)
{
	int ret = 0, clk_id = 0;
	uint32_t param;

	clk_id = smu_clk_get_index(smu, clk_type);
	if (clk_id < 0)
		return clk_id;

	if (max > 0) {
		param = (uint32_t)((clk_id << 16) | (max & 0xffff));
		ret = smu_send_smc_msg_with_param(smu, SMU_MSG_SetSoftMaxByFreq,
						  param);
		if (ret)
			return ret;
	}

	if (min > 0) {
		param = (uint32_t)((clk_id << 16) | (min & 0xffff));
		ret = smu_send_smc_msg_with_param(smu, SMU_MSG_SetSoftMinByFreq,
						  param);
		if (ret)
			return ret;
	}

	return ret;
}

int smu_v11_0_override_pcie_parameters(struct smu_context *smu)
{
	struct amdgpu_device *adev = smu->adev;
	uint32_t pcie_gen = 0, pcie_width = 0;
	int ret;

	if (adev->pm.pcie_gen_mask & CAIL_PCIE_LINK_SPEED_SUPPORT_GEN4)
		pcie_gen = 3;
	else if (adev->pm.pcie_gen_mask & CAIL_PCIE_LINK_SPEED_SUPPORT_GEN3)
		pcie_gen = 2;
	else if (adev->pm.pcie_gen_mask & CAIL_PCIE_LINK_SPEED_SUPPORT_GEN2)
		pcie_gen = 1;
	else if (adev->pm.pcie_gen_mask & CAIL_PCIE_LINK_SPEED_SUPPORT_GEN1)
		pcie_gen = 0;

	/* Bit 31:16: LCLK DPM level. 0 is DPM0, and 1 is DPM1
	 * Bit 15:8:  PCIE GEN, 0 to 3 corresponds to GEN1 to GEN4
	 * Bit 7:0:   PCIE lane width, 1 to 7 corresponds is x1 to x32
	 */
	if (adev->pm.pcie_mlw_mask & CAIL_PCIE_LINK_WIDTH_SUPPORT_X16)
		pcie_width = 6;
	else if (adev->pm.pcie_mlw_mask & CAIL_PCIE_LINK_WIDTH_SUPPORT_X12)
		pcie_width = 5;
	else if (adev->pm.pcie_mlw_mask & CAIL_PCIE_LINK_WIDTH_SUPPORT_X8)
		pcie_width = 4;
	else if (adev->pm.pcie_mlw_mask & CAIL_PCIE_LINK_WIDTH_SUPPORT_X4)
		pcie_width = 3;
	else if (adev->pm.pcie_mlw_mask & CAIL_PCIE_LINK_WIDTH_SUPPORT_X2)
		pcie_width = 2;
	else if (adev->pm.pcie_mlw_mask & CAIL_PCIE_LINK_WIDTH_SUPPORT_X1)
		pcie_width = 1;

	ret = smu_update_pcie_parameters(smu, pcie_gen, pcie_width);

	if (ret)
		pr_err("[%s] Attempt to override pcie params failed!\n", __func__);

	return ret;

}

int smu_v11_0_set_default_od_settings(struct smu_context *smu, bool initialize, size_t overdrive_table_size)
{
	struct smu_table_context *table_context = &smu->smu_table;
	int ret = 0;

	if (initialize) {
		if (table_context->overdrive_table) {
			return -EINVAL;
		}
		table_context->overdrive_table = kzalloc(overdrive_table_size, GFP_KERNEL);
		if (!table_context->overdrive_table) {
			return -ENOMEM;
		}
		ret = smu_update_table(smu, SMU_TABLE_OVERDRIVE, 0, table_context->overdrive_table, false);
		if (ret) {
			pr_err("Failed to export overdrive table!\n");
			return ret;
		}
		if (!table_context->boot_overdrive_table) {
			table_context->boot_overdrive_table = kmemdup(table_context->overdrive_table, overdrive_table_size, GFP_KERNEL);
			if (!table_context->boot_overdrive_table) {
				return -ENOMEM;
			}
		}
	}
	ret = smu_update_table(smu, SMU_TABLE_OVERDRIVE, 0, table_context->overdrive_table, true);
	if (ret) {
		pr_err("Failed to import overdrive table!\n");
		return ret;
	}
	return ret;
}

int smu_v11_0_set_performance_level(struct smu_context *smu,
				    enum amd_dpm_forced_level level)
{
	int ret = 0;
	uint32_t sclk_mask, mclk_mask, soc_mask;

	switch (level) {
	case AMD_DPM_FORCED_LEVEL_HIGH:
		ret = smu_force_dpm_limit_value(smu, true);
		break;
	case AMD_DPM_FORCED_LEVEL_LOW:
		ret = smu_force_dpm_limit_value(smu, false);
		break;
	case AMD_DPM_FORCED_LEVEL_AUTO:
	case AMD_DPM_FORCED_LEVEL_PROFILE_STANDARD:
		ret = smu_unforce_dpm_levels(smu);
		break;
	case AMD_DPM_FORCED_LEVEL_PROFILE_MIN_SCLK:
	case AMD_DPM_FORCED_LEVEL_PROFILE_MIN_MCLK:
	case AMD_DPM_FORCED_LEVEL_PROFILE_PEAK:
		ret = smu_get_profiling_clk_mask(smu, level,
						 &sclk_mask,
						 &mclk_mask,
						 &soc_mask);
		if (ret)
			return ret;
		smu_force_clk_levels(smu, SMU_SCLK, 1 << sclk_mask, false);
		smu_force_clk_levels(smu, SMU_MCLK, 1 << mclk_mask, false);
		smu_force_clk_levels(smu, SMU_SOCCLK, 1 << soc_mask, false);
		break;
	case AMD_DPM_FORCED_LEVEL_MANUAL:
	case AMD_DPM_FORCED_LEVEL_PROFILE_EXIT:
	default:
		break;
	}
	return ret;
}
<|MERGE_RESOLUTION|>--- conflicted
+++ resolved
@@ -898,12 +898,9 @@
 	if (ret)
 		return ret;
 
-<<<<<<< HEAD
-=======
 	bitmap_zero(feature->enabled, feature->feature_num);
 	bitmap_zero(feature->supported, feature->feature_num);
 
->>>>>>> 2c523b34
 	if (en) {
 		ret = smu_feature_get_enabled_mask(smu, feature_mask, 2);
 		if (ret)
@@ -913,12 +910,6 @@
 			    feature->feature_num);
 		bitmap_copy(feature->supported, (unsigned long *)&feature_mask,
 			    feature->feature_num);
-<<<<<<< HEAD
-	} else {
-		bitmap_zero(feature->enabled, feature->feature_num);
-		bitmap_zero(feature->supported, feature->feature_num);
-=======
->>>>>>> 2c523b34
 	}
 
 	return ret;
