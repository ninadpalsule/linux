--- conflicted
+++ resolved
@@ -1473,7 +1473,6 @@
 		dm_bufio_lock(c);
 	else if (!dm_bufio_trylock(c))
 		return SHRINK_STOP;
-<<<<<<< HEAD
 
 	freed  = __scan(c, sc->nr_to_scan, sc->gfp_mask);
 	dm_bufio_unlock(c);
@@ -1492,26 +1491,6 @@
 	else if (!dm_bufio_trylock(c))
 		return 0;
 
-=======
-
-	freed  = __scan(c, sc->nr_to_scan, sc->gfp_mask);
-	dm_bufio_unlock(c);
-	return freed;
-}
-
-static unsigned long
-dm_bufio_shrink_count(struct shrinker *shrink, struct shrink_control *sc)
-{
-	struct dm_bufio_client *c;
-	unsigned long count;
-
-	c = container_of(shrink, struct dm_bufio_client, shrinker);
-	if (sc->gfp_mask & __GFP_IO)
-		dm_bufio_lock(c);
-	else if (!dm_bufio_trylock(c))
-		return 0;
-
->>>>>>> d8ec26d7
 	count = c->n_buffers[LIST_CLEAN] + c->n_buffers[LIST_DIRTY];
 	dm_bufio_unlock(c);
 	return count;
