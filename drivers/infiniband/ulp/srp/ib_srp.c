/*
 * Copyright (c) 2005 Cisco Systems.  All rights reserved.
 *
 * This software is available to you under a choice of one of two
 * licenses.  You may choose to be licensed under the terms of the GNU
 * General Public License (GPL) Version 2, available from the file
 * COPYING in the main directory of this source tree, or the
 * OpenIB.org BSD license below:
 *
 *     Redistribution and use in source and binary forms, with or
 *     without modification, are permitted provided that the following
 *     conditions are met:
 *
 *      - Redistributions of source code must retain the above
 *        copyright notice, this list of conditions and the following
 *        disclaimer.
 *
 *      - Redistributions in binary form must reproduce the above
 *        copyright notice, this list of conditions and the following
 *        disclaimer in the documentation and/or other materials
 *        provided with the distribution.
 *
 * THE SOFTWARE IS PROVIDED "AS IS", WITHOUT WARRANTY OF ANY KIND,
 * EXPRESS OR IMPLIED, INCLUDING BUT NOT LIMITED TO THE WARRANTIES OF
 * MERCHANTABILITY, FITNESS FOR A PARTICULAR PURPOSE AND
 * NONINFRINGEMENT. IN NO EVENT SHALL THE AUTHORS OR COPYRIGHT HOLDERS
 * BE LIABLE FOR ANY CLAIM, DAMAGES OR OTHER LIABILITY, WHETHER IN AN
 * ACTION OF CONTRACT, TORT OR OTHERWISE, ARISING FROM, OUT OF OR IN
 * CONNECTION WITH THE SOFTWARE OR THE USE OR OTHER DEALINGS IN THE
 * SOFTWARE.
 */

#define pr_fmt(fmt) KBUILD_MODNAME ": " fmt

#include <linux/module.h>
#include <linux/init.h>
#include <linux/slab.h>
#include <linux/err.h>
#include <linux/string.h>
#include <linux/parser.h>
#include <linux/random.h>
#include <linux/jiffies.h>
#include <linux/lockdep.h>
#include <linux/inet.h>
#include <rdma/ib_cache.h>

#include <linux/atomic.h>

#include <scsi/scsi.h>
#include <scsi/scsi_device.h>
#include <scsi/scsi_dbg.h>
#include <scsi/scsi_tcq.h>
#include <scsi/srp.h>
#include <scsi/scsi_transport_srp.h>

#include "ib_srp.h"

#define DRV_NAME	"ib_srp"
#define PFX		DRV_NAME ": "

MODULE_AUTHOR("Roland Dreier");
MODULE_DESCRIPTION("InfiniBand SCSI RDMA Protocol initiator");
MODULE_LICENSE("Dual BSD/GPL");

#if !defined(CONFIG_DYNAMIC_DEBUG)
#define DEFINE_DYNAMIC_DEBUG_METADATA(name, fmt)
#define DYNAMIC_DEBUG_BRANCH(descriptor) false
#endif

static unsigned int srp_sg_tablesize;
static unsigned int cmd_sg_entries;
static unsigned int indirect_sg_entries;
static bool allow_ext_sg;
static bool register_always = true;
static bool never_register;
static int topspin_workarounds = 1;

module_param(srp_sg_tablesize, uint, 0444);
MODULE_PARM_DESC(srp_sg_tablesize, "Deprecated name for cmd_sg_entries");

module_param(cmd_sg_entries, uint, 0444);
MODULE_PARM_DESC(cmd_sg_entries,
		 "Default number of gather/scatter entries in the SRP command (default is 12, max 255)");

module_param(indirect_sg_entries, uint, 0444);
MODULE_PARM_DESC(indirect_sg_entries,
		 "Default max number of gather/scatter entries (default is 12, max is " __stringify(SG_MAX_SEGMENTS) ")");

module_param(allow_ext_sg, bool, 0444);
MODULE_PARM_DESC(allow_ext_sg,
		  "Default behavior when there are more than cmd_sg_entries S/G entries after mapping; fails the request when false (default false)");

module_param(topspin_workarounds, int, 0444);
MODULE_PARM_DESC(topspin_workarounds,
		 "Enable workarounds for Topspin/Cisco SRP target bugs if != 0");

module_param(register_always, bool, 0444);
MODULE_PARM_DESC(register_always,
		 "Use memory registration even for contiguous memory regions");

module_param(never_register, bool, 0444);
MODULE_PARM_DESC(never_register, "Never register memory");

static const struct kernel_param_ops srp_tmo_ops;

static int srp_reconnect_delay = 10;
module_param_cb(reconnect_delay, &srp_tmo_ops, &srp_reconnect_delay,
		S_IRUGO | S_IWUSR);
MODULE_PARM_DESC(reconnect_delay, "Time between successive reconnect attempts");

static int srp_fast_io_fail_tmo = 15;
module_param_cb(fast_io_fail_tmo, &srp_tmo_ops, &srp_fast_io_fail_tmo,
		S_IRUGO | S_IWUSR);
MODULE_PARM_DESC(fast_io_fail_tmo,
		 "Number of seconds between the observation of a transport"
		 " layer error and failing all I/O. \"off\" means that this"
		 " functionality is disabled.");

static int srp_dev_loss_tmo = 600;
module_param_cb(dev_loss_tmo, &srp_tmo_ops, &srp_dev_loss_tmo,
		S_IRUGO | S_IWUSR);
MODULE_PARM_DESC(dev_loss_tmo,
		 "Maximum number of seconds that the SRP transport should"
		 " insulate transport layer errors. After this time has been"
		 " exceeded the SCSI host is removed. Should be"
		 " between 1 and " __stringify(SCSI_DEVICE_BLOCK_MAX_TIMEOUT)
		 " if fast_io_fail_tmo has not been set. \"off\" means that"
		 " this functionality is disabled.");

static bool srp_use_imm_data = true;
module_param_named(use_imm_data, srp_use_imm_data, bool, 0644);
MODULE_PARM_DESC(use_imm_data,
		 "Whether or not to request permission to use immediate data during SRP login.");

static unsigned int srp_max_imm_data = 8 * 1024;
module_param_named(max_imm_data, srp_max_imm_data, uint, 0644);
MODULE_PARM_DESC(max_imm_data, "Maximum immediate data size.");

static unsigned ch_count;
module_param(ch_count, uint, 0444);
MODULE_PARM_DESC(ch_count,
		 "Number of RDMA channels to use for communication with an SRP target. Using more than one channel improves performance if the HCA supports multiple completion vectors. The default value is the minimum of four times the number of online CPU sockets and the number of completion vectors supported by the HCA.");

static int srp_add_one(struct ib_device *device);
static void srp_remove_one(struct ib_device *device, void *client_data);
static void srp_rename_dev(struct ib_device *device, void *client_data);
static void srp_recv_done(struct ib_cq *cq, struct ib_wc *wc);
static void srp_handle_qp_err(struct ib_cq *cq, struct ib_wc *wc,
		const char *opname);
static int srp_ib_cm_handler(struct ib_cm_id *cm_id,
			     const struct ib_cm_event *event);
static int srp_rdma_cm_handler(struct rdma_cm_id *cm_id,
			       struct rdma_cm_event *event);

static struct scsi_transport_template *ib_srp_transport_template;
static struct workqueue_struct *srp_remove_wq;

static struct ib_client srp_client = {
	.name   = "srp",
	.add    = srp_add_one,
	.remove = srp_remove_one,
	.rename = srp_rename_dev
};

static struct ib_sa_client srp_sa_client;

static int srp_tmo_get(char *buffer, const struct kernel_param *kp)
{
	int tmo = *(int *)kp->arg;

	if (tmo >= 0)
		return sysfs_emit(buffer, "%d\n", tmo);
	else
		return sysfs_emit(buffer, "off\n");
}

static int srp_tmo_set(const char *val, const struct kernel_param *kp)
{
	int tmo, res;

	res = srp_parse_tmo(&tmo, val);
	if (res)
		goto out;

	if (kp->arg == &srp_reconnect_delay)
		res = srp_tmo_valid(tmo, srp_fast_io_fail_tmo,
				    srp_dev_loss_tmo);
	else if (kp->arg == &srp_fast_io_fail_tmo)
		res = srp_tmo_valid(srp_reconnect_delay, tmo, srp_dev_loss_tmo);
	else
		res = srp_tmo_valid(srp_reconnect_delay, srp_fast_io_fail_tmo,
				    tmo);
	if (res)
		goto out;
	*(int *)kp->arg = tmo;

out:
	return res;
}

static const struct kernel_param_ops srp_tmo_ops = {
	.get = srp_tmo_get,
	.set = srp_tmo_set,
};

static inline struct srp_target_port *host_to_target(struct Scsi_Host *host)
{
	return (struct srp_target_port *) host->hostdata;
}

static const char *srp_target_info(struct Scsi_Host *host)
{
	return host_to_target(host)->target_name;
}

static int srp_target_is_topspin(struct srp_target_port *target)
{
	static const u8 topspin_oui[3] = { 0x00, 0x05, 0xad };
	static const u8 cisco_oui[3]   = { 0x00, 0x1b, 0x0d };

	return topspin_workarounds &&
		(!memcmp(&target->ioc_guid, topspin_oui, sizeof topspin_oui) ||
		 !memcmp(&target->ioc_guid, cisco_oui, sizeof cisco_oui));
}

static struct srp_iu *srp_alloc_iu(struct srp_host *host, size_t size,
				   gfp_t gfp_mask,
				   enum dma_data_direction direction)
{
	struct srp_iu *iu;

	iu = kmalloc(sizeof *iu, gfp_mask);
	if (!iu)
		goto out;

	iu->buf = kzalloc(size, gfp_mask);
	if (!iu->buf)
		goto out_free_iu;

	iu->dma = ib_dma_map_single(host->srp_dev->dev, iu->buf, size,
				    direction);
	if (ib_dma_mapping_error(host->srp_dev->dev, iu->dma))
		goto out_free_buf;

	iu->size      = size;
	iu->direction = direction;

	return iu;

out_free_buf:
	kfree(iu->buf);
out_free_iu:
	kfree(iu);
out:
	return NULL;
}

static void srp_free_iu(struct srp_host *host, struct srp_iu *iu)
{
	if (!iu)
		return;

	ib_dma_unmap_single(host->srp_dev->dev, iu->dma, iu->size,
			    iu->direction);
	kfree(iu->buf);
	kfree(iu);
}

static void srp_qp_event(struct ib_event *event, void *context)
{
	pr_debug("QP event %s (%d)\n",
		 ib_event_msg(event->event), event->event);
}

static int srp_init_ib_qp(struct srp_target_port *target,
			  struct ib_qp *qp)
{
	struct ib_qp_attr *attr;
	int ret;

	attr = kmalloc(sizeof *attr, GFP_KERNEL);
	if (!attr)
		return -ENOMEM;

	ret = ib_find_cached_pkey(target->srp_host->srp_dev->dev,
				  target->srp_host->port,
				  be16_to_cpu(target->ib_cm.pkey),
				  &attr->pkey_index);
	if (ret)
		goto out;

	attr->qp_state        = IB_QPS_INIT;
	attr->qp_access_flags = (IB_ACCESS_REMOTE_READ |
				    IB_ACCESS_REMOTE_WRITE);
	attr->port_num        = target->srp_host->port;

	ret = ib_modify_qp(qp, attr,
			   IB_QP_STATE		|
			   IB_QP_PKEY_INDEX	|
			   IB_QP_ACCESS_FLAGS	|
			   IB_QP_PORT);

out:
	kfree(attr);
	return ret;
}

static int srp_new_ib_cm_id(struct srp_rdma_ch *ch)
{
	struct srp_target_port *target = ch->target;
	struct ib_cm_id *new_cm_id;

	new_cm_id = ib_create_cm_id(target->srp_host->srp_dev->dev,
				    srp_ib_cm_handler, ch);
	if (IS_ERR(new_cm_id))
		return PTR_ERR(new_cm_id);

	if (ch->ib_cm.cm_id)
		ib_destroy_cm_id(ch->ib_cm.cm_id);
	ch->ib_cm.cm_id = new_cm_id;
	if (rdma_cap_opa_ah(target->srp_host->srp_dev->dev,
			    target->srp_host->port))
		ch->ib_cm.path.rec_type = SA_PATH_REC_TYPE_OPA;
	else
		ch->ib_cm.path.rec_type = SA_PATH_REC_TYPE_IB;
	ch->ib_cm.path.sgid = target->sgid;
	ch->ib_cm.path.dgid = target->ib_cm.orig_dgid;
	ch->ib_cm.path.pkey = target->ib_cm.pkey;
	ch->ib_cm.path.service_id = target->ib_cm.service_id;

	return 0;
}

static int srp_new_rdma_cm_id(struct srp_rdma_ch *ch)
{
	struct srp_target_port *target = ch->target;
	struct rdma_cm_id *new_cm_id;
	int ret;

	new_cm_id = rdma_create_id(target->net, srp_rdma_cm_handler, ch,
				   RDMA_PS_TCP, IB_QPT_RC);
	if (IS_ERR(new_cm_id)) {
		ret = PTR_ERR(new_cm_id);
		new_cm_id = NULL;
		goto out;
	}

	init_completion(&ch->done);
	ret = rdma_resolve_addr(new_cm_id, target->rdma_cm.src_specified ?
				&target->rdma_cm.src.sa : NULL,
				&target->rdma_cm.dst.sa,
				SRP_PATH_REC_TIMEOUT_MS);
	if (ret) {
		pr_err("No route available from %pISpsc to %pISpsc (%d)\n",
		       &target->rdma_cm.src, &target->rdma_cm.dst, ret);
		goto out;
	}
	ret = wait_for_completion_interruptible(&ch->done);
	if (ret < 0)
		goto out;

	ret = ch->status;
	if (ret) {
		pr_err("Resolving address %pISpsc failed (%d)\n",
		       &target->rdma_cm.dst, ret);
		goto out;
	}

	swap(ch->rdma_cm.cm_id, new_cm_id);

out:
	if (new_cm_id)
		rdma_destroy_id(new_cm_id);

	return ret;
}

static int srp_new_cm_id(struct srp_rdma_ch *ch)
{
	struct srp_target_port *target = ch->target;

	return target->using_rdma_cm ? srp_new_rdma_cm_id(ch) :
		srp_new_ib_cm_id(ch);
}

/**
 * srp_destroy_fr_pool() - free the resources owned by a pool
 * @pool: Fast registration pool to be destroyed.
 */
static void srp_destroy_fr_pool(struct srp_fr_pool *pool)
{
	int i;
	struct srp_fr_desc *d;

	if (!pool)
		return;

	for (i = 0, d = &pool->desc[0]; i < pool->size; i++, d++) {
		if (d->mr)
			ib_dereg_mr(d->mr);
	}
	kfree(pool);
}

/**
 * srp_create_fr_pool() - allocate and initialize a pool for fast registration
 * @device:            IB device to allocate fast registration descriptors for.
 * @pd:                Protection domain associated with the FR descriptors.
 * @pool_size:         Number of descriptors to allocate.
 * @max_page_list_len: Maximum fast registration work request page list length.
 */
static struct srp_fr_pool *srp_create_fr_pool(struct ib_device *device,
					      struct ib_pd *pd, int pool_size,
					      int max_page_list_len)
{
	struct srp_fr_pool *pool;
	struct srp_fr_desc *d;
	struct ib_mr *mr;
	int i, ret = -EINVAL;
	enum ib_mr_type mr_type;

	if (pool_size <= 0)
		goto err;
	ret = -ENOMEM;
	pool = kzalloc(struct_size(pool, desc, pool_size), GFP_KERNEL);
	if (!pool)
		goto err;
	pool->size = pool_size;
	pool->max_page_list_len = max_page_list_len;
	spin_lock_init(&pool->lock);
	INIT_LIST_HEAD(&pool->free_list);

	if (device->attrs.device_cap_flags & IB_DEVICE_SG_GAPS_REG)
		mr_type = IB_MR_TYPE_SG_GAPS;
	else
		mr_type = IB_MR_TYPE_MEM_REG;

	for (i = 0, d = &pool->desc[0]; i < pool->size; i++, d++) {
		mr = ib_alloc_mr(pd, mr_type, max_page_list_len);
		if (IS_ERR(mr)) {
			ret = PTR_ERR(mr);
			if (ret == -ENOMEM)
				pr_info("%s: ib_alloc_mr() failed. Try to reduce max_cmd_per_lun, max_sect or ch_count\n",
					dev_name(&device->dev));
			goto destroy_pool;
		}
		d->mr = mr;
		list_add_tail(&d->entry, &pool->free_list);
	}

out:
	return pool;

destroy_pool:
	srp_destroy_fr_pool(pool);

err:
	pool = ERR_PTR(ret);
	goto out;
}

/**
 * srp_fr_pool_get() - obtain a descriptor suitable for fast registration
 * @pool: Pool to obtain descriptor from.
 */
static struct srp_fr_desc *srp_fr_pool_get(struct srp_fr_pool *pool)
{
	struct srp_fr_desc *d = NULL;
	unsigned long flags;

	spin_lock_irqsave(&pool->lock, flags);
	if (!list_empty(&pool->free_list)) {
		d = list_first_entry(&pool->free_list, typeof(*d), entry);
		list_del(&d->entry);
	}
	spin_unlock_irqrestore(&pool->lock, flags);

	return d;
}

/**
 * srp_fr_pool_put() - put an FR descriptor back in the free list
 * @pool: Pool the descriptor was allocated from.
 * @desc: Pointer to an array of fast registration descriptor pointers.
 * @n:    Number of descriptors to put back.
 *
 * Note: The caller must already have queued an invalidation request for
 * desc->mr->rkey before calling this function.
 */
static void srp_fr_pool_put(struct srp_fr_pool *pool, struct srp_fr_desc **desc,
			    int n)
{
	unsigned long flags;
	int i;

	spin_lock_irqsave(&pool->lock, flags);
	for (i = 0; i < n; i++)
		list_add(&desc[i]->entry, &pool->free_list);
	spin_unlock_irqrestore(&pool->lock, flags);
}

static struct srp_fr_pool *srp_alloc_fr_pool(struct srp_target_port *target)
{
	struct srp_device *dev = target->srp_host->srp_dev;

	return srp_create_fr_pool(dev->dev, dev->pd, target->mr_pool_size,
				  dev->max_pages_per_mr);
}

/**
 * srp_destroy_qp() - destroy an RDMA queue pair
 * @ch: SRP RDMA channel.
 *
 * Drain the qp before destroying it.  This avoids that the receive
 * completion handler can access the queue pair while it is
 * being destroyed.
 */
static void srp_destroy_qp(struct srp_rdma_ch *ch)
{
	spin_lock_irq(&ch->lock);
	ib_process_cq_direct(ch->send_cq, -1);
	spin_unlock_irq(&ch->lock);

	ib_drain_qp(ch->qp);
	ib_destroy_qp(ch->qp);
}

static int srp_create_ch_ib(struct srp_rdma_ch *ch)
{
	struct srp_target_port *target = ch->target;
	struct srp_device *dev = target->srp_host->srp_dev;
	const struct ib_device_attr *attr = &dev->dev->attrs;
	struct ib_qp_init_attr *init_attr;
	struct ib_cq *recv_cq, *send_cq;
	struct ib_qp *qp;
	struct srp_fr_pool *fr_pool = NULL;
	const int m = 1 + dev->use_fast_reg * target->mr_per_cmd * 2;
	int ret;

	init_attr = kzalloc(sizeof *init_attr, GFP_KERNEL);
	if (!init_attr)
		return -ENOMEM;

	/* queue_size + 1 for ib_drain_rq() */
	recv_cq = ib_alloc_cq(dev->dev, ch, target->queue_size + 1,
				ch->comp_vector, IB_POLL_SOFTIRQ);
	if (IS_ERR(recv_cq)) {
		ret = PTR_ERR(recv_cq);
		goto err;
	}

	send_cq = ib_alloc_cq(dev->dev, ch, m * target->queue_size,
				ch->comp_vector, IB_POLL_DIRECT);
	if (IS_ERR(send_cq)) {
		ret = PTR_ERR(send_cq);
		goto err_recv_cq;
	}

	init_attr->event_handler       = srp_qp_event;
	init_attr->cap.max_send_wr     = m * target->queue_size;
	init_attr->cap.max_recv_wr     = target->queue_size + 1;
	init_attr->cap.max_recv_sge    = 1;
	init_attr->cap.max_send_sge    = min(SRP_MAX_SGE, attr->max_send_sge);
	init_attr->sq_sig_type         = IB_SIGNAL_REQ_WR;
	init_attr->qp_type             = IB_QPT_RC;
	init_attr->send_cq             = send_cq;
	init_attr->recv_cq             = recv_cq;

	ch->max_imm_sge = min(init_attr->cap.max_send_sge - 1U, 255U);

	if (target->using_rdma_cm) {
		ret = rdma_create_qp(ch->rdma_cm.cm_id, dev->pd, init_attr);
		qp = ch->rdma_cm.cm_id->qp;
	} else {
		qp = ib_create_qp(dev->pd, init_attr);
		if (!IS_ERR(qp)) {
			ret = srp_init_ib_qp(target, qp);
			if (ret)
				ib_destroy_qp(qp);
		} else {
			ret = PTR_ERR(qp);
		}
	}
	if (ret) {
		pr_err("QP creation failed for dev %s: %d\n",
		       dev_name(&dev->dev->dev), ret);
		goto err_send_cq;
	}

	if (dev->use_fast_reg) {
		fr_pool = srp_alloc_fr_pool(target);
		if (IS_ERR(fr_pool)) {
			ret = PTR_ERR(fr_pool);
			shost_printk(KERN_WARNING, target->scsi_host, PFX
				     "FR pool allocation failed (%d)\n", ret);
			goto err_qp;
		}
	}

	if (ch->qp)
		srp_destroy_qp(ch);
	if (ch->recv_cq)
		ib_free_cq(ch->recv_cq);
	if (ch->send_cq)
		ib_free_cq(ch->send_cq);

	ch->qp = qp;
	ch->recv_cq = recv_cq;
	ch->send_cq = send_cq;

	if (dev->use_fast_reg) {
		if (ch->fr_pool)
			srp_destroy_fr_pool(ch->fr_pool);
		ch->fr_pool = fr_pool;
	}

	kfree(init_attr);
	return 0;

err_qp:
	if (target->using_rdma_cm)
		rdma_destroy_qp(ch->rdma_cm.cm_id);
	else
		ib_destroy_qp(qp);

err_send_cq:
	ib_free_cq(send_cq);

err_recv_cq:
	ib_free_cq(recv_cq);

err:
	kfree(init_attr);
	return ret;
}

/*
 * Note: this function may be called without srp_alloc_iu_bufs() having been
 * invoked. Hence the ch->[rt]x_ring checks.
 */
static void srp_free_ch_ib(struct srp_target_port *target,
			   struct srp_rdma_ch *ch)
{
	struct srp_device *dev = target->srp_host->srp_dev;
	int i;

	if (!ch->target)
		return;

	if (target->using_rdma_cm) {
		if (ch->rdma_cm.cm_id) {
			rdma_destroy_id(ch->rdma_cm.cm_id);
			ch->rdma_cm.cm_id = NULL;
		}
	} else {
		if (ch->ib_cm.cm_id) {
			ib_destroy_cm_id(ch->ib_cm.cm_id);
			ch->ib_cm.cm_id = NULL;
		}
	}

	/* If srp_new_cm_id() succeeded but srp_create_ch_ib() not, return. */
	if (!ch->qp)
		return;

	if (dev->use_fast_reg) {
		if (ch->fr_pool)
			srp_destroy_fr_pool(ch->fr_pool);
	}

	srp_destroy_qp(ch);
	ib_free_cq(ch->send_cq);
	ib_free_cq(ch->recv_cq);

	/*
	 * Avoid that the SCSI error handler tries to use this channel after
	 * it has been freed. The SCSI error handler can namely continue
	 * trying to perform recovery actions after scsi_remove_host()
	 * returned.
	 */
	ch->target = NULL;

	ch->qp = NULL;
	ch->send_cq = ch->recv_cq = NULL;

	if (ch->rx_ring) {
		for (i = 0; i < target->queue_size; ++i)
			srp_free_iu(target->srp_host, ch->rx_ring[i]);
		kfree(ch->rx_ring);
		ch->rx_ring = NULL;
	}
	if (ch->tx_ring) {
		for (i = 0; i < target->queue_size; ++i)
			srp_free_iu(target->srp_host, ch->tx_ring[i]);
		kfree(ch->tx_ring);
		ch->tx_ring = NULL;
	}
}

static void srp_path_rec_completion(int status,
				    struct sa_path_rec *pathrec,
				    void *ch_ptr)
{
	struct srp_rdma_ch *ch = ch_ptr;
	struct srp_target_port *target = ch->target;

	ch->status = status;
	if (status)
		shost_printk(KERN_ERR, target->scsi_host,
			     PFX "Got failed path rec status %d\n", status);
	else
		ch->ib_cm.path = *pathrec;
	complete(&ch->done);
}

static int srp_ib_lookup_path(struct srp_rdma_ch *ch)
{
	struct srp_target_port *target = ch->target;
	int ret;

	ch->ib_cm.path.numb_path = 1;

	init_completion(&ch->done);

	ch->ib_cm.path_query_id = ib_sa_path_rec_get(&srp_sa_client,
					       target->srp_host->srp_dev->dev,
					       target->srp_host->port,
					       &ch->ib_cm.path,
					       IB_SA_PATH_REC_SERVICE_ID |
					       IB_SA_PATH_REC_DGID	 |
					       IB_SA_PATH_REC_SGID	 |
					       IB_SA_PATH_REC_NUMB_PATH	 |
					       IB_SA_PATH_REC_PKEY,
					       SRP_PATH_REC_TIMEOUT_MS,
					       GFP_KERNEL,
					       srp_path_rec_completion,
					       ch, &ch->ib_cm.path_query);
	if (ch->ib_cm.path_query_id < 0)
		return ch->ib_cm.path_query_id;

	ret = wait_for_completion_interruptible(&ch->done);
	if (ret < 0)
		return ret;

	if (ch->status < 0)
		shost_printk(KERN_WARNING, target->scsi_host,
			     PFX "Path record query failed: sgid %pI6, dgid %pI6, pkey %#04x, service_id %#16llx\n",
			     ch->ib_cm.path.sgid.raw, ch->ib_cm.path.dgid.raw,
			     be16_to_cpu(target->ib_cm.pkey),
			     be64_to_cpu(target->ib_cm.service_id));

	return ch->status;
}

static int srp_rdma_lookup_path(struct srp_rdma_ch *ch)
{
	struct srp_target_port *target = ch->target;
	int ret;

	init_completion(&ch->done);

	ret = rdma_resolve_route(ch->rdma_cm.cm_id, SRP_PATH_REC_TIMEOUT_MS);
	if (ret)
		return ret;

	wait_for_completion_interruptible(&ch->done);

	if (ch->status != 0)
		shost_printk(KERN_WARNING, target->scsi_host,
			     PFX "Path resolution failed\n");

	return ch->status;
}

static int srp_lookup_path(struct srp_rdma_ch *ch)
{
	struct srp_target_port *target = ch->target;

	return target->using_rdma_cm ? srp_rdma_lookup_path(ch) :
		srp_ib_lookup_path(ch);
}

static u8 srp_get_subnet_timeout(struct srp_host *host)
{
	struct ib_port_attr attr;
	int ret;
	u8 subnet_timeout = 18;

	ret = ib_query_port(host->srp_dev->dev, host->port, &attr);
	if (ret == 0)
		subnet_timeout = attr.subnet_timeout;

	if (unlikely(subnet_timeout < 15))
		pr_warn("%s: subnet timeout %d may cause SRP login to fail.\n",
			dev_name(&host->srp_dev->dev->dev), subnet_timeout);

	return subnet_timeout;
}

static int srp_send_req(struct srp_rdma_ch *ch, uint32_t max_iu_len,
			bool multich)
{
	struct srp_target_port *target = ch->target;
	struct {
		struct rdma_conn_param	  rdma_param;
		struct srp_login_req_rdma rdma_req;
		struct ib_cm_req_param	  ib_param;
		struct srp_login_req	  ib_req;
	} *req = NULL;
	char *ipi, *tpi;
	int status;

	req = kzalloc(sizeof *req, GFP_KERNEL);
	if (!req)
		return -ENOMEM;

	req->ib_param.flow_control = 1;
	req->ib_param.retry_count = target->tl_retry_count;

	/*
	 * Pick some arbitrary defaults here; we could make these
	 * module parameters if anyone cared about setting them.
	 */
	req->ib_param.responder_resources = 4;
	req->ib_param.rnr_retry_count = 7;
	req->ib_param.max_cm_retries = 15;

	req->ib_req.opcode = SRP_LOGIN_REQ;
	req->ib_req.tag = 0;
	req->ib_req.req_it_iu_len = cpu_to_be32(max_iu_len);
	req->ib_req.req_buf_fmt	= cpu_to_be16(SRP_BUF_FORMAT_DIRECT |
					      SRP_BUF_FORMAT_INDIRECT);
	req->ib_req.req_flags = (multich ? SRP_MULTICHAN_MULTI :
				 SRP_MULTICHAN_SINGLE);
	if (srp_use_imm_data) {
		req->ib_req.req_flags |= SRP_IMMED_REQUESTED;
		req->ib_req.imm_data_offset = cpu_to_be16(SRP_IMM_DATA_OFFSET);
	}

	if (target->using_rdma_cm) {
		req->rdma_param.flow_control = req->ib_param.flow_control;
		req->rdma_param.responder_resources =
			req->ib_param.responder_resources;
		req->rdma_param.initiator_depth = req->ib_param.initiator_depth;
		req->rdma_param.retry_count = req->ib_param.retry_count;
		req->rdma_param.rnr_retry_count = req->ib_param.rnr_retry_count;
		req->rdma_param.private_data = &req->rdma_req;
		req->rdma_param.private_data_len = sizeof(req->rdma_req);

		req->rdma_req.opcode = req->ib_req.opcode;
		req->rdma_req.tag = req->ib_req.tag;
		req->rdma_req.req_it_iu_len = req->ib_req.req_it_iu_len;
		req->rdma_req.req_buf_fmt = req->ib_req.req_buf_fmt;
		req->rdma_req.req_flags	= req->ib_req.req_flags;
		req->rdma_req.imm_data_offset = req->ib_req.imm_data_offset;

		ipi = req->rdma_req.initiator_port_id;
		tpi = req->rdma_req.target_port_id;
	} else {
		u8 subnet_timeout;

		subnet_timeout = srp_get_subnet_timeout(target->srp_host);

		req->ib_param.primary_path = &ch->ib_cm.path;
		req->ib_param.alternate_path = NULL;
		req->ib_param.service_id = target->ib_cm.service_id;
		get_random_bytes(&req->ib_param.starting_psn, 4);
		req->ib_param.starting_psn &= 0xffffff;
		req->ib_param.qp_num = ch->qp->qp_num;
		req->ib_param.qp_type = ch->qp->qp_type;
		req->ib_param.local_cm_response_timeout = subnet_timeout + 2;
		req->ib_param.remote_cm_response_timeout = subnet_timeout + 2;
		req->ib_param.private_data = &req->ib_req;
		req->ib_param.private_data_len = sizeof(req->ib_req);

		ipi = req->ib_req.initiator_port_id;
		tpi = req->ib_req.target_port_id;
	}

	/*
	 * In the published SRP specification (draft rev. 16a), the
	 * port identifier format is 8 bytes of ID extension followed
	 * by 8 bytes of GUID.  Older drafts put the two halves in the
	 * opposite order, so that the GUID comes first.
	 *
	 * Targets conforming to these obsolete drafts can be
	 * recognized by the I/O Class they report.
	 */
	if (target->io_class == SRP_REV10_IB_IO_CLASS) {
		memcpy(ipi,     &target->sgid.global.interface_id, 8);
		memcpy(ipi + 8, &target->initiator_ext, 8);
		memcpy(tpi,     &target->ioc_guid, 8);
		memcpy(tpi + 8, &target->id_ext, 8);
	} else {
		memcpy(ipi,     &target->initiator_ext, 8);
		memcpy(ipi + 8, &target->sgid.global.interface_id, 8);
		memcpy(tpi,     &target->id_ext, 8);
		memcpy(tpi + 8, &target->ioc_guid, 8);
	}

	/*
	 * Topspin/Cisco SRP targets will reject our login unless we
	 * zero out the first 8 bytes of our initiator port ID and set
	 * the second 8 bytes to the local node GUID.
	 */
	if (srp_target_is_topspin(target)) {
		shost_printk(KERN_DEBUG, target->scsi_host,
			     PFX "Topspin/Cisco initiator port ID workaround "
			     "activated for target GUID %016llx\n",
			     be64_to_cpu(target->ioc_guid));
		memset(ipi, 0, 8);
		memcpy(ipi + 8, &target->srp_host->srp_dev->dev->node_guid, 8);
	}

	if (target->using_rdma_cm)
		status = rdma_connect(ch->rdma_cm.cm_id, &req->rdma_param);
	else
		status = ib_send_cm_req(ch->ib_cm.cm_id, &req->ib_param);

	kfree(req);

	return status;
}

static bool srp_queue_remove_work(struct srp_target_port *target)
{
	bool changed = false;

	spin_lock_irq(&target->lock);
	if (target->state != SRP_TARGET_REMOVED) {
		target->state = SRP_TARGET_REMOVED;
		changed = true;
	}
	spin_unlock_irq(&target->lock);

	if (changed)
		queue_work(srp_remove_wq, &target->remove_work);

	return changed;
}

static void srp_disconnect_target(struct srp_target_port *target)
{
	struct srp_rdma_ch *ch;
	int i, ret;

	/* XXX should send SRP_I_LOGOUT request */

	for (i = 0; i < target->ch_count; i++) {
		ch = &target->ch[i];
		ch->connected = false;
		ret = 0;
		if (target->using_rdma_cm) {
			if (ch->rdma_cm.cm_id)
				rdma_disconnect(ch->rdma_cm.cm_id);
		} else {
			if (ch->ib_cm.cm_id)
				ret = ib_send_cm_dreq(ch->ib_cm.cm_id,
						      NULL, 0);
		}
		if (ret < 0) {
			shost_printk(KERN_DEBUG, target->scsi_host,
				     PFX "Sending CM DREQ failed\n");
		}
	}
}

static int srp_exit_cmd_priv(struct Scsi_Host *shost, struct scsi_cmnd *cmd)
{
	struct srp_target_port *target = host_to_target(shost);
	struct srp_device *dev = target->srp_host->srp_dev;
	struct ib_device *ibdev = dev->dev;
	struct srp_request *req = scsi_cmd_priv(cmd);

	kfree(req->fr_list);
	if (req->indirect_dma_addr) {
		ib_dma_unmap_single(ibdev, req->indirect_dma_addr,
				    target->indirect_size,
				    DMA_TO_DEVICE);
	}
	kfree(req->indirect_desc);

	return 0;
}

static int srp_init_cmd_priv(struct Scsi_Host *shost, struct scsi_cmnd *cmd)
{
	struct srp_target_port *target = host_to_target(shost);
	struct srp_device *srp_dev = target->srp_host->srp_dev;
	struct ib_device *ibdev = srp_dev->dev;
	struct srp_request *req = scsi_cmd_priv(cmd);
	dma_addr_t dma_addr;
	int ret = -ENOMEM;

	if (srp_dev->use_fast_reg) {
		req->fr_list = kmalloc_array(target->mr_per_cmd, sizeof(void *),
					GFP_KERNEL);
		if (!req->fr_list)
			goto out;
	}
	req->indirect_desc = kmalloc(target->indirect_size, GFP_KERNEL);
	if (!req->indirect_desc)
		goto out;

	dma_addr = ib_dma_map_single(ibdev, req->indirect_desc,
				     target->indirect_size,
				     DMA_TO_DEVICE);
	if (ib_dma_mapping_error(ibdev, dma_addr)) {
		srp_exit_cmd_priv(shost, cmd);
		goto out;
	}

	req->indirect_dma_addr = dma_addr;
	ret = 0;

out:
	return ret;
}

/**
 * srp_del_scsi_host_attr() - Remove attributes defined in the host template.
 * @shost: SCSI host whose attributes to remove from sysfs.
 *
 * Note: Any attributes defined in the host template and that did not exist
 * before invocation of this function will be ignored.
 */
static void srp_del_scsi_host_attr(struct Scsi_Host *shost)
{
	const struct attribute_group **g;
	struct attribute **attr;

	for (g = shost->hostt->shost_groups; *g; ++g) {
		for (attr = (*g)->attrs; *attr; ++attr) {
			struct device_attribute *dev_attr =
				container_of(*attr, typeof(*dev_attr), attr);

			device_remove_file(&shost->shost_dev, dev_attr);
		}
	}
}

static void srp_remove_target(struct srp_target_port *target)
{
	struct srp_rdma_ch *ch;
	int i;

	WARN_ON_ONCE(target->state != SRP_TARGET_REMOVED);

	srp_del_scsi_host_attr(target->scsi_host);
	srp_rport_get(target->rport);
	srp_remove_host(target->scsi_host);
	scsi_remove_host(target->scsi_host);
	srp_stop_rport_timers(target->rport);
	srp_disconnect_target(target);
	kobj_ns_drop(KOBJ_NS_TYPE_NET, target->net);
	for (i = 0; i < target->ch_count; i++) {
		ch = &target->ch[i];
		srp_free_ch_ib(target, ch);
	}
	cancel_work_sync(&target->tl_err_work);
	srp_rport_put(target->rport);
	kfree(target->ch);
	target->ch = NULL;

	spin_lock(&target->srp_host->target_lock);
	list_del(&target->list);
	spin_unlock(&target->srp_host->target_lock);

	scsi_host_put(target->scsi_host);
}

static void srp_remove_work(struct work_struct *work)
{
	struct srp_target_port *target =
		container_of(work, struct srp_target_port, remove_work);

	WARN_ON_ONCE(target->state != SRP_TARGET_REMOVED);

	srp_remove_target(target);
}

static void srp_rport_delete(struct srp_rport *rport)
{
	struct srp_target_port *target = rport->lld_data;

	srp_queue_remove_work(target);
}

/**
 * srp_connected_ch() - number of connected channels
 * @target: SRP target port.
 */
static int srp_connected_ch(struct srp_target_port *target)
{
	int i, c = 0;

	for (i = 0; i < target->ch_count; i++)
		c += target->ch[i].connected;

	return c;
}

static int srp_connect_ch(struct srp_rdma_ch *ch, uint32_t max_iu_len,
			  bool multich)
{
	struct srp_target_port *target = ch->target;
	int ret;

	WARN_ON_ONCE(!multich && srp_connected_ch(target) > 0);

	ret = srp_lookup_path(ch);
	if (ret)
		goto out;

	while (1) {
		init_completion(&ch->done);
		ret = srp_send_req(ch, max_iu_len, multich);
		if (ret)
			goto out;
		ret = wait_for_completion_interruptible(&ch->done);
		if (ret < 0)
			goto out;

		/*
		 * The CM event handling code will set status to
		 * SRP_PORT_REDIRECT if we get a port redirect REJ
		 * back, or SRP_DLID_REDIRECT if we get a lid/qp
		 * redirect REJ back.
		 */
		ret = ch->status;
		switch (ret) {
		case 0:
			ch->connected = true;
			goto out;

		case SRP_PORT_REDIRECT:
			ret = srp_lookup_path(ch);
			if (ret)
				goto out;
			break;

		case SRP_DLID_REDIRECT:
			break;

		case SRP_STALE_CONN:
			shost_printk(KERN_ERR, target->scsi_host, PFX
				     "giving up on stale connection\n");
			ret = -ECONNRESET;
			goto out;

		default:
			goto out;
		}
	}

out:
	return ret <= 0 ? ret : -ENODEV;
}

static void srp_inv_rkey_err_done(struct ib_cq *cq, struct ib_wc *wc)
{
	srp_handle_qp_err(cq, wc, "INV RKEY");
}

static int srp_inv_rkey(struct srp_request *req, struct srp_rdma_ch *ch,
		u32 rkey)
{
	struct ib_send_wr wr = {
		.opcode		    = IB_WR_LOCAL_INV,
		.next		    = NULL,
		.num_sge	    = 0,
		.send_flags	    = 0,
		.ex.invalidate_rkey = rkey,
	};

	wr.wr_cqe = &req->reg_cqe;
	req->reg_cqe.done = srp_inv_rkey_err_done;
	return ib_post_send(ch->qp, &wr, NULL);
}

static void srp_unmap_data(struct scsi_cmnd *scmnd,
			   struct srp_rdma_ch *ch,
			   struct srp_request *req)
{
	struct srp_target_port *target = ch->target;
	struct srp_device *dev = target->srp_host->srp_dev;
	struct ib_device *ibdev = dev->dev;
	int i, res;

	if (!scsi_sglist(scmnd) ||
	    (scmnd->sc_data_direction != DMA_TO_DEVICE &&
	     scmnd->sc_data_direction != DMA_FROM_DEVICE))
		return;

	if (dev->use_fast_reg) {
		struct srp_fr_desc **pfr;

		for (i = req->nmdesc, pfr = req->fr_list; i > 0; i--, pfr++) {
			res = srp_inv_rkey(req, ch, (*pfr)->mr->rkey);
			if (res < 0) {
				shost_printk(KERN_ERR, target->scsi_host, PFX
				  "Queueing INV WR for rkey %#x failed (%d)\n",
				  (*pfr)->mr->rkey, res);
				queue_work(system_long_wq,
					   &target->tl_err_work);
			}
		}
		if (req->nmdesc)
			srp_fr_pool_put(ch->fr_pool, req->fr_list,
					req->nmdesc);
	}

	ib_dma_unmap_sg(ibdev, scsi_sglist(scmnd), scsi_sg_count(scmnd),
			scmnd->sc_data_direction);
}

/**
 * srp_claim_req - Take ownership of the scmnd associated with a request.
 * @ch: SRP RDMA channel.
 * @req: SRP request.
 * @sdev: If not NULL, only take ownership for this SCSI device.
 * @scmnd: If NULL, take ownership of @req->scmnd. If not NULL, only take
 *         ownership of @req->scmnd if it equals @scmnd.
 *
 * Return value:
 * Either NULL or a pointer to the SCSI command the caller became owner of.
 */
static struct scsi_cmnd *srp_claim_req(struct srp_rdma_ch *ch,
				       struct srp_request *req,
				       struct scsi_device *sdev,
				       struct scsi_cmnd *scmnd)
{
	unsigned long flags;

	spin_lock_irqsave(&ch->lock, flags);
	if (req->scmnd &&
	    (!sdev || req->scmnd->device == sdev) &&
	    (!scmnd || req->scmnd == scmnd)) {
		scmnd = req->scmnd;
		req->scmnd = NULL;
	} else {
		scmnd = NULL;
	}
	spin_unlock_irqrestore(&ch->lock, flags);

	return scmnd;
}

/**
 * srp_free_req() - Unmap data and adjust ch->req_lim.
 * @ch:     SRP RDMA channel.
 * @req:    Request to be freed.
 * @scmnd:  SCSI command associated with @req.
 * @req_lim_delta: Amount to be added to @target->req_lim.
 */
static void srp_free_req(struct srp_rdma_ch *ch, struct srp_request *req,
			 struct scsi_cmnd *scmnd, s32 req_lim_delta)
{
	unsigned long flags;

	srp_unmap_data(scmnd, ch, req);

	spin_lock_irqsave(&ch->lock, flags);
	ch->req_lim += req_lim_delta;
	spin_unlock_irqrestore(&ch->lock, flags);
}

static void srp_finish_req(struct srp_rdma_ch *ch, struct srp_request *req,
			   struct scsi_device *sdev, int result)
{
	struct scsi_cmnd *scmnd = srp_claim_req(ch, req, sdev, NULL);

	if (scmnd) {
		srp_free_req(ch, req, scmnd, 0);
		scmnd->result = result;
		scsi_done(scmnd);
	}
}

struct srp_terminate_context {
	struct srp_target_port *srp_target;
	int scsi_result;
};

static bool srp_terminate_cmd(struct scsi_cmnd *scmnd, void *context_ptr,
			      bool reserved)
{
	struct srp_terminate_context *context = context_ptr;
	struct srp_target_port *target = context->srp_target;
	u32 tag = blk_mq_unique_tag(scsi_cmd_to_rq(scmnd));
	struct srp_rdma_ch *ch = &target->ch[blk_mq_unique_tag_to_hwq(tag)];
	struct srp_request *req = scsi_cmd_priv(scmnd);

	srp_finish_req(ch, req, NULL, context->scsi_result);

	return true;
}

static void srp_terminate_io(struct srp_rport *rport)
{
	struct srp_target_port *target = rport->lld_data;
	struct srp_terminate_context context = { .srp_target = target,
		.scsi_result = DID_TRANSPORT_FAILFAST << 16 };

	scsi_host_busy_iter(target->scsi_host, srp_terminate_cmd, &context);
}

/* Calculate maximum initiator to target information unit length. */
static uint32_t srp_max_it_iu_len(int cmd_sg_cnt, bool use_imm_data,
				  uint32_t max_it_iu_size)
{
	uint32_t max_iu_len = sizeof(struct srp_cmd) + SRP_MAX_ADD_CDB_LEN +
		sizeof(struct srp_indirect_buf) +
		cmd_sg_cnt * sizeof(struct srp_direct_buf);

	if (use_imm_data)
		max_iu_len = max(max_iu_len, SRP_IMM_DATA_OFFSET +
				 srp_max_imm_data);

	if (max_it_iu_size)
		max_iu_len = min(max_iu_len, max_it_iu_size);

	pr_debug("max_iu_len = %d\n", max_iu_len);

	return max_iu_len;
}

/*
 * It is up to the caller to ensure that srp_rport_reconnect() calls are
 * serialized and that no concurrent srp_queuecommand(), srp_abort(),
 * srp_reset_device() or srp_reset_host() calls will occur while this function
 * is in progress. One way to realize that is not to call this function
 * directly but to call srp_reconnect_rport() instead since that last function
 * serializes calls of this function via rport->mutex and also blocks
 * srp_queuecommand() calls before invoking this function.
 */
static int srp_rport_reconnect(struct srp_rport *rport)
{
	struct srp_target_port *target = rport->lld_data;
	struct srp_rdma_ch *ch;
	uint32_t max_iu_len = srp_max_it_iu_len(target->cmd_sg_cnt,
						srp_use_imm_data,
						target->max_it_iu_size);
	int i, j, ret = 0;
	bool multich = false;

	srp_disconnect_target(target);

	if (target->state == SRP_TARGET_SCANNING)
		return -ENODEV;

	/*
	 * Now get a new local CM ID so that we avoid confusing the target in
	 * case things are really fouled up. Doing so also ensures that all CM
	 * callbacks will have finished before a new QP is allocated.
	 */
	for (i = 0; i < target->ch_count; i++) {
		ch = &target->ch[i];
		ret += srp_new_cm_id(ch);
	}
	{
		struct srp_terminate_context context = {
			.srp_target = target, .scsi_result = DID_RESET << 16};

		scsi_host_busy_iter(target->scsi_host, srp_terminate_cmd,
				    &context);
	}
	for (i = 0; i < target->ch_count; i++) {
		ch = &target->ch[i];
		/*
		 * Whether or not creating a new CM ID succeeded, create a new
		 * QP. This guarantees that all completion callback function
		 * invocations have finished before request resetting starts.
		 */
		ret += srp_create_ch_ib(ch);

		INIT_LIST_HEAD(&ch->free_tx);
		for (j = 0; j < target->queue_size; ++j)
			list_add(&ch->tx_ring[j]->list, &ch->free_tx);
	}

	target->qp_in_error = false;

	for (i = 0; i < target->ch_count; i++) {
		ch = &target->ch[i];
		if (ret)
			break;
		ret = srp_connect_ch(ch, max_iu_len, multich);
		multich = true;
	}

	if (ret == 0)
		shost_printk(KERN_INFO, target->scsi_host,
			     PFX "reconnect succeeded\n");

	return ret;
}

static void srp_map_desc(struct srp_map_state *state, dma_addr_t dma_addr,
			 unsigned int dma_len, u32 rkey)
{
	struct srp_direct_buf *desc = state->desc;

	WARN_ON_ONCE(!dma_len);

	desc->va = cpu_to_be64(dma_addr);
	desc->key = cpu_to_be32(rkey);
	desc->len = cpu_to_be32(dma_len);

	state->total_len += dma_len;
	state->desc++;
	state->ndesc++;
}

static void srp_reg_mr_err_done(struct ib_cq *cq, struct ib_wc *wc)
{
	srp_handle_qp_err(cq, wc, "FAST REG");
}

/*
 * Map up to sg_nents elements of state->sg where *sg_offset_p is the offset
 * where to start in the first element. If sg_offset_p != NULL then
 * *sg_offset_p is updated to the offset in state->sg[retval] of the first
 * byte that has not yet been mapped.
 */
static int srp_map_finish_fr(struct srp_map_state *state,
			     struct srp_request *req,
			     struct srp_rdma_ch *ch, int sg_nents,
			     unsigned int *sg_offset_p)
{
	struct srp_target_port *target = ch->target;
	struct srp_device *dev = target->srp_host->srp_dev;
	struct ib_reg_wr wr;
	struct srp_fr_desc *desc;
	u32 rkey;
	int n, err;

	if (state->fr.next >= state->fr.end) {
		shost_printk(KERN_ERR, ch->target->scsi_host,
			     PFX "Out of MRs (mr_per_cmd = %d)\n",
			     ch->target->mr_per_cmd);
		return -ENOMEM;
	}

	WARN_ON_ONCE(!dev->use_fast_reg);

	if (sg_nents == 1 && target->global_rkey) {
		unsigned int sg_offset = sg_offset_p ? *sg_offset_p : 0;

		srp_map_desc(state, sg_dma_address(state->sg) + sg_offset,
			     sg_dma_len(state->sg) - sg_offset,
			     target->global_rkey);
		if (sg_offset_p)
			*sg_offset_p = 0;
		return 1;
	}

	desc = srp_fr_pool_get(ch->fr_pool);
	if (!desc)
		return -ENOMEM;

	rkey = ib_inc_rkey(desc->mr->rkey);
	ib_update_fast_reg_key(desc->mr, rkey);

	n = ib_map_mr_sg(desc->mr, state->sg, sg_nents, sg_offset_p,
			 dev->mr_page_size);
	if (unlikely(n < 0)) {
		srp_fr_pool_put(ch->fr_pool, &desc, 1);
		pr_debug("%s: ib_map_mr_sg(%d, %d) returned %d.\n",
			 dev_name(&req->scmnd->device->sdev_gendev), sg_nents,
			 sg_offset_p ? *sg_offset_p : -1, n);
		return n;
	}

	WARN_ON_ONCE(desc->mr->length == 0);

	req->reg_cqe.done = srp_reg_mr_err_done;

	wr.wr.next = NULL;
	wr.wr.opcode = IB_WR_REG_MR;
	wr.wr.wr_cqe = &req->reg_cqe;
	wr.wr.num_sge = 0;
	wr.wr.send_flags = 0;
	wr.mr = desc->mr;
	wr.key = desc->mr->rkey;
	wr.access = (IB_ACCESS_LOCAL_WRITE |
		     IB_ACCESS_REMOTE_READ |
		     IB_ACCESS_REMOTE_WRITE);

	*state->fr.next++ = desc;
	state->nmdesc++;

	srp_map_desc(state, desc->mr->iova,
		     desc->mr->length, desc->mr->rkey);

	err = ib_post_send(ch->qp, &wr.wr, NULL);
	if (unlikely(err)) {
		WARN_ON_ONCE(err == -ENOMEM);
		return err;
	}

	return n;
}

static int srp_map_sg_fr(struct srp_map_state *state, struct srp_rdma_ch *ch,
			 struct srp_request *req, struct scatterlist *scat,
			 int count)
{
	unsigned int sg_offset = 0;

	state->fr.next = req->fr_list;
	state->fr.end = req->fr_list + ch->target->mr_per_cmd;
	state->sg = scat;

	if (count == 0)
		return 0;

	while (count) {
		int i, n;

		n = srp_map_finish_fr(state, req, ch, count, &sg_offset);
		if (unlikely(n < 0))
			return n;

		count -= n;
		for (i = 0; i < n; i++)
			state->sg = sg_next(state->sg);
	}

	return 0;
}

static int srp_map_sg_dma(struct srp_map_state *state, struct srp_rdma_ch *ch,
			  struct srp_request *req, struct scatterlist *scat,
			  int count)
{
	struct srp_target_port *target = ch->target;
	struct scatterlist *sg;
	int i;

	for_each_sg(scat, sg, count, i) {
		srp_map_desc(state, sg_dma_address(sg), sg_dma_len(sg),
			     target->global_rkey);
	}

	return 0;
}

/*
 * Register the indirect data buffer descriptor with the HCA.
 *
 * Note: since the indirect data buffer descriptor has been allocated with
 * kmalloc() it is guaranteed that this buffer is a physically contiguous
 * memory buffer.
 */
static int srp_map_idb(struct srp_rdma_ch *ch, struct srp_request *req,
		       void **next_mr, void **end_mr, u32 idb_len,
		       __be32 *idb_rkey)
{
	struct srp_target_port *target = ch->target;
	struct srp_device *dev = target->srp_host->srp_dev;
	struct srp_map_state state;
	struct srp_direct_buf idb_desc;
	struct scatterlist idb_sg[1];
	int ret;

	memset(&state, 0, sizeof(state));
	memset(&idb_desc, 0, sizeof(idb_desc));
	state.gen.next = next_mr;
	state.gen.end = end_mr;
	state.desc = &idb_desc;
	state.base_dma_addr = req->indirect_dma_addr;
	state.dma_len = idb_len;

	if (dev->use_fast_reg) {
		state.sg = idb_sg;
		sg_init_one(idb_sg, req->indirect_desc, idb_len);
		idb_sg->dma_address = req->indirect_dma_addr; /* hack! */
#ifdef CONFIG_NEED_SG_DMA_LENGTH
		idb_sg->dma_length = idb_sg->length;	      /* hack^2 */
#endif
		ret = srp_map_finish_fr(&state, req, ch, 1, NULL);
		if (ret < 0)
			return ret;
		WARN_ON_ONCE(ret < 1);
	} else {
		return -EINVAL;
	}

	*idb_rkey = idb_desc.key;

	return 0;
}

static void srp_check_mapping(struct srp_map_state *state,
			      struct srp_rdma_ch *ch, struct srp_request *req,
			      struct scatterlist *scat, int count)
{
	struct srp_device *dev = ch->target->srp_host->srp_dev;
	struct srp_fr_desc **pfr;
	u64 desc_len = 0, mr_len = 0;
	int i;

	for (i = 0; i < state->ndesc; i++)
		desc_len += be32_to_cpu(req->indirect_desc[i].len);
	if (dev->use_fast_reg)
		for (i = 0, pfr = req->fr_list; i < state->nmdesc; i++, pfr++)
			mr_len += (*pfr)->mr->length;
	if (desc_len != scsi_bufflen(req->scmnd) ||
	    mr_len > scsi_bufflen(req->scmnd))
		pr_err("Inconsistent: scsi len %d <> desc len %lld <> mr len %lld; ndesc %d; nmdesc = %d\n",
		       scsi_bufflen(req->scmnd), desc_len, mr_len,
		       state->ndesc, state->nmdesc);
}

/**
 * srp_map_data() - map SCSI data buffer onto an SRP request
 * @scmnd: SCSI command to map
 * @ch: SRP RDMA channel
 * @req: SRP request
 *
 * Returns the length in bytes of the SRP_CMD IU or a negative value if
 * mapping failed. The size of any immediate data is not included in the
 * return value.
 */
static int srp_map_data(struct scsi_cmnd *scmnd, struct srp_rdma_ch *ch,
			struct srp_request *req)
{
	struct srp_target_port *target = ch->target;
	struct scatterlist *scat, *sg;
	struct srp_cmd *cmd = req->cmd->buf;
	int i, len, nents, count, ret;
	struct srp_device *dev;
	struct ib_device *ibdev;
	struct srp_map_state state;
	struct srp_indirect_buf *indirect_hdr;
	u64 data_len;
	u32 idb_len, table_len;
	__be32 idb_rkey;
	u8 fmt;

	req->cmd->num_sge = 1;

	if (!scsi_sglist(scmnd) || scmnd->sc_data_direction == DMA_NONE)
		return sizeof(struct srp_cmd) + cmd->add_cdb_len;

	if (scmnd->sc_data_direction != DMA_FROM_DEVICE &&
	    scmnd->sc_data_direction != DMA_TO_DEVICE) {
		shost_printk(KERN_WARNING, target->scsi_host,
			     PFX "Unhandled data direction %d\n",
			     scmnd->sc_data_direction);
		return -EINVAL;
	}

	nents = scsi_sg_count(scmnd);
	scat  = scsi_sglist(scmnd);
	data_len = scsi_bufflen(scmnd);

	dev = target->srp_host->srp_dev;
	ibdev = dev->dev;

	count = ib_dma_map_sg(ibdev, scat, nents, scmnd->sc_data_direction);
	if (unlikely(count == 0))
		return -EIO;

	if (ch->use_imm_data &&
	    count <= ch->max_imm_sge &&
	    SRP_IMM_DATA_OFFSET + data_len <= ch->max_it_iu_len &&
	    scmnd->sc_data_direction == DMA_TO_DEVICE) {
		struct srp_imm_buf *buf;
		struct ib_sge *sge = &req->cmd->sge[1];

		fmt = SRP_DATA_DESC_IMM;
		len = SRP_IMM_DATA_OFFSET;
		req->nmdesc = 0;
		buf = (void *)cmd->add_data + cmd->add_cdb_len;
		buf->len = cpu_to_be32(data_len);
		WARN_ON_ONCE((void *)(buf + 1) > (void *)cmd + len);
		for_each_sg(scat, sg, count, i) {
			sge[i].addr   = sg_dma_address(sg);
			sge[i].length = sg_dma_len(sg);
			sge[i].lkey   = target->lkey;
		}
		req->cmd->num_sge += count;
		goto map_complete;
	}

	fmt = SRP_DATA_DESC_DIRECT;
	len = sizeof(struct srp_cmd) + cmd->add_cdb_len +
		sizeof(struct srp_direct_buf);

	if (count == 1 && target->global_rkey) {
		/*
		 * The midlayer only generated a single gather/scatter
		 * entry, or DMA mapping coalesced everything to a
		 * single entry.  So a direct descriptor along with
		 * the DMA MR suffices.
		 */
		struct srp_direct_buf *buf;

		buf = (void *)cmd->add_data + cmd->add_cdb_len;
		buf->va  = cpu_to_be64(sg_dma_address(scat));
		buf->key = cpu_to_be32(target->global_rkey);
		buf->len = cpu_to_be32(sg_dma_len(scat));

		req->nmdesc = 0;
		goto map_complete;
	}

	/*
	 * We have more than one scatter/gather entry, so build our indirect
	 * descriptor table, trying to merge as many entries as we can.
	 */
	indirect_hdr = (void *)cmd->add_data + cmd->add_cdb_len;

	ib_dma_sync_single_for_cpu(ibdev, req->indirect_dma_addr,
				   target->indirect_size, DMA_TO_DEVICE);

	memset(&state, 0, sizeof(state));
	state.desc = req->indirect_desc;
	if (dev->use_fast_reg)
		ret = srp_map_sg_fr(&state, ch, req, scat, count);
	else
		ret = srp_map_sg_dma(&state, ch, req, scat, count);
	req->nmdesc = state.nmdesc;
	if (ret < 0)
		goto unmap;

	{
		DEFINE_DYNAMIC_DEBUG_METADATA(ddm,
			"Memory mapping consistency check");
		if (DYNAMIC_DEBUG_BRANCH(ddm))
			srp_check_mapping(&state, ch, req, scat, count);
	}

	/* We've mapped the request, now pull as much of the indirect
	 * descriptor table as we can into the command buffer. If this
	 * target is not using an external indirect table, we are
	 * guaranteed to fit into the command, as the SCSI layer won't
	 * give us more S/G entries than we allow.
	 */
	if (state.ndesc == 1) {
		/*
		 * Memory registration collapsed the sg-list into one entry,
		 * so use a direct descriptor.
		 */
		struct srp_direct_buf *buf;

		buf = (void *)cmd->add_data + cmd->add_cdb_len;
		*buf = req->indirect_desc[0];
		goto map_complete;
	}

	if (unlikely(target->cmd_sg_cnt < state.ndesc &&
						!target->allow_ext_sg)) {
		shost_printk(KERN_ERR, target->scsi_host,
			     "Could not fit S/G list into SRP_CMD\n");
		ret = -EIO;
		goto unmap;
	}

	count = min(state.ndesc, target->cmd_sg_cnt);
	table_len = state.ndesc * sizeof (struct srp_direct_buf);
	idb_len = sizeof(struct srp_indirect_buf) + table_len;

	fmt = SRP_DATA_DESC_INDIRECT;
	len = sizeof(struct srp_cmd) + cmd->add_cdb_len +
		sizeof(struct srp_indirect_buf);
	len += count * sizeof (struct srp_direct_buf);

	memcpy(indirect_hdr->desc_list, req->indirect_desc,
	       count * sizeof (struct srp_direct_buf));

	if (!target->global_rkey) {
		ret = srp_map_idb(ch, req, state.gen.next, state.gen.end,
				  idb_len, &idb_rkey);
		if (ret < 0)
			goto unmap;
		req->nmdesc++;
	} else {
		idb_rkey = cpu_to_be32(target->global_rkey);
	}

	indirect_hdr->table_desc.va = cpu_to_be64(req->indirect_dma_addr);
	indirect_hdr->table_desc.key = idb_rkey;
	indirect_hdr->table_desc.len = cpu_to_be32(table_len);
	indirect_hdr->len = cpu_to_be32(state.total_len);

	if (scmnd->sc_data_direction == DMA_TO_DEVICE)
		cmd->data_out_desc_cnt = count;
	else
		cmd->data_in_desc_cnt = count;

	ib_dma_sync_single_for_device(ibdev, req->indirect_dma_addr, table_len,
				      DMA_TO_DEVICE);

map_complete:
	if (scmnd->sc_data_direction == DMA_TO_DEVICE)
		cmd->buf_fmt = fmt << 4;
	else
		cmd->buf_fmt = fmt;

	return len;

unmap:
	srp_unmap_data(scmnd, ch, req);
	if (ret == -ENOMEM && req->nmdesc >= target->mr_pool_size)
		ret = -E2BIG;
	return ret;
}

/*
 * Return an IU and possible credit to the free pool
 */
static void srp_put_tx_iu(struct srp_rdma_ch *ch, struct srp_iu *iu,
			  enum srp_iu_type iu_type)
{
	unsigned long flags;

	spin_lock_irqsave(&ch->lock, flags);
	list_add(&iu->list, &ch->free_tx);
	if (iu_type != SRP_IU_RSP)
		++ch->req_lim;
	spin_unlock_irqrestore(&ch->lock, flags);
}

/*
 * Must be called with ch->lock held to protect req_lim and free_tx.
 * If IU is not sent, it must be returned using srp_put_tx_iu().
 *
 * Note:
 * An upper limit for the number of allocated information units for each
 * request type is:
 * - SRP_IU_CMD: SRP_CMD_SQ_SIZE, since the SCSI mid-layer never queues
 *   more than Scsi_Host.can_queue requests.
 * - SRP_IU_TSK_MGMT: SRP_TSK_MGMT_SQ_SIZE.
 * - SRP_IU_RSP: 1, since a conforming SRP target never sends more than
 *   one unanswered SRP request to an initiator.
 */
static struct srp_iu *__srp_get_tx_iu(struct srp_rdma_ch *ch,
				      enum srp_iu_type iu_type)
{
	struct srp_target_port *target = ch->target;
	s32 rsv = (iu_type == SRP_IU_TSK_MGMT) ? 0 : SRP_TSK_MGMT_SQ_SIZE;
	struct srp_iu *iu;

	lockdep_assert_held(&ch->lock);

	ib_process_cq_direct(ch->send_cq, -1);

	if (list_empty(&ch->free_tx))
		return NULL;

	/* Initiator responses to target requests do not consume credits */
	if (iu_type != SRP_IU_RSP) {
		if (ch->req_lim <= rsv) {
			++target->zero_req_lim;
			return NULL;
		}

		--ch->req_lim;
	}

	iu = list_first_entry(&ch->free_tx, struct srp_iu, list);
	list_del(&iu->list);
	return iu;
}

/*
 * Note: if this function is called from inside ib_drain_sq() then it will
 * be called without ch->lock being held. If ib_drain_sq() dequeues a WQE
 * with status IB_WC_SUCCESS then that's a bug.
 */
static void srp_send_done(struct ib_cq *cq, struct ib_wc *wc)
{
	struct srp_iu *iu = container_of(wc->wr_cqe, struct srp_iu, cqe);
	struct srp_rdma_ch *ch = cq->cq_context;

	if (unlikely(wc->status != IB_WC_SUCCESS)) {
		srp_handle_qp_err(cq, wc, "SEND");
		return;
	}

	lockdep_assert_held(&ch->lock);

	list_add(&iu->list, &ch->free_tx);
}

/**
 * srp_post_send() - send an SRP information unit
 * @ch: RDMA channel over which to send the information unit.
 * @iu: Information unit to send.
 * @len: Length of the information unit excluding immediate data.
 */
static int srp_post_send(struct srp_rdma_ch *ch, struct srp_iu *iu, int len)
{
	struct srp_target_port *target = ch->target;
	struct ib_send_wr wr;

	if (WARN_ON_ONCE(iu->num_sge > SRP_MAX_SGE))
		return -EINVAL;

	iu->sge[0].addr   = iu->dma;
	iu->sge[0].length = len;
	iu->sge[0].lkey   = target->lkey;

	iu->cqe.done = srp_send_done;

	wr.next       = NULL;
	wr.wr_cqe     = &iu->cqe;
	wr.sg_list    = &iu->sge[0];
	wr.num_sge    = iu->num_sge;
	wr.opcode     = IB_WR_SEND;
	wr.send_flags = IB_SEND_SIGNALED;

	return ib_post_send(ch->qp, &wr, NULL);
}

static int srp_post_recv(struct srp_rdma_ch *ch, struct srp_iu *iu)
{
	struct srp_target_port *target = ch->target;
	struct ib_recv_wr wr;
	struct ib_sge list;

	list.addr   = iu->dma;
	list.length = iu->size;
	list.lkey   = target->lkey;

	iu->cqe.done = srp_recv_done;

	wr.next     = NULL;
	wr.wr_cqe   = &iu->cqe;
	wr.sg_list  = &list;
	wr.num_sge  = 1;

	return ib_post_recv(ch->qp, &wr, NULL);
}

static void srp_process_rsp(struct srp_rdma_ch *ch, struct srp_rsp *rsp)
{
	struct srp_target_port *target = ch->target;
	struct srp_request *req;
	struct scsi_cmnd *scmnd;
	unsigned long flags;

	if (unlikely(rsp->tag & SRP_TAG_TSK_MGMT)) {
		spin_lock_irqsave(&ch->lock, flags);
		ch->req_lim += be32_to_cpu(rsp->req_lim_delta);
		if (rsp->tag == ch->tsk_mgmt_tag) {
			ch->tsk_mgmt_status = -1;
			if (be32_to_cpu(rsp->resp_data_len) >= 4)
				ch->tsk_mgmt_status = rsp->data[3];
			complete(&ch->tsk_mgmt_done);
		} else {
			shost_printk(KERN_ERR, target->scsi_host,
				     "Received tsk mgmt response too late for tag %#llx\n",
				     rsp->tag);
		}
		spin_unlock_irqrestore(&ch->lock, flags);
	} else {
		scmnd = scsi_host_find_tag(target->scsi_host, rsp->tag);
		if (scmnd) {
			req = scsi_cmd_priv(scmnd);
			scmnd = srp_claim_req(ch, req, NULL, scmnd);
		} else {
			shost_printk(KERN_ERR, target->scsi_host,
				     "Null scmnd for RSP w/tag %#016llx received on ch %td / QP %#x\n",
				     rsp->tag, ch - target->ch, ch->qp->qp_num);

			spin_lock_irqsave(&ch->lock, flags);
			ch->req_lim += be32_to_cpu(rsp->req_lim_delta);
			spin_unlock_irqrestore(&ch->lock, flags);

			return;
		}
		scmnd->result = rsp->status;

		if (rsp->flags & SRP_RSP_FLAG_SNSVALID) {
			memcpy(scmnd->sense_buffer, rsp->data +
			       be32_to_cpu(rsp->resp_data_len),
			       min_t(int, be32_to_cpu(rsp->sense_data_len),
				     SCSI_SENSE_BUFFERSIZE));
		}

		if (unlikely(rsp->flags & SRP_RSP_FLAG_DIUNDER))
			scsi_set_resid(scmnd, be32_to_cpu(rsp->data_in_res_cnt));
		else if (unlikely(rsp->flags & SRP_RSP_FLAG_DIOVER))
			scsi_set_resid(scmnd, -be32_to_cpu(rsp->data_in_res_cnt));
		else if (unlikely(rsp->flags & SRP_RSP_FLAG_DOUNDER))
			scsi_set_resid(scmnd, be32_to_cpu(rsp->data_out_res_cnt));
		else if (unlikely(rsp->flags & SRP_RSP_FLAG_DOOVER))
			scsi_set_resid(scmnd, -be32_to_cpu(rsp->data_out_res_cnt));

		srp_free_req(ch, req, scmnd,
			     be32_to_cpu(rsp->req_lim_delta));

<<<<<<< HEAD
		scmnd->scsi_done(scmnd);
=======
		scsi_done(scmnd);
>>>>>>> df0cc57e
	}
}

static int srp_response_common(struct srp_rdma_ch *ch, s32 req_delta,
			       void *rsp, int len)
{
	struct srp_target_port *target = ch->target;
	struct ib_device *dev = target->srp_host->srp_dev->dev;
	unsigned long flags;
	struct srp_iu *iu;
	int err;

	spin_lock_irqsave(&ch->lock, flags);
	ch->req_lim += req_delta;
	iu = __srp_get_tx_iu(ch, SRP_IU_RSP);
	spin_unlock_irqrestore(&ch->lock, flags);

	if (!iu) {
		shost_printk(KERN_ERR, target->scsi_host, PFX
			     "no IU available to send response\n");
		return 1;
	}

	iu->num_sge = 1;
	ib_dma_sync_single_for_cpu(dev, iu->dma, len, DMA_TO_DEVICE);
	memcpy(iu->buf, rsp, len);
	ib_dma_sync_single_for_device(dev, iu->dma, len, DMA_TO_DEVICE);

	err = srp_post_send(ch, iu, len);
	if (err) {
		shost_printk(KERN_ERR, target->scsi_host, PFX
			     "unable to post response: %d\n", err);
		srp_put_tx_iu(ch, iu, SRP_IU_RSP);
	}

	return err;
}

static void srp_process_cred_req(struct srp_rdma_ch *ch,
				 struct srp_cred_req *req)
{
	struct srp_cred_rsp rsp = {
		.opcode = SRP_CRED_RSP,
		.tag = req->tag,
	};
	s32 delta = be32_to_cpu(req->req_lim_delta);

	if (srp_response_common(ch, delta, &rsp, sizeof(rsp)))
		shost_printk(KERN_ERR, ch->target->scsi_host, PFX
			     "problems processing SRP_CRED_REQ\n");
}

static void srp_process_aer_req(struct srp_rdma_ch *ch,
				struct srp_aer_req *req)
{
	struct srp_target_port *target = ch->target;
	struct srp_aer_rsp rsp = {
		.opcode = SRP_AER_RSP,
		.tag = req->tag,
	};
	s32 delta = be32_to_cpu(req->req_lim_delta);

	shost_printk(KERN_ERR, target->scsi_host, PFX
		     "ignoring AER for LUN %llu\n", scsilun_to_int(&req->lun));

	if (srp_response_common(ch, delta, &rsp, sizeof(rsp)))
		shost_printk(KERN_ERR, target->scsi_host, PFX
			     "problems processing SRP_AER_REQ\n");
}

static void srp_recv_done(struct ib_cq *cq, struct ib_wc *wc)
{
	struct srp_iu *iu = container_of(wc->wr_cqe, struct srp_iu, cqe);
	struct srp_rdma_ch *ch = cq->cq_context;
	struct srp_target_port *target = ch->target;
	struct ib_device *dev = target->srp_host->srp_dev->dev;
	int res;
	u8 opcode;

	if (unlikely(wc->status != IB_WC_SUCCESS)) {
		srp_handle_qp_err(cq, wc, "RECV");
		return;
	}

	ib_dma_sync_single_for_cpu(dev, iu->dma, ch->max_ti_iu_len,
				   DMA_FROM_DEVICE);

	opcode = *(u8 *) iu->buf;

	if (0) {
		shost_printk(KERN_ERR, target->scsi_host,
			     PFX "recv completion, opcode 0x%02x\n", opcode);
		print_hex_dump(KERN_ERR, "", DUMP_PREFIX_OFFSET, 8, 1,
			       iu->buf, wc->byte_len, true);
	}

	switch (opcode) {
	case SRP_RSP:
		srp_process_rsp(ch, iu->buf);
		break;

	case SRP_CRED_REQ:
		srp_process_cred_req(ch, iu->buf);
		break;

	case SRP_AER_REQ:
		srp_process_aer_req(ch, iu->buf);
		break;

	case SRP_T_LOGOUT:
		/* XXX Handle target logout */
		shost_printk(KERN_WARNING, target->scsi_host,
			     PFX "Got target logout request\n");
		break;

	default:
		shost_printk(KERN_WARNING, target->scsi_host,
			     PFX "Unhandled SRP opcode 0x%02x\n", opcode);
		break;
	}

	ib_dma_sync_single_for_device(dev, iu->dma, ch->max_ti_iu_len,
				      DMA_FROM_DEVICE);

	res = srp_post_recv(ch, iu);
	if (res != 0)
		shost_printk(KERN_ERR, target->scsi_host,
			     PFX "Recv failed with error code %d\n", res);
}

/**
 * srp_tl_err_work() - handle a transport layer error
 * @work: Work structure embedded in an SRP target port.
 *
 * Note: This function may get invoked before the rport has been created,
 * hence the target->rport test.
 */
static void srp_tl_err_work(struct work_struct *work)
{
	struct srp_target_port *target;

	target = container_of(work, struct srp_target_port, tl_err_work);
	if (target->rport)
		srp_start_tl_fail_timers(target->rport);
}

static void srp_handle_qp_err(struct ib_cq *cq, struct ib_wc *wc,
		const char *opname)
{
	struct srp_rdma_ch *ch = cq->cq_context;
	struct srp_target_port *target = ch->target;

	if (ch->connected && !target->qp_in_error) {
		shost_printk(KERN_ERR, target->scsi_host,
			     PFX "failed %s status %s (%d) for CQE %p\n",
			     opname, ib_wc_status_msg(wc->status), wc->status,
			     wc->wr_cqe);
		queue_work(system_long_wq, &target->tl_err_work);
	}
	target->qp_in_error = true;
}

static int srp_queuecommand(struct Scsi_Host *shost, struct scsi_cmnd *scmnd)
{
	struct request *rq = scsi_cmd_to_rq(scmnd);
	struct srp_target_port *target = host_to_target(shost);
	struct srp_rdma_ch *ch;
	struct srp_request *req = scsi_cmd_priv(scmnd);
	struct srp_iu *iu;
	struct srp_cmd *cmd;
	struct ib_device *dev;
	unsigned long flags;
	u32 tag;
	int len, ret;

	scmnd->result = srp_chkready(target->rport);
	if (unlikely(scmnd->result))
		goto err;

	WARN_ON_ONCE(rq->tag < 0);
	tag = blk_mq_unique_tag(rq);
	ch = &target->ch[blk_mq_unique_tag_to_hwq(tag)];

	spin_lock_irqsave(&ch->lock, flags);
	iu = __srp_get_tx_iu(ch, SRP_IU_CMD);
	spin_unlock_irqrestore(&ch->lock, flags);

	if (!iu)
		goto err;

	dev = target->srp_host->srp_dev->dev;
	ib_dma_sync_single_for_cpu(dev, iu->dma, ch->max_it_iu_len,
				   DMA_TO_DEVICE);

	cmd = iu->buf;
	memset(cmd, 0, sizeof *cmd);

	cmd->opcode = SRP_CMD;
	int_to_scsilun(scmnd->device->lun, &cmd->lun);
	cmd->tag    = tag;
	memcpy(cmd->cdb, scmnd->cmnd, scmnd->cmd_len);
	if (unlikely(scmnd->cmd_len > sizeof(cmd->cdb))) {
		cmd->add_cdb_len = round_up(scmnd->cmd_len - sizeof(cmd->cdb),
					    4);
		if (WARN_ON_ONCE(cmd->add_cdb_len > SRP_MAX_ADD_CDB_LEN))
			goto err_iu;
	}

	req->scmnd    = scmnd;
	req->cmd      = iu;

	len = srp_map_data(scmnd, ch, req);
	if (len < 0) {
		shost_printk(KERN_ERR, target->scsi_host,
			     PFX "Failed to map data (%d)\n", len);
		/*
		 * If we ran out of memory descriptors (-ENOMEM) because an
		 * application is queuing many requests with more than
		 * max_pages_per_mr sg-list elements, tell the SCSI mid-layer
		 * to reduce queue depth temporarily.
		 */
		scmnd->result = len == -ENOMEM ?
			DID_OK << 16 | SAM_STAT_TASK_SET_FULL : DID_ERROR << 16;
		goto err_iu;
	}

	ib_dma_sync_single_for_device(dev, iu->dma, ch->max_it_iu_len,
				      DMA_TO_DEVICE);

	if (srp_post_send(ch, iu, len)) {
		shost_printk(KERN_ERR, target->scsi_host, PFX "Send failed\n");
		scmnd->result = DID_ERROR << 16;
		goto err_unmap;
	}

	return 0;

err_unmap:
	srp_unmap_data(scmnd, ch, req);

err_iu:
	srp_put_tx_iu(ch, iu, SRP_IU_CMD);

	/*
	 * Avoid that the loops that iterate over the request ring can
	 * encounter a dangling SCSI command pointer.
	 */
	req->scmnd = NULL;

err:
	if (scmnd->result) {
		scsi_done(scmnd);
		ret = 0;
	} else {
		ret = SCSI_MLQUEUE_HOST_BUSY;
	}

	return ret;
}

/*
 * Note: the resources allocated in this function are freed in
 * srp_free_ch_ib().
 */
static int srp_alloc_iu_bufs(struct srp_rdma_ch *ch)
{
	struct srp_target_port *target = ch->target;
	int i;

	ch->rx_ring = kcalloc(target->queue_size, sizeof(*ch->rx_ring),
			      GFP_KERNEL);
	if (!ch->rx_ring)
		goto err_no_ring;
	ch->tx_ring = kcalloc(target->queue_size, sizeof(*ch->tx_ring),
			      GFP_KERNEL);
	if (!ch->tx_ring)
		goto err_no_ring;

	for (i = 0; i < target->queue_size; ++i) {
		ch->rx_ring[i] = srp_alloc_iu(target->srp_host,
					      ch->max_ti_iu_len,
					      GFP_KERNEL, DMA_FROM_DEVICE);
		if (!ch->rx_ring[i])
			goto err;
	}

	for (i = 0; i < target->queue_size; ++i) {
		ch->tx_ring[i] = srp_alloc_iu(target->srp_host,
					      ch->max_it_iu_len,
					      GFP_KERNEL, DMA_TO_DEVICE);
		if (!ch->tx_ring[i])
			goto err;

		list_add(&ch->tx_ring[i]->list, &ch->free_tx);
	}

	return 0;

err:
	for (i = 0; i < target->queue_size; ++i) {
		srp_free_iu(target->srp_host, ch->rx_ring[i]);
		srp_free_iu(target->srp_host, ch->tx_ring[i]);
	}


err_no_ring:
	kfree(ch->tx_ring);
	ch->tx_ring = NULL;
	kfree(ch->rx_ring);
	ch->rx_ring = NULL;

	return -ENOMEM;
}

static uint32_t srp_compute_rq_tmo(struct ib_qp_attr *qp_attr, int attr_mask)
{
	uint64_t T_tr_ns, max_compl_time_ms;
	uint32_t rq_tmo_jiffies;

	/*
	 * According to section 11.2.4.2 in the IBTA spec (Modify Queue Pair,
	 * table 91), both the QP timeout and the retry count have to be set
	 * for RC QP's during the RTR to RTS transition.
	 */
	WARN_ON_ONCE((attr_mask & (IB_QP_TIMEOUT | IB_QP_RETRY_CNT)) !=
		     (IB_QP_TIMEOUT | IB_QP_RETRY_CNT));

	/*
	 * Set target->rq_tmo_jiffies to one second more than the largest time
	 * it can take before an error completion is generated. See also
	 * C9-140..142 in the IBTA spec for more information about how to
	 * convert the QP Local ACK Timeout value to nanoseconds.
	 */
	T_tr_ns = 4096 * (1ULL << qp_attr->timeout);
	max_compl_time_ms = qp_attr->retry_cnt * 4 * T_tr_ns;
	do_div(max_compl_time_ms, NSEC_PER_MSEC);
	rq_tmo_jiffies = msecs_to_jiffies(max_compl_time_ms + 1000);

	return rq_tmo_jiffies;
}

static void srp_cm_rep_handler(struct ib_cm_id *cm_id,
			       const struct srp_login_rsp *lrsp,
			       struct srp_rdma_ch *ch)
{
	struct srp_target_port *target = ch->target;
	struct ib_qp_attr *qp_attr = NULL;
	int attr_mask = 0;
	int ret = 0;
	int i;

	if (lrsp->opcode == SRP_LOGIN_RSP) {
		ch->max_ti_iu_len = be32_to_cpu(lrsp->max_ti_iu_len);
		ch->req_lim       = be32_to_cpu(lrsp->req_lim_delta);
		ch->use_imm_data  = srp_use_imm_data &&
			(lrsp->rsp_flags & SRP_LOGIN_RSP_IMMED_SUPP);
		ch->max_it_iu_len = srp_max_it_iu_len(target->cmd_sg_cnt,
						      ch->use_imm_data,
						      target->max_it_iu_size);
		WARN_ON_ONCE(ch->max_it_iu_len >
			     be32_to_cpu(lrsp->max_it_iu_len));

		if (ch->use_imm_data)
			shost_printk(KERN_DEBUG, target->scsi_host,
				     PFX "using immediate data\n");

		/*
		 * Reserve credits for task management so we don't
		 * bounce requests back to the SCSI mid-layer.
		 */
		target->scsi_host->can_queue
			= min(ch->req_lim - SRP_TSK_MGMT_SQ_SIZE,
			      target->scsi_host->can_queue);
		target->scsi_host->cmd_per_lun
			= min_t(int, target->scsi_host->can_queue,
				target->scsi_host->cmd_per_lun);
	} else {
		shost_printk(KERN_WARNING, target->scsi_host,
			     PFX "Unhandled RSP opcode %#x\n", lrsp->opcode);
		ret = -ECONNRESET;
		goto error;
	}

	if (!ch->rx_ring) {
		ret = srp_alloc_iu_bufs(ch);
		if (ret)
			goto error;
	}

	for (i = 0; i < target->queue_size; i++) {
		struct srp_iu *iu = ch->rx_ring[i];

		ret = srp_post_recv(ch, iu);
		if (ret)
			goto error;
	}

	if (!target->using_rdma_cm) {
		ret = -ENOMEM;
		qp_attr = kmalloc(sizeof(*qp_attr), GFP_KERNEL);
		if (!qp_attr)
			goto error;

		qp_attr->qp_state = IB_QPS_RTR;
		ret = ib_cm_init_qp_attr(cm_id, qp_attr, &attr_mask);
		if (ret)
			goto error_free;

		ret = ib_modify_qp(ch->qp, qp_attr, attr_mask);
		if (ret)
			goto error_free;

		qp_attr->qp_state = IB_QPS_RTS;
		ret = ib_cm_init_qp_attr(cm_id, qp_attr, &attr_mask);
		if (ret)
			goto error_free;

		target->rq_tmo_jiffies = srp_compute_rq_tmo(qp_attr, attr_mask);

		ret = ib_modify_qp(ch->qp, qp_attr, attr_mask);
		if (ret)
			goto error_free;

		ret = ib_send_cm_rtu(cm_id, NULL, 0);
	}

error_free:
	kfree(qp_attr);

error:
	ch->status = ret;
}

static void srp_ib_cm_rej_handler(struct ib_cm_id *cm_id,
				  const struct ib_cm_event *event,
				  struct srp_rdma_ch *ch)
{
	struct srp_target_port *target = ch->target;
	struct Scsi_Host *shost = target->scsi_host;
	struct ib_class_port_info *cpi;
	int opcode;
	u16 dlid;

	switch (event->param.rej_rcvd.reason) {
	case IB_CM_REJ_PORT_CM_REDIRECT:
		cpi = event->param.rej_rcvd.ari;
		dlid = be16_to_cpu(cpi->redirect_lid);
		sa_path_set_dlid(&ch->ib_cm.path, dlid);
		ch->ib_cm.path.pkey = cpi->redirect_pkey;
		cm_id->remote_cm_qpn = be32_to_cpu(cpi->redirect_qp) & 0x00ffffff;
		memcpy(ch->ib_cm.path.dgid.raw, cpi->redirect_gid, 16);

		ch->status = dlid ? SRP_DLID_REDIRECT : SRP_PORT_REDIRECT;
		break;

	case IB_CM_REJ_PORT_REDIRECT:
		if (srp_target_is_topspin(target)) {
			union ib_gid *dgid = &ch->ib_cm.path.dgid;

			/*
			 * Topspin/Cisco SRP gateways incorrectly send
			 * reject reason code 25 when they mean 24
			 * (port redirect).
			 */
			memcpy(dgid->raw, event->param.rej_rcvd.ari, 16);

			shost_printk(KERN_DEBUG, shost,
				     PFX "Topspin/Cisco redirect to target port GID %016llx%016llx\n",
				     be64_to_cpu(dgid->global.subnet_prefix),
				     be64_to_cpu(dgid->global.interface_id));

			ch->status = SRP_PORT_REDIRECT;
		} else {
			shost_printk(KERN_WARNING, shost,
				     "  REJ reason: IB_CM_REJ_PORT_REDIRECT\n");
			ch->status = -ECONNRESET;
		}
		break;

	case IB_CM_REJ_DUPLICATE_LOCAL_COMM_ID:
		shost_printk(KERN_WARNING, shost,
			    "  REJ reason: IB_CM_REJ_DUPLICATE_LOCAL_COMM_ID\n");
		ch->status = -ECONNRESET;
		break;

	case IB_CM_REJ_CONSUMER_DEFINED:
		opcode = *(u8 *) event->private_data;
		if (opcode == SRP_LOGIN_REJ) {
			struct srp_login_rej *rej = event->private_data;
			u32 reason = be32_to_cpu(rej->reason);

			if (reason == SRP_LOGIN_REJ_REQ_IT_IU_LENGTH_TOO_LARGE)
				shost_printk(KERN_WARNING, shost,
					     PFX "SRP_LOGIN_REJ: requested max_it_iu_len too large\n");
			else
				shost_printk(KERN_WARNING, shost, PFX
					     "SRP LOGIN from %pI6 to %pI6 REJECTED, reason 0x%08x\n",
					     target->sgid.raw,
					     target->ib_cm.orig_dgid.raw,
					     reason);
		} else
			shost_printk(KERN_WARNING, shost,
				     "  REJ reason: IB_CM_REJ_CONSUMER_DEFINED,"
				     " opcode 0x%02x\n", opcode);
		ch->status = -ECONNRESET;
		break;

	case IB_CM_REJ_STALE_CONN:
		shost_printk(KERN_WARNING, shost, "  REJ reason: stale connection\n");
		ch->status = SRP_STALE_CONN;
		break;

	default:
		shost_printk(KERN_WARNING, shost, "  REJ reason 0x%x\n",
			     event->param.rej_rcvd.reason);
		ch->status = -ECONNRESET;
	}
}

static int srp_ib_cm_handler(struct ib_cm_id *cm_id,
			     const struct ib_cm_event *event)
{
	struct srp_rdma_ch *ch = cm_id->context;
	struct srp_target_port *target = ch->target;
	int comp = 0;

	switch (event->event) {
	case IB_CM_REQ_ERROR:
		shost_printk(KERN_DEBUG, target->scsi_host,
			     PFX "Sending CM REQ failed\n");
		comp = 1;
		ch->status = -ECONNRESET;
		break;

	case IB_CM_REP_RECEIVED:
		comp = 1;
		srp_cm_rep_handler(cm_id, event->private_data, ch);
		break;

	case IB_CM_REJ_RECEIVED:
		shost_printk(KERN_DEBUG, target->scsi_host, PFX "REJ received\n");
		comp = 1;

		srp_ib_cm_rej_handler(cm_id, event, ch);
		break;

	case IB_CM_DREQ_RECEIVED:
		shost_printk(KERN_WARNING, target->scsi_host,
			     PFX "DREQ received - connection closed\n");
		ch->connected = false;
		if (ib_send_cm_drep(cm_id, NULL, 0))
			shost_printk(KERN_ERR, target->scsi_host,
				     PFX "Sending CM DREP failed\n");
		queue_work(system_long_wq, &target->tl_err_work);
		break;

	case IB_CM_TIMEWAIT_EXIT:
		shost_printk(KERN_ERR, target->scsi_host,
			     PFX "connection closed\n");
		comp = 1;

		ch->status = 0;
		break;

	case IB_CM_MRA_RECEIVED:
	case IB_CM_DREQ_ERROR:
	case IB_CM_DREP_RECEIVED:
		break;

	default:
		shost_printk(KERN_WARNING, target->scsi_host,
			     PFX "Unhandled CM event %d\n", event->event);
		break;
	}

	if (comp)
		complete(&ch->done);

	return 0;
}

static void srp_rdma_cm_rej_handler(struct srp_rdma_ch *ch,
				    struct rdma_cm_event *event)
{
	struct srp_target_port *target = ch->target;
	struct Scsi_Host *shost = target->scsi_host;
	int opcode;

	switch (event->status) {
	case IB_CM_REJ_DUPLICATE_LOCAL_COMM_ID:
		shost_printk(KERN_WARNING, shost,
			    "  REJ reason: IB_CM_REJ_DUPLICATE_LOCAL_COMM_ID\n");
		ch->status = -ECONNRESET;
		break;

	case IB_CM_REJ_CONSUMER_DEFINED:
		opcode = *(u8 *) event->param.conn.private_data;
		if (opcode == SRP_LOGIN_REJ) {
			struct srp_login_rej *rej =
				(struct srp_login_rej *)
				event->param.conn.private_data;
			u32 reason = be32_to_cpu(rej->reason);

			if (reason == SRP_LOGIN_REJ_REQ_IT_IU_LENGTH_TOO_LARGE)
				shost_printk(KERN_WARNING, shost,
					     PFX "SRP_LOGIN_REJ: requested max_it_iu_len too large\n");
			else
				shost_printk(KERN_WARNING, shost,
					    PFX "SRP LOGIN REJECTED, reason 0x%08x\n", reason);
		} else {
			shost_printk(KERN_WARNING, shost,
				     "  REJ reason: IB_CM_REJ_CONSUMER_DEFINED, opcode 0x%02x\n",
				     opcode);
		}
		ch->status = -ECONNRESET;
		break;

	case IB_CM_REJ_STALE_CONN:
		shost_printk(KERN_WARNING, shost,
			     "  REJ reason: stale connection\n");
		ch->status = SRP_STALE_CONN;
		break;

	default:
		shost_printk(KERN_WARNING, shost, "  REJ reason 0x%x\n",
			     event->status);
		ch->status = -ECONNRESET;
		break;
	}
}

static int srp_rdma_cm_handler(struct rdma_cm_id *cm_id,
			       struct rdma_cm_event *event)
{
	struct srp_rdma_ch *ch = cm_id->context;
	struct srp_target_port *target = ch->target;
	int comp = 0;

	switch (event->event) {
	case RDMA_CM_EVENT_ADDR_RESOLVED:
		ch->status = 0;
		comp = 1;
		break;

	case RDMA_CM_EVENT_ADDR_ERROR:
		ch->status = -ENXIO;
		comp = 1;
		break;

	case RDMA_CM_EVENT_ROUTE_RESOLVED:
		ch->status = 0;
		comp = 1;
		break;

	case RDMA_CM_EVENT_ROUTE_ERROR:
	case RDMA_CM_EVENT_UNREACHABLE:
		ch->status = -EHOSTUNREACH;
		comp = 1;
		break;

	case RDMA_CM_EVENT_CONNECT_ERROR:
		shost_printk(KERN_DEBUG, target->scsi_host,
			     PFX "Sending CM REQ failed\n");
		comp = 1;
		ch->status = -ECONNRESET;
		break;

	case RDMA_CM_EVENT_ESTABLISHED:
		comp = 1;
		srp_cm_rep_handler(NULL, event->param.conn.private_data, ch);
		break;

	case RDMA_CM_EVENT_REJECTED:
		shost_printk(KERN_DEBUG, target->scsi_host, PFX "REJ received\n");
		comp = 1;

		srp_rdma_cm_rej_handler(ch, event);
		break;

	case RDMA_CM_EVENT_DISCONNECTED:
		if (ch->connected) {
			shost_printk(KERN_WARNING, target->scsi_host,
				     PFX "received DREQ\n");
			rdma_disconnect(ch->rdma_cm.cm_id);
			comp = 1;
			ch->status = 0;
			queue_work(system_long_wq, &target->tl_err_work);
		}
		break;

	case RDMA_CM_EVENT_TIMEWAIT_EXIT:
		shost_printk(KERN_ERR, target->scsi_host,
			     PFX "connection closed\n");

		comp = 1;
		ch->status = 0;
		break;

	default:
		shost_printk(KERN_WARNING, target->scsi_host,
			     PFX "Unhandled CM event %d\n", event->event);
		break;
	}

	if (comp)
		complete(&ch->done);

	return 0;
}

/**
 * srp_change_queue_depth - setting device queue depth
 * @sdev: scsi device struct
 * @qdepth: requested queue depth
 *
 * Returns queue depth.
 */
static int
srp_change_queue_depth(struct scsi_device *sdev, int qdepth)
{
	if (!sdev->tagged_supported)
		qdepth = 1;
	return scsi_change_queue_depth(sdev, qdepth);
}

static int srp_send_tsk_mgmt(struct srp_rdma_ch *ch, u64 req_tag, u64 lun,
			     u8 func, u8 *status)
{
	struct srp_target_port *target = ch->target;
	struct srp_rport *rport = target->rport;
	struct ib_device *dev = target->srp_host->srp_dev->dev;
	struct srp_iu *iu;
	struct srp_tsk_mgmt *tsk_mgmt;
	int res;

	if (!ch->connected || target->qp_in_error)
		return -1;

	/*
	 * Lock the rport mutex to avoid that srp_create_ch_ib() is
	 * invoked while a task management function is being sent.
	 */
	mutex_lock(&rport->mutex);
	spin_lock_irq(&ch->lock);
	iu = __srp_get_tx_iu(ch, SRP_IU_TSK_MGMT);
	spin_unlock_irq(&ch->lock);

	if (!iu) {
		mutex_unlock(&rport->mutex);

		return -1;
	}

	iu->num_sge = 1;

	ib_dma_sync_single_for_cpu(dev, iu->dma, sizeof *tsk_mgmt,
				   DMA_TO_DEVICE);
	tsk_mgmt = iu->buf;
	memset(tsk_mgmt, 0, sizeof *tsk_mgmt);

	tsk_mgmt->opcode 	= SRP_TSK_MGMT;
	int_to_scsilun(lun, &tsk_mgmt->lun);
	tsk_mgmt->tsk_mgmt_func = func;
	tsk_mgmt->task_tag	= req_tag;

	spin_lock_irq(&ch->lock);
	ch->tsk_mgmt_tag = (ch->tsk_mgmt_tag + 1) | SRP_TAG_TSK_MGMT;
	tsk_mgmt->tag = ch->tsk_mgmt_tag;
	spin_unlock_irq(&ch->lock);

	init_completion(&ch->tsk_mgmt_done);

	ib_dma_sync_single_for_device(dev, iu->dma, sizeof *tsk_mgmt,
				      DMA_TO_DEVICE);
	if (srp_post_send(ch, iu, sizeof(*tsk_mgmt))) {
		srp_put_tx_iu(ch, iu, SRP_IU_TSK_MGMT);
		mutex_unlock(&rport->mutex);

		return -1;
	}
	res = wait_for_completion_timeout(&ch->tsk_mgmt_done,
					msecs_to_jiffies(SRP_ABORT_TIMEOUT_MS));
	if (res > 0 && status)
		*status = ch->tsk_mgmt_status;
	mutex_unlock(&rport->mutex);

	WARN_ON_ONCE(res < 0);

	return res > 0 ? 0 : -1;
}

static int srp_abort(struct scsi_cmnd *scmnd)
{
	struct srp_target_port *target = host_to_target(scmnd->device->host);
	struct srp_request *req = (struct srp_request *) scmnd->host_scribble;
	u32 tag;
	u16 ch_idx;
	struct srp_rdma_ch *ch;
	int ret;

	shost_printk(KERN_ERR, target->scsi_host, "SRP abort called\n");

	if (!req)
		return SUCCESS;
	tag = blk_mq_unique_tag(scsi_cmd_to_rq(scmnd));
	ch_idx = blk_mq_unique_tag_to_hwq(tag);
	if (WARN_ON_ONCE(ch_idx >= target->ch_count))
		return SUCCESS;
	ch = &target->ch[ch_idx];
	if (!srp_claim_req(ch, req, NULL, scmnd))
		return SUCCESS;
	shost_printk(KERN_ERR, target->scsi_host,
		     "Sending SRP abort for tag %#x\n", tag);
	if (srp_send_tsk_mgmt(ch, tag, scmnd->device->lun,
			      SRP_TSK_ABORT_TASK, NULL) == 0)
		ret = SUCCESS;
	else if (target->rport->state == SRP_RPORT_LOST)
		ret = FAST_IO_FAIL;
	else
		ret = FAILED;
	if (ret == SUCCESS) {
		srp_free_req(ch, req, scmnd, 0);
		scmnd->result = DID_ABORT << 16;
		scsi_done(scmnd);
	}

	return ret;
}

static int srp_reset_device(struct scsi_cmnd *scmnd)
{
	struct srp_target_port *target = host_to_target(scmnd->device->host);
	struct srp_rdma_ch *ch;
	u8 status;

	shost_printk(KERN_ERR, target->scsi_host, "SRP reset_device called\n");

	ch = &target->ch[0];
	if (srp_send_tsk_mgmt(ch, SRP_TAG_NO_REQ, scmnd->device->lun,
			      SRP_TSK_LUN_RESET, &status))
		return FAILED;
	if (status)
		return FAILED;

	return SUCCESS;
}

static int srp_reset_host(struct scsi_cmnd *scmnd)
{
	struct srp_target_port *target = host_to_target(scmnd->device->host);

	shost_printk(KERN_ERR, target->scsi_host, PFX "SRP reset_host called\n");

	return srp_reconnect_rport(target->rport) == 0 ? SUCCESS : FAILED;
}

static int srp_target_alloc(struct scsi_target *starget)
{
	struct Scsi_Host *shost = dev_to_shost(starget->dev.parent);
	struct srp_target_port *target = host_to_target(shost);

	if (target->target_can_queue)
		starget->can_queue = target->target_can_queue;
	return 0;
}

static int srp_slave_configure(struct scsi_device *sdev)
{
	struct Scsi_Host *shost = sdev->host;
	struct srp_target_port *target = host_to_target(shost);
	struct request_queue *q = sdev->request_queue;
	unsigned long timeout;

	if (sdev->type == TYPE_DISK) {
		timeout = max_t(unsigned, 30 * HZ, target->rq_tmo_jiffies);
		blk_queue_rq_timeout(q, timeout);
	}

	return 0;
}

static ssize_t id_ext_show(struct device *dev, struct device_attribute *attr,
			   char *buf)
{
	struct srp_target_port *target = host_to_target(class_to_shost(dev));

	return sysfs_emit(buf, "0x%016llx\n", be64_to_cpu(target->id_ext));
}

static DEVICE_ATTR_RO(id_ext);

static ssize_t ioc_guid_show(struct device *dev, struct device_attribute *attr,
			     char *buf)
{
	struct srp_target_port *target = host_to_target(class_to_shost(dev));

	return sysfs_emit(buf, "0x%016llx\n", be64_to_cpu(target->ioc_guid));
}

static DEVICE_ATTR_RO(ioc_guid);

static ssize_t service_id_show(struct device *dev,
			       struct device_attribute *attr, char *buf)
{
	struct srp_target_port *target = host_to_target(class_to_shost(dev));

	if (target->using_rdma_cm)
		return -ENOENT;
	return sysfs_emit(buf, "0x%016llx\n",
			  be64_to_cpu(target->ib_cm.service_id));
}

static DEVICE_ATTR_RO(service_id);

static ssize_t pkey_show(struct device *dev, struct device_attribute *attr,
			 char *buf)
{
	struct srp_target_port *target = host_to_target(class_to_shost(dev));

	if (target->using_rdma_cm)
		return -ENOENT;

	return sysfs_emit(buf, "0x%04x\n", be16_to_cpu(target->ib_cm.pkey));
}

static DEVICE_ATTR_RO(pkey);

static ssize_t sgid_show(struct device *dev, struct device_attribute *attr,
			 char *buf)
{
	struct srp_target_port *target = host_to_target(class_to_shost(dev));

	return sysfs_emit(buf, "%pI6\n", target->sgid.raw);
}

static DEVICE_ATTR_RO(sgid);

static ssize_t dgid_show(struct device *dev, struct device_attribute *attr,
			 char *buf)
{
	struct srp_target_port *target = host_to_target(class_to_shost(dev));
	struct srp_rdma_ch *ch = &target->ch[0];

	if (target->using_rdma_cm)
		return -ENOENT;

	return sysfs_emit(buf, "%pI6\n", ch->ib_cm.path.dgid.raw);
}

static DEVICE_ATTR_RO(dgid);

static ssize_t orig_dgid_show(struct device *dev, struct device_attribute *attr,
			      char *buf)
{
	struct srp_target_port *target = host_to_target(class_to_shost(dev));

	if (target->using_rdma_cm)
		return -ENOENT;

	return sysfs_emit(buf, "%pI6\n", target->ib_cm.orig_dgid.raw);
}

static DEVICE_ATTR_RO(orig_dgid);

static ssize_t req_lim_show(struct device *dev, struct device_attribute *attr,
			    char *buf)
{
	struct srp_target_port *target = host_to_target(class_to_shost(dev));
	struct srp_rdma_ch *ch;
	int i, req_lim = INT_MAX;

	for (i = 0; i < target->ch_count; i++) {
		ch = &target->ch[i];
		req_lim = min(req_lim, ch->req_lim);
	}

	return sysfs_emit(buf, "%d\n", req_lim);
}

static DEVICE_ATTR_RO(req_lim);

static ssize_t zero_req_lim_show(struct device *dev,
				 struct device_attribute *attr, char *buf)
{
	struct srp_target_port *target = host_to_target(class_to_shost(dev));

	return sysfs_emit(buf, "%d\n", target->zero_req_lim);
}

static DEVICE_ATTR_RO(zero_req_lim);

static ssize_t local_ib_port_show(struct device *dev,
				  struct device_attribute *attr, char *buf)
{
	struct srp_target_port *target = host_to_target(class_to_shost(dev));

	return sysfs_emit(buf, "%d\n", target->srp_host->port);
}

static DEVICE_ATTR_RO(local_ib_port);

static ssize_t local_ib_device_show(struct device *dev,
				    struct device_attribute *attr, char *buf)
{
	struct srp_target_port *target = host_to_target(class_to_shost(dev));

	return sysfs_emit(buf, "%s\n",
			  dev_name(&target->srp_host->srp_dev->dev->dev));
}

static DEVICE_ATTR_RO(local_ib_device);

static ssize_t ch_count_show(struct device *dev, struct device_attribute *attr,
			     char *buf)
{
	struct srp_target_port *target = host_to_target(class_to_shost(dev));

	return sysfs_emit(buf, "%d\n", target->ch_count);
}

static DEVICE_ATTR_RO(ch_count);

static ssize_t comp_vector_show(struct device *dev,
				struct device_attribute *attr, char *buf)
{
	struct srp_target_port *target = host_to_target(class_to_shost(dev));

	return sysfs_emit(buf, "%d\n", target->comp_vector);
}

static DEVICE_ATTR_RO(comp_vector);

static ssize_t tl_retry_count_show(struct device *dev,
				   struct device_attribute *attr, char *buf)
{
	struct srp_target_port *target = host_to_target(class_to_shost(dev));

	return sysfs_emit(buf, "%d\n", target->tl_retry_count);
}

static DEVICE_ATTR_RO(tl_retry_count);

static ssize_t cmd_sg_entries_show(struct device *dev,
				   struct device_attribute *attr, char *buf)
{
	struct srp_target_port *target = host_to_target(class_to_shost(dev));

	return sysfs_emit(buf, "%u\n", target->cmd_sg_cnt);
}

static DEVICE_ATTR_RO(cmd_sg_entries);

static ssize_t allow_ext_sg_show(struct device *dev,
				 struct device_attribute *attr, char *buf)
{
	struct srp_target_port *target = host_to_target(class_to_shost(dev));

	return sysfs_emit(buf, "%s\n", target->allow_ext_sg ? "true" : "false");
}

static DEVICE_ATTR_RO(allow_ext_sg);

<<<<<<< HEAD
static struct device_attribute *srp_host_attrs[] = {
	&dev_attr_id_ext,
	&dev_attr_ioc_guid,
	&dev_attr_service_id,
	&dev_attr_pkey,
	&dev_attr_sgid,
	&dev_attr_dgid,
	&dev_attr_orig_dgid,
	&dev_attr_req_lim,
	&dev_attr_zero_req_lim,
	&dev_attr_local_ib_port,
	&dev_attr_local_ib_device,
	&dev_attr_ch_count,
	&dev_attr_comp_vector,
	&dev_attr_tl_retry_count,
	&dev_attr_cmd_sg_entries,
	&dev_attr_allow_ext_sg,
=======
static struct attribute *srp_host_attrs[] = {
	&dev_attr_id_ext.attr,
	&dev_attr_ioc_guid.attr,
	&dev_attr_service_id.attr,
	&dev_attr_pkey.attr,
	&dev_attr_sgid.attr,
	&dev_attr_dgid.attr,
	&dev_attr_orig_dgid.attr,
	&dev_attr_req_lim.attr,
	&dev_attr_zero_req_lim.attr,
	&dev_attr_local_ib_port.attr,
	&dev_attr_local_ib_device.attr,
	&dev_attr_ch_count.attr,
	&dev_attr_comp_vector.attr,
	&dev_attr_tl_retry_count.attr,
	&dev_attr_cmd_sg_entries.attr,
	&dev_attr_allow_ext_sg.attr,
>>>>>>> df0cc57e
	NULL
};

ATTRIBUTE_GROUPS(srp_host);

static struct scsi_host_template srp_template = {
	.module				= THIS_MODULE,
	.name				= "InfiniBand SRP initiator",
	.proc_name			= DRV_NAME,
	.target_alloc			= srp_target_alloc,
	.slave_configure		= srp_slave_configure,
	.info				= srp_target_info,
	.init_cmd_priv			= srp_init_cmd_priv,
	.exit_cmd_priv			= srp_exit_cmd_priv,
	.queuecommand			= srp_queuecommand,
	.change_queue_depth             = srp_change_queue_depth,
	.eh_timed_out			= srp_timed_out,
	.eh_abort_handler		= srp_abort,
	.eh_device_reset_handler	= srp_reset_device,
	.eh_host_reset_handler		= srp_reset_host,
	.skip_settle_delay		= true,
	.sg_tablesize			= SRP_DEF_SG_TABLESIZE,
	.can_queue			= SRP_DEFAULT_CMD_SQ_SIZE,
	.this_id			= -1,
	.cmd_per_lun			= SRP_DEFAULT_CMD_SQ_SIZE,
	.shost_groups			= srp_host_groups,
	.track_queue_depth		= 1,
	.cmd_size			= sizeof(struct srp_request),
};

static int srp_sdev_count(struct Scsi_Host *host)
{
	struct scsi_device *sdev;
	int c = 0;

	shost_for_each_device(sdev, host)
		c++;

	return c;
}

/*
 * Return values:
 * < 0 upon failure. Caller is responsible for SRP target port cleanup.
 * 0 and target->state == SRP_TARGET_REMOVED if asynchronous target port
 *    removal has been scheduled.
 * 0 and target->state != SRP_TARGET_REMOVED upon success.
 */
static int srp_add_target(struct srp_host *host, struct srp_target_port *target)
{
	struct srp_rport_identifiers ids;
	struct srp_rport *rport;

	target->state = SRP_TARGET_SCANNING;
	sprintf(target->target_name, "SRP.T10:%016llX",
		be64_to_cpu(target->id_ext));

	if (scsi_add_host(target->scsi_host, host->srp_dev->dev->dev.parent))
		return -ENODEV;

	memcpy(ids.port_id, &target->id_ext, 8);
	memcpy(ids.port_id + 8, &target->ioc_guid, 8);
	ids.roles = SRP_RPORT_ROLE_TARGET;
	rport = srp_rport_add(target->scsi_host, &ids);
	if (IS_ERR(rport)) {
		scsi_remove_host(target->scsi_host);
		return PTR_ERR(rport);
	}

	rport->lld_data = target;
	target->rport = rport;

	spin_lock(&host->target_lock);
	list_add_tail(&target->list, &host->target_list);
	spin_unlock(&host->target_lock);

	scsi_scan_target(&target->scsi_host->shost_gendev,
			 0, target->scsi_id, SCAN_WILD_CARD, SCSI_SCAN_INITIAL);

	if (srp_connected_ch(target) < target->ch_count ||
	    target->qp_in_error) {
		shost_printk(KERN_INFO, target->scsi_host,
			     PFX "SCSI scan failed - removing SCSI host\n");
		srp_queue_remove_work(target);
		goto out;
	}

	pr_debug("%s: SCSI scan succeeded - detected %d LUNs\n",
		 dev_name(&target->scsi_host->shost_gendev),
		 srp_sdev_count(target->scsi_host));

	spin_lock_irq(&target->lock);
	if (target->state == SRP_TARGET_SCANNING)
		target->state = SRP_TARGET_LIVE;
	spin_unlock_irq(&target->lock);

out:
	return 0;
}

static void srp_release_dev(struct device *dev)
{
	struct srp_host *host =
		container_of(dev, struct srp_host, dev);

	complete(&host->released);
}

static struct class srp_class = {
	.name    = "infiniband_srp",
	.dev_release = srp_release_dev
};

/**
 * srp_conn_unique() - check whether the connection to a target is unique
 * @host:   SRP host.
 * @target: SRP target port.
 */
static bool srp_conn_unique(struct srp_host *host,
			    struct srp_target_port *target)
{
	struct srp_target_port *t;
	bool ret = false;

	if (target->state == SRP_TARGET_REMOVED)
		goto out;

	ret = true;

	spin_lock(&host->target_lock);
	list_for_each_entry(t, &host->target_list, list) {
		if (t != target &&
		    target->id_ext == t->id_ext &&
		    target->ioc_guid == t->ioc_guid &&
		    target->initiator_ext == t->initiator_ext) {
			ret = false;
			break;
		}
	}
	spin_unlock(&host->target_lock);

out:
	return ret;
}

/*
 * Target ports are added by writing
 *
 *     id_ext=<SRP ID ext>,ioc_guid=<SRP IOC GUID>,dgid=<dest GID>,
 *     pkey=<P_Key>,service_id=<service ID>
 * or
 *     id_ext=<SRP ID ext>,ioc_guid=<SRP IOC GUID>,
 *     [src=<IPv4 address>,]dest=<IPv4 address>:<port number>
 *
 * to the add_target sysfs attribute.
 */
enum {
	SRP_OPT_ERR		= 0,
	SRP_OPT_ID_EXT		= 1 << 0,
	SRP_OPT_IOC_GUID	= 1 << 1,
	SRP_OPT_DGID		= 1 << 2,
	SRP_OPT_PKEY		= 1 << 3,
	SRP_OPT_SERVICE_ID	= 1 << 4,
	SRP_OPT_MAX_SECT	= 1 << 5,
	SRP_OPT_MAX_CMD_PER_LUN	= 1 << 6,
	SRP_OPT_IO_CLASS	= 1 << 7,
	SRP_OPT_INITIATOR_EXT	= 1 << 8,
	SRP_OPT_CMD_SG_ENTRIES	= 1 << 9,
	SRP_OPT_ALLOW_EXT_SG	= 1 << 10,
	SRP_OPT_SG_TABLESIZE	= 1 << 11,
	SRP_OPT_COMP_VECTOR	= 1 << 12,
	SRP_OPT_TL_RETRY_COUNT	= 1 << 13,
	SRP_OPT_QUEUE_SIZE	= 1 << 14,
	SRP_OPT_IP_SRC		= 1 << 15,
	SRP_OPT_IP_DEST		= 1 << 16,
	SRP_OPT_TARGET_CAN_QUEUE= 1 << 17,
	SRP_OPT_MAX_IT_IU_SIZE  = 1 << 18,
	SRP_OPT_CH_COUNT	= 1 << 19,
};

static unsigned int srp_opt_mandatory[] = {
	SRP_OPT_ID_EXT		|
	SRP_OPT_IOC_GUID	|
	SRP_OPT_DGID		|
	SRP_OPT_PKEY		|
	SRP_OPT_SERVICE_ID,
	SRP_OPT_ID_EXT		|
	SRP_OPT_IOC_GUID	|
	SRP_OPT_IP_DEST,
};

static const match_table_t srp_opt_tokens = {
	{ SRP_OPT_ID_EXT,		"id_ext=%s" 		},
	{ SRP_OPT_IOC_GUID,		"ioc_guid=%s" 		},
	{ SRP_OPT_DGID,			"dgid=%s" 		},
	{ SRP_OPT_PKEY,			"pkey=%x" 		},
	{ SRP_OPT_SERVICE_ID,		"service_id=%s"		},
	{ SRP_OPT_MAX_SECT,		"max_sect=%d" 		},
	{ SRP_OPT_MAX_CMD_PER_LUN,	"max_cmd_per_lun=%d" 	},
	{ SRP_OPT_TARGET_CAN_QUEUE,	"target_can_queue=%d"	},
	{ SRP_OPT_IO_CLASS,		"io_class=%x"		},
	{ SRP_OPT_INITIATOR_EXT,	"initiator_ext=%s"	},
	{ SRP_OPT_CMD_SG_ENTRIES,	"cmd_sg_entries=%u"	},
	{ SRP_OPT_ALLOW_EXT_SG,		"allow_ext_sg=%u"	},
	{ SRP_OPT_SG_TABLESIZE,		"sg_tablesize=%u"	},
	{ SRP_OPT_COMP_VECTOR,		"comp_vector=%u"	},
	{ SRP_OPT_TL_RETRY_COUNT,	"tl_retry_count=%u"	},
	{ SRP_OPT_QUEUE_SIZE,		"queue_size=%d"		},
	{ SRP_OPT_IP_SRC,		"src=%s"		},
	{ SRP_OPT_IP_DEST,		"dest=%s"		},
	{ SRP_OPT_MAX_IT_IU_SIZE,	"max_it_iu_size=%d"	},
	{ SRP_OPT_CH_COUNT,		"ch_count=%u",		},
	{ SRP_OPT_ERR,			NULL 			}
};

/**
 * srp_parse_in - parse an IP address and port number combination
 * @net:	   [in]  Network namespace.
 * @sa:		   [out] Address family, IP address and port number.
 * @addr_port_str: [in]  IP address and port number.
 * @has_port:	   [out] Whether or not @addr_port_str includes a port number.
 *
 * Parse the following address formats:
 * - IPv4: <ip_address>:<port>, e.g. 1.2.3.4:5.
 * - IPv6: \[<ipv6_address>\]:<port>, e.g. [1::2:3%4]:5.
 */
static int srp_parse_in(struct net *net, struct sockaddr_storage *sa,
			const char *addr_port_str, bool *has_port)
{
	char *addr_end, *addr = kstrdup(addr_port_str, GFP_KERNEL);
	char *port_str;
	int ret;

	if (!addr)
		return -ENOMEM;
	port_str = strrchr(addr, ':');
	if (port_str && strchr(port_str, ']'))
		port_str = NULL;
	if (port_str)
		*port_str++ = '\0';
	if (has_port)
		*has_port = port_str != NULL;
	ret = inet_pton_with_scope(net, AF_INET, addr, port_str, sa);
	if (ret && addr[0]) {
		addr_end = addr + strlen(addr) - 1;
		if (addr[0] == '[' && *addr_end == ']') {
			*addr_end = '\0';
			ret = inet_pton_with_scope(net, AF_INET6, addr + 1,
						   port_str, sa);
		}
	}
	kfree(addr);
	pr_debug("%s -> %pISpfsc\n", addr_port_str, sa);
	return ret;
}

static int srp_parse_options(struct net *net, const char *buf,
			     struct srp_target_port *target)
{
	char *options, *sep_opt;
	char *p;
	substring_t args[MAX_OPT_ARGS];
	unsigned long long ull;
	bool has_port;
	int opt_mask = 0;
	int token;
	int ret = -EINVAL;
	int i;

	options = kstrdup(buf, GFP_KERNEL);
	if (!options)
		return -ENOMEM;

	sep_opt = options;
	while ((p = strsep(&sep_opt, ",\n")) != NULL) {
		if (!*p)
			continue;

		token = match_token(p, srp_opt_tokens, args);
		opt_mask |= token;

		switch (token) {
		case SRP_OPT_ID_EXT:
			p = match_strdup(args);
			if (!p) {
				ret = -ENOMEM;
				goto out;
			}
			ret = kstrtoull(p, 16, &ull);
			if (ret) {
				pr_warn("invalid id_ext parameter '%s'\n", p);
				kfree(p);
				goto out;
			}
			target->id_ext = cpu_to_be64(ull);
			kfree(p);
			break;

		case SRP_OPT_IOC_GUID:
			p = match_strdup(args);
			if (!p) {
				ret = -ENOMEM;
				goto out;
			}
			ret = kstrtoull(p, 16, &ull);
			if (ret) {
				pr_warn("invalid ioc_guid parameter '%s'\n", p);
				kfree(p);
				goto out;
			}
			target->ioc_guid = cpu_to_be64(ull);
			kfree(p);
			break;

		case SRP_OPT_DGID:
			p = match_strdup(args);
			if (!p) {
				ret = -ENOMEM;
				goto out;
			}
			if (strlen(p) != 32) {
				pr_warn("bad dest GID parameter '%s'\n", p);
				kfree(p);
				goto out;
			}

			ret = hex2bin(target->ib_cm.orig_dgid.raw, p, 16);
			kfree(p);
			if (ret < 0)
				goto out;
			break;

		case SRP_OPT_PKEY:
			if (match_hex(args, &token)) {
				pr_warn("bad P_Key parameter '%s'\n", p);
				goto out;
			}
			target->ib_cm.pkey = cpu_to_be16(token);
			break;

		case SRP_OPT_SERVICE_ID:
			p = match_strdup(args);
			if (!p) {
				ret = -ENOMEM;
				goto out;
			}
			ret = kstrtoull(p, 16, &ull);
			if (ret) {
				pr_warn("bad service_id parameter '%s'\n", p);
				kfree(p);
				goto out;
			}
			target->ib_cm.service_id = cpu_to_be64(ull);
			kfree(p);
			break;

		case SRP_OPT_IP_SRC:
			p = match_strdup(args);
			if (!p) {
				ret = -ENOMEM;
				goto out;
			}
			ret = srp_parse_in(net, &target->rdma_cm.src.ss, p,
					   NULL);
			if (ret < 0) {
				pr_warn("bad source parameter '%s'\n", p);
				kfree(p);
				goto out;
			}
			target->rdma_cm.src_specified = true;
			kfree(p);
			break;

		case SRP_OPT_IP_DEST:
			p = match_strdup(args);
			if (!p) {
				ret = -ENOMEM;
				goto out;
			}
			ret = srp_parse_in(net, &target->rdma_cm.dst.ss, p,
					   &has_port);
			if (!has_port)
				ret = -EINVAL;
			if (ret < 0) {
				pr_warn("bad dest parameter '%s'\n", p);
				kfree(p);
				goto out;
			}
			target->using_rdma_cm = true;
			kfree(p);
			break;

		case SRP_OPT_MAX_SECT:
			if (match_int(args, &token)) {
				pr_warn("bad max sect parameter '%s'\n", p);
				goto out;
			}
			target->scsi_host->max_sectors = token;
			break;

		case SRP_OPT_QUEUE_SIZE:
			if (match_int(args, &token) || token < 1) {
				pr_warn("bad queue_size parameter '%s'\n", p);
				goto out;
			}
			target->scsi_host->can_queue = token;
			target->queue_size = token + SRP_RSP_SQ_SIZE +
					     SRP_TSK_MGMT_SQ_SIZE;
			if (!(opt_mask & SRP_OPT_MAX_CMD_PER_LUN))
				target->scsi_host->cmd_per_lun = token;
			break;

		case SRP_OPT_MAX_CMD_PER_LUN:
			if (match_int(args, &token) || token < 1) {
				pr_warn("bad max cmd_per_lun parameter '%s'\n",
					p);
				goto out;
			}
			target->scsi_host->cmd_per_lun = token;
			break;

		case SRP_OPT_TARGET_CAN_QUEUE:
			if (match_int(args, &token) || token < 1) {
				pr_warn("bad max target_can_queue parameter '%s'\n",
					p);
				goto out;
			}
			target->target_can_queue = token;
			break;

		case SRP_OPT_IO_CLASS:
			if (match_hex(args, &token)) {
				pr_warn("bad IO class parameter '%s'\n", p);
				goto out;
			}
			if (token != SRP_REV10_IB_IO_CLASS &&
			    token != SRP_REV16A_IB_IO_CLASS) {
				pr_warn("unknown IO class parameter value %x specified (use %x or %x).\n",
					token, SRP_REV10_IB_IO_CLASS,
					SRP_REV16A_IB_IO_CLASS);
				goto out;
			}
			target->io_class = token;
			break;

		case SRP_OPT_INITIATOR_EXT:
			p = match_strdup(args);
			if (!p) {
				ret = -ENOMEM;
				goto out;
			}
			ret = kstrtoull(p, 16, &ull);
			if (ret) {
				pr_warn("bad initiator_ext value '%s'\n", p);
				kfree(p);
				goto out;
			}
			target->initiator_ext = cpu_to_be64(ull);
			kfree(p);
			break;

		case SRP_OPT_CMD_SG_ENTRIES:
			if (match_int(args, &token) || token < 1 || token > 255) {
				pr_warn("bad max cmd_sg_entries parameter '%s'\n",
					p);
				goto out;
			}
			target->cmd_sg_cnt = token;
			break;

		case SRP_OPT_ALLOW_EXT_SG:
			if (match_int(args, &token)) {
				pr_warn("bad allow_ext_sg parameter '%s'\n", p);
				goto out;
			}
			target->allow_ext_sg = !!token;
			break;

		case SRP_OPT_SG_TABLESIZE:
			if (match_int(args, &token) || token < 1 ||
					token > SG_MAX_SEGMENTS) {
				pr_warn("bad max sg_tablesize parameter '%s'\n",
					p);
				goto out;
			}
			target->sg_tablesize = token;
			break;

		case SRP_OPT_COMP_VECTOR:
			if (match_int(args, &token) || token < 0) {
				pr_warn("bad comp_vector parameter '%s'\n", p);
				goto out;
			}
			target->comp_vector = token;
			break;

		case SRP_OPT_TL_RETRY_COUNT:
			if (match_int(args, &token) || token < 2 || token > 7) {
				pr_warn("bad tl_retry_count parameter '%s' (must be a number between 2 and 7)\n",
					p);
				goto out;
			}
			target->tl_retry_count = token;
			break;

		case SRP_OPT_MAX_IT_IU_SIZE:
			if (match_int(args, &token) || token < 0) {
				pr_warn("bad maximum initiator to target IU size '%s'\n", p);
				goto out;
			}
			target->max_it_iu_size = token;
			break;

		case SRP_OPT_CH_COUNT:
			if (match_int(args, &token) || token < 1) {
				pr_warn("bad channel count %s\n", p);
				goto out;
			}
			target->ch_count = token;
			break;

		default:
			pr_warn("unknown parameter or missing value '%s' in target creation request\n",
				p);
			goto out;
		}
	}

	for (i = 0; i < ARRAY_SIZE(srp_opt_mandatory); i++) {
		if ((opt_mask & srp_opt_mandatory[i]) == srp_opt_mandatory[i]) {
			ret = 0;
			break;
		}
	}
	if (ret)
		pr_warn("target creation request is missing one or more parameters\n");

	if (target->scsi_host->cmd_per_lun > target->scsi_host->can_queue
	    && (opt_mask & SRP_OPT_MAX_CMD_PER_LUN))
		pr_warn("cmd_per_lun = %d > queue_size = %d\n",
			target->scsi_host->cmd_per_lun,
			target->scsi_host->can_queue);

out:
	kfree(options);
	return ret;
}

static ssize_t add_target_store(struct device *dev,
				struct device_attribute *attr, const char *buf,
				size_t count)
{
	struct srp_host *host =
		container_of(dev, struct srp_host, dev);
	struct Scsi_Host *target_host;
	struct srp_target_port *target;
	struct srp_rdma_ch *ch;
	struct srp_device *srp_dev = host->srp_dev;
	struct ib_device *ibdev = srp_dev->dev;
	int ret, i, ch_idx;
	unsigned int max_sectors_per_mr, mr_per_cmd = 0;
	bool multich = false;
	uint32_t max_iu_len;

	target_host = scsi_host_alloc(&srp_template,
				      sizeof (struct srp_target_port));
	if (!target_host)
		return -ENOMEM;

	target_host->transportt  = ib_srp_transport_template;
	target_host->max_channel = 0;
	target_host->max_id      = 1;
	target_host->max_lun     = -1LL;
	target_host->max_cmd_len = sizeof ((struct srp_cmd *) (void *) 0L)->cdb;
	target_host->max_segment_size = ib_dma_max_seg_size(ibdev);

	if (!(ibdev->attrs.device_cap_flags & IB_DEVICE_SG_GAPS_REG))
		target_host->virt_boundary_mask = ~srp_dev->mr_page_mask;

	target = host_to_target(target_host);

	target->net		= kobj_ns_grab_current(KOBJ_NS_TYPE_NET);
	target->io_class	= SRP_REV16A_IB_IO_CLASS;
	target->scsi_host	= target_host;
	target->srp_host	= host;
	target->lkey		= host->srp_dev->pd->local_dma_lkey;
	target->global_rkey	= host->srp_dev->global_rkey;
	target->cmd_sg_cnt	= cmd_sg_entries;
	target->sg_tablesize	= indirect_sg_entries ? : cmd_sg_entries;
	target->allow_ext_sg	= allow_ext_sg;
	target->tl_retry_count	= 7;
	target->queue_size	= SRP_DEFAULT_QUEUE_SIZE;

	/*
	 * Avoid that the SCSI host can be removed by srp_remove_target()
	 * before this function returns.
	 */
	scsi_host_get(target->scsi_host);

	ret = mutex_lock_interruptible(&host->add_target_mutex);
	if (ret < 0)
		goto put;

	ret = srp_parse_options(target->net, buf, target);
	if (ret)
		goto out;

	if (!srp_conn_unique(target->srp_host, target)) {
		if (target->using_rdma_cm) {
			shost_printk(KERN_INFO, target->scsi_host,
				     PFX "Already connected to target port with id_ext=%016llx;ioc_guid=%016llx;dest=%pIS\n",
				     be64_to_cpu(target->id_ext),
				     be64_to_cpu(target->ioc_guid),
				     &target->rdma_cm.dst);
		} else {
			shost_printk(KERN_INFO, target->scsi_host,
				     PFX "Already connected to target port with id_ext=%016llx;ioc_guid=%016llx;initiator_ext=%016llx\n",
				     be64_to_cpu(target->id_ext),
				     be64_to_cpu(target->ioc_guid),
				     be64_to_cpu(target->initiator_ext));
		}
		ret = -EEXIST;
		goto out;
	}

	if (!srp_dev->has_fr && !target->allow_ext_sg &&
	    target->cmd_sg_cnt < target->sg_tablesize) {
		pr_warn("No MR pool and no external indirect descriptors, limiting sg_tablesize to cmd_sg_cnt\n");
		target->sg_tablesize = target->cmd_sg_cnt;
	}

	if (srp_dev->use_fast_reg) {
		bool gaps_reg = (ibdev->attrs.device_cap_flags &
				 IB_DEVICE_SG_GAPS_REG);

		max_sectors_per_mr = srp_dev->max_pages_per_mr <<
				  (ilog2(srp_dev->mr_page_size) - 9);
		if (!gaps_reg) {
			/*
			 * FR can only map one HCA page per entry. If the start
			 * address is not aligned on a HCA page boundary two
			 * entries will be used for the head and the tail
			 * although these two entries combined contain at most
			 * one HCA page of data. Hence the "+ 1" in the
			 * calculation below.
			 *
			 * The indirect data buffer descriptor is contiguous
			 * so the memory for that buffer will only be
			 * registered if register_always is true. Hence add
			 * one to mr_per_cmd if register_always has been set.
			 */
			mr_per_cmd = register_always +
				(target->scsi_host->max_sectors + 1 +
				 max_sectors_per_mr - 1) / max_sectors_per_mr;
		} else {
			mr_per_cmd = register_always +
				(target->sg_tablesize +
				 srp_dev->max_pages_per_mr - 1) /
				srp_dev->max_pages_per_mr;
		}
		pr_debug("max_sectors = %u; max_pages_per_mr = %u; mr_page_size = %u; max_sectors_per_mr = %u; mr_per_cmd = %u\n",
			 target->scsi_host->max_sectors, srp_dev->max_pages_per_mr, srp_dev->mr_page_size,
			 max_sectors_per_mr, mr_per_cmd);
	}

	target_host->sg_tablesize = target->sg_tablesize;
	target->mr_pool_size = target->scsi_host->can_queue * mr_per_cmd;
	target->mr_per_cmd = mr_per_cmd;
	target->indirect_size = target->sg_tablesize *
				sizeof (struct srp_direct_buf);
	max_iu_len = srp_max_it_iu_len(target->cmd_sg_cnt,
				       srp_use_imm_data,
				       target->max_it_iu_size);

	INIT_WORK(&target->tl_err_work, srp_tl_err_work);
	INIT_WORK(&target->remove_work, srp_remove_work);
	spin_lock_init(&target->lock);
	ret = rdma_query_gid(ibdev, host->port, 0, &target->sgid);
	if (ret)
		goto out;

	ret = -ENOMEM;
	if (target->ch_count == 0) {
		target->ch_count =
			min(ch_count ?:
				max(4 * num_online_nodes(),
				    ibdev->num_comp_vectors),
				num_online_cpus());
	}

	target->ch = kcalloc(target->ch_count, sizeof(*target->ch),
			     GFP_KERNEL);
	if (!target->ch)
		goto out;

	for (ch_idx = 0; ch_idx < target->ch_count; ++ch_idx) {
		ch = &target->ch[ch_idx];
		ch->target = target;
		ch->comp_vector = ch_idx % ibdev->num_comp_vectors;
		spin_lock_init(&ch->lock);
		INIT_LIST_HEAD(&ch->free_tx);
		ret = srp_new_cm_id(ch);
		if (ret)
			goto err_disconnect;

		ret = srp_create_ch_ib(ch);
		if (ret)
			goto err_disconnect;

		ret = srp_connect_ch(ch, max_iu_len, multich);
		if (ret) {
			char dst[64];

			if (target->using_rdma_cm)
				snprintf(dst, sizeof(dst), "%pIS",
					&target->rdma_cm.dst);
			else
				snprintf(dst, sizeof(dst), "%pI6",
					target->ib_cm.orig_dgid.raw);
			shost_printk(KERN_ERR, target->scsi_host,
				PFX "Connection %d/%d to %s failed\n",
				ch_idx,
				target->ch_count, dst);
			if (ch_idx == 0) {
				goto free_ch;
			} else {
				srp_free_ch_ib(target, ch);
				target->ch_count = ch - target->ch;
				goto connected;
			}
		}
		multich = true;
	}

connected:
	target->scsi_host->nr_hw_queues = target->ch_count;

	ret = srp_add_target(host, target);
	if (ret)
		goto err_disconnect;

	if (target->state != SRP_TARGET_REMOVED) {
		if (target->using_rdma_cm) {
			shost_printk(KERN_DEBUG, target->scsi_host, PFX
				     "new target: id_ext %016llx ioc_guid %016llx sgid %pI6 dest %pIS\n",
				     be64_to_cpu(target->id_ext),
				     be64_to_cpu(target->ioc_guid),
				     target->sgid.raw, &target->rdma_cm.dst);
		} else {
			shost_printk(KERN_DEBUG, target->scsi_host, PFX
				     "new target: id_ext %016llx ioc_guid %016llx pkey %04x service_id %016llx sgid %pI6 dgid %pI6\n",
				     be64_to_cpu(target->id_ext),
				     be64_to_cpu(target->ioc_guid),
				     be16_to_cpu(target->ib_cm.pkey),
				     be64_to_cpu(target->ib_cm.service_id),
				     target->sgid.raw,
				     target->ib_cm.orig_dgid.raw);
		}
	}

	ret = count;

out:
	mutex_unlock(&host->add_target_mutex);

put:
	scsi_host_put(target->scsi_host);
	if (ret < 0) {
		/*
		 * If a call to srp_remove_target() has not been scheduled,
		 * drop the network namespace reference now that was obtained
		 * earlier in this function.
		 */
		if (target->state != SRP_TARGET_REMOVED)
			kobj_ns_drop(KOBJ_NS_TYPE_NET, target->net);
		scsi_host_put(target->scsi_host);
	}

	return ret;

err_disconnect:
	srp_disconnect_target(target);

free_ch:
	for (i = 0; i < target->ch_count; i++) {
		ch = &target->ch[i];
		srp_free_ch_ib(target, ch);
	}

	kfree(target->ch);
	goto out;
}

static DEVICE_ATTR_WO(add_target);

static ssize_t ibdev_show(struct device *dev, struct device_attribute *attr,
			  char *buf)
{
	struct srp_host *host = container_of(dev, struct srp_host, dev);

	return sysfs_emit(buf, "%s\n", dev_name(&host->srp_dev->dev->dev));
}

static DEVICE_ATTR_RO(ibdev);

static ssize_t port_show(struct device *dev, struct device_attribute *attr,
			 char *buf)
{
	struct srp_host *host = container_of(dev, struct srp_host, dev);

	return sysfs_emit(buf, "%d\n", host->port);
}

static DEVICE_ATTR_RO(port);

static struct srp_host *srp_add_port(struct srp_device *device, u8 port)
{
	struct srp_host *host;

	host = kzalloc(sizeof *host, GFP_KERNEL);
	if (!host)
		return NULL;

	INIT_LIST_HEAD(&host->target_list);
	spin_lock_init(&host->target_lock);
	init_completion(&host->released);
	mutex_init(&host->add_target_mutex);
	host->srp_dev = device;
	host->port = port;

	host->dev.class = &srp_class;
	host->dev.parent = device->dev->dev.parent;
	dev_set_name(&host->dev, "srp-%s-%d", dev_name(&device->dev->dev),
		     port);

	if (device_register(&host->dev))
		goto free_host;
	if (device_create_file(&host->dev, &dev_attr_add_target))
		goto err_class;
	if (device_create_file(&host->dev, &dev_attr_ibdev))
		goto err_class;
	if (device_create_file(&host->dev, &dev_attr_port))
		goto err_class;

	return host;

err_class:
	device_unregister(&host->dev);

free_host:
	kfree(host);

	return NULL;
}

static void srp_rename_dev(struct ib_device *device, void *client_data)
{
	struct srp_device *srp_dev = client_data;
	struct srp_host *host, *tmp_host;

	list_for_each_entry_safe(host, tmp_host, &srp_dev->dev_list, list) {
		char name[IB_DEVICE_NAME_MAX + 8];

		snprintf(name, sizeof(name), "srp-%s-%d",
			 dev_name(&device->dev), host->port);
		device_rename(&host->dev, name);
	}
}

static int srp_add_one(struct ib_device *device)
{
	struct srp_device *srp_dev;
	struct ib_device_attr *attr = &device->attrs;
	struct srp_host *host;
	int mr_page_shift;
	unsigned int p;
	u64 max_pages_per_mr;
	unsigned int flags = 0;

	srp_dev = kzalloc(sizeof(*srp_dev), GFP_KERNEL);
	if (!srp_dev)
		return -ENOMEM;

	/*
	 * Use the smallest page size supported by the HCA, down to a
	 * minimum of 4096 bytes. We're unlikely to build large sglists
	 * out of smaller entries.
	 */
	mr_page_shift		= max(12, ffs(attr->page_size_cap) - 1);
	srp_dev->mr_page_size	= 1 << mr_page_shift;
	srp_dev->mr_page_mask	= ~((u64) srp_dev->mr_page_size - 1);
	max_pages_per_mr	= attr->max_mr_size;
	do_div(max_pages_per_mr, srp_dev->mr_page_size);
	pr_debug("%s: %llu / %u = %llu <> %u\n", __func__,
		 attr->max_mr_size, srp_dev->mr_page_size,
		 max_pages_per_mr, SRP_MAX_PAGES_PER_MR);
	srp_dev->max_pages_per_mr = min_t(u64, SRP_MAX_PAGES_PER_MR,
					  max_pages_per_mr);

	srp_dev->has_fr = (attr->device_cap_flags &
			   IB_DEVICE_MEM_MGT_EXTENSIONS);
	if (!never_register && !srp_dev->has_fr)
		dev_warn(&device->dev, "FR is not supported\n");
	else if (!never_register &&
		 attr->max_mr_size >= 2 * srp_dev->mr_page_size)
		srp_dev->use_fast_reg = srp_dev->has_fr;

	if (never_register || !register_always || !srp_dev->has_fr)
		flags |= IB_PD_UNSAFE_GLOBAL_RKEY;

	if (srp_dev->use_fast_reg) {
		srp_dev->max_pages_per_mr =
			min_t(u32, srp_dev->max_pages_per_mr,
			      attr->max_fast_reg_page_list_len);
	}
	srp_dev->mr_max_size	= srp_dev->mr_page_size *
				   srp_dev->max_pages_per_mr;
	pr_debug("%s: mr_page_shift = %d, device->max_mr_size = %#llx, device->max_fast_reg_page_list_len = %u, max_pages_per_mr = %d, mr_max_size = %#x\n",
		 dev_name(&device->dev), mr_page_shift, attr->max_mr_size,
		 attr->max_fast_reg_page_list_len,
		 srp_dev->max_pages_per_mr, srp_dev->mr_max_size);

	INIT_LIST_HEAD(&srp_dev->dev_list);

	srp_dev->dev = device;
	srp_dev->pd  = ib_alloc_pd(device, flags);
	if (IS_ERR(srp_dev->pd)) {
		int ret = PTR_ERR(srp_dev->pd);

		kfree(srp_dev);
		return ret;
	}

	if (flags & IB_PD_UNSAFE_GLOBAL_RKEY) {
		srp_dev->global_rkey = srp_dev->pd->unsafe_global_rkey;
		WARN_ON_ONCE(srp_dev->global_rkey == 0);
	}

	rdma_for_each_port (device, p) {
		host = srp_add_port(srp_dev, p);
		if (host)
			list_add_tail(&host->list, &srp_dev->dev_list);
	}

	ib_set_client_data(device, &srp_client, srp_dev);
	return 0;
}

static void srp_remove_one(struct ib_device *device, void *client_data)
{
	struct srp_device *srp_dev;
	struct srp_host *host, *tmp_host;
	struct srp_target_port *target;

	srp_dev = client_data;

	list_for_each_entry_safe(host, tmp_host, &srp_dev->dev_list, list) {
		device_unregister(&host->dev);
		/*
		 * Wait for the sysfs entry to go away, so that no new
		 * target ports can be created.
		 */
		wait_for_completion(&host->released);

		/*
		 * Remove all target ports.
		 */
		spin_lock(&host->target_lock);
		list_for_each_entry(target, &host->target_list, list)
			srp_queue_remove_work(target);
		spin_unlock(&host->target_lock);

		/*
		 * Wait for tl_err and target port removal tasks.
		 */
		flush_workqueue(system_long_wq);
		flush_workqueue(srp_remove_wq);

		kfree(host);
	}

	ib_dealloc_pd(srp_dev->pd);

	kfree(srp_dev);
}

static struct srp_function_template ib_srp_transport_functions = {
	.has_rport_state	 = true,
	.reset_timer_if_blocked	 = true,
	.reconnect_delay	 = &srp_reconnect_delay,
	.fast_io_fail_tmo	 = &srp_fast_io_fail_tmo,
	.dev_loss_tmo		 = &srp_dev_loss_tmo,
	.reconnect		 = srp_rport_reconnect,
	.rport_delete		 = srp_rport_delete,
	.terminate_rport_io	 = srp_terminate_io,
};

static int __init srp_init_module(void)
{
	int ret;

	BUILD_BUG_ON(sizeof(struct srp_aer_req) != 36);
	BUILD_BUG_ON(sizeof(struct srp_cmd) != 48);
	BUILD_BUG_ON(sizeof(struct srp_imm_buf) != 4);
	BUILD_BUG_ON(sizeof(struct srp_indirect_buf) != 20);
	BUILD_BUG_ON(sizeof(struct srp_login_req) != 64);
	BUILD_BUG_ON(sizeof(struct srp_login_req_rdma) != 56);
	BUILD_BUG_ON(sizeof(struct srp_rsp) != 36);

	if (srp_sg_tablesize) {
		pr_warn("srp_sg_tablesize is deprecated, please use cmd_sg_entries\n");
		if (!cmd_sg_entries)
			cmd_sg_entries = srp_sg_tablesize;
	}

	if (!cmd_sg_entries)
		cmd_sg_entries = SRP_DEF_SG_TABLESIZE;

	if (cmd_sg_entries > 255) {
		pr_warn("Clamping cmd_sg_entries to 255\n");
		cmd_sg_entries = 255;
	}

	if (!indirect_sg_entries)
		indirect_sg_entries = cmd_sg_entries;
	else if (indirect_sg_entries < cmd_sg_entries) {
		pr_warn("Bumping up indirect_sg_entries to match cmd_sg_entries (%u)\n",
			cmd_sg_entries);
		indirect_sg_entries = cmd_sg_entries;
	}

	if (indirect_sg_entries > SG_MAX_SEGMENTS) {
		pr_warn("Clamping indirect_sg_entries to %u\n",
			SG_MAX_SEGMENTS);
		indirect_sg_entries = SG_MAX_SEGMENTS;
	}

	srp_remove_wq = create_workqueue("srp_remove");
	if (!srp_remove_wq) {
		ret = -ENOMEM;
		goto out;
	}

	ret = -ENOMEM;
	ib_srp_transport_template =
		srp_attach_transport(&ib_srp_transport_functions);
	if (!ib_srp_transport_template)
		goto destroy_wq;

	ret = class_register(&srp_class);
	if (ret) {
		pr_err("couldn't register class infiniband_srp\n");
		goto release_tr;
	}

	ib_sa_register_client(&srp_sa_client);

	ret = ib_register_client(&srp_client);
	if (ret) {
		pr_err("couldn't register IB client\n");
		goto unreg_sa;
	}

out:
	return ret;

unreg_sa:
	ib_sa_unregister_client(&srp_sa_client);
	class_unregister(&srp_class);

release_tr:
	srp_release_transport(ib_srp_transport_template);

destroy_wq:
	destroy_workqueue(srp_remove_wq);
	goto out;
}

static void __exit srp_cleanup_module(void)
{
	ib_unregister_client(&srp_client);
	ib_sa_unregister_client(&srp_sa_client);
	class_unregister(&srp_class);
	srp_release_transport(ib_srp_transport_template);
	destroy_workqueue(srp_remove_wq);
}

module_init(srp_init_module);
module_exit(srp_cleanup_module);<|MERGE_RESOLUTION|>--- conflicted
+++ resolved
@@ -1994,11 +1994,7 @@
 		srp_free_req(ch, req, scmnd,
 			     be32_to_cpu(rsp->req_lim_delta));
 
-<<<<<<< HEAD
-		scmnd->scsi_done(scmnd);
-=======
 		scsi_done(scmnd);
->>>>>>> df0cc57e
 	}
 }
 
@@ -3061,25 +3057,6 @@
 
 static DEVICE_ATTR_RO(allow_ext_sg);
 
-<<<<<<< HEAD
-static struct device_attribute *srp_host_attrs[] = {
-	&dev_attr_id_ext,
-	&dev_attr_ioc_guid,
-	&dev_attr_service_id,
-	&dev_attr_pkey,
-	&dev_attr_sgid,
-	&dev_attr_dgid,
-	&dev_attr_orig_dgid,
-	&dev_attr_req_lim,
-	&dev_attr_zero_req_lim,
-	&dev_attr_local_ib_port,
-	&dev_attr_local_ib_device,
-	&dev_attr_ch_count,
-	&dev_attr_comp_vector,
-	&dev_attr_tl_retry_count,
-	&dev_attr_cmd_sg_entries,
-	&dev_attr_allow_ext_sg,
-=======
 static struct attribute *srp_host_attrs[] = {
 	&dev_attr_id_ext.attr,
 	&dev_attr_ioc_guid.attr,
@@ -3097,7 +3074,6 @@
 	&dev_attr_tl_retry_count.attr,
 	&dev_attr_cmd_sg_entries.attr,
 	&dev_attr_allow_ext_sg.attr,
->>>>>>> df0cc57e
 	NULL
 };
 
